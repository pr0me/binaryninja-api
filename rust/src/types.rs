// Copyright 2021-2024 Vector 35 Inc.
//
// Licensed under the Apache License, Version 2.0 (the "License");
// you may not use this file except in compliance with the License.
// You may obtain a copy of the License at
//
// http://www.apache.org/licenses/LICENSE-2.0
//
// Unless required by applicable law or agreed to in writing, software
// distributed under the License is distributed on an "AS IS" BASIS,
// WITHOUT WARRANTIES OR CONDITIONS OF ANY KIND, either express or implied.
// See the License for the specific language governing permissions and
// limitations under the License.
#![allow(unused)]

// TODO : More widely enforce the use of ref_from_raw vs just from_raw to simplify internal binding usage?  Perhaps remove from_raw functions?
// TODO : Add documentation and fix examples
// TODO : Test the get_enumeration and get_structure methods

use binaryninjacore_sys::*;

use crate::{
    architecture::{Architecture, CoreArchitecture},
    binary_view::{BinaryView, BinaryViewExt},
    calling_convention::CoreCallingConvention,
    rc::*,
    string::{BnStrCompatible, BnString},
};

use crate::confidence::{Conf, MAX_CONFIDENCE, MIN_CONFIDENCE};
use crate::string::{raw_to_string, strings_to_string_list};
use crate::variable::{Variable, VariableSourceType};
use std::borrow::Cow;
use std::num::NonZeroUsize;
use std::ops::{Index, IndexMut};
use std::{
    collections::HashSet,
    ffi::CStr,
    fmt::{Debug, Display, Formatter},
    hash::{Hash, Hasher},
    iter::IntoIterator,
};

pub type StructureType = BNStructureVariant;
pub type ReferenceType = BNReferenceType;
pub type TypeClass = BNTypeClass;
pub type NamedTypeReferenceClass = BNNamedTypeReferenceClass;
pub type MemberAccess = BNMemberAccess;
pub type MemberScope = BNMemberScope;
pub type IntegerDisplayType = BNIntegerDisplayType;

#[derive(PartialEq, Eq, Hash)]
pub struct TypeBuilder {
    pub(crate) handle: *mut BNTypeBuilder,
}

impl TypeBuilder {
    pub fn new(t: &Type) -> Self {
        unsafe { Self::from_raw(BNCreateTypeBuilderFromType(t.handle)) }
    }

    pub(crate) unsafe fn from_raw(handle: *mut BNTypeBuilder) -> Self {
        debug_assert!(!handle.is_null());
        Self { handle }
    }

    // Chainable terminal
    pub fn finalize(&self) -> Ref<Type> {
        unsafe { Type::ref_from_raw(BNFinalizeTypeBuilder(self.handle)) }
    }

    // Settable properties

    pub fn set_can_return<T: Into<Conf<bool>>>(&self, value: T) -> &Self {
        let mut bool_with_confidence = value.into().into();
        unsafe { BNSetFunctionTypeBuilderCanReturn(self.handle, &mut bool_with_confidence) };
        self
    }

    pub fn set_pure<T: Into<Conf<bool>>>(&self, value: T) -> &Self {
        let mut bool_with_confidence = value.into().into();
        unsafe { BNSetTypeBuilderPure(self.handle, &mut bool_with_confidence) };
        self
    }

    pub fn set_const<T: Into<Conf<bool>>>(&self, value: T) -> &Self {
        let mut bool_with_confidence = value.into().into();
        unsafe { BNTypeBuilderSetConst(self.handle, &mut bool_with_confidence) };
        self
    }

    pub fn set_volatile<T: Into<Conf<bool>>>(&self, value: T) -> &Self {
        let mut bool_with_confidence = value.into().into();
        unsafe { BNTypeBuilderSetVolatile(self.handle, &mut bool_with_confidence) };
        self
    }

    // Readable properties

    pub fn type_class(&self) -> TypeClass {
        unsafe { BNGetTypeBuilderClass(self.handle) }
    }

    pub fn width(&self) -> u64 {
        unsafe { BNGetTypeBuilderWidth(self.handle) }
    }

    pub fn alignment(&self) -> usize {
        unsafe { BNGetTypeBuilderAlignment(self.handle) }
    }

    pub fn is_signed(&self) -> Conf<bool> {
        unsafe { BNIsTypeBuilderSigned(self.handle).into() }
    }

    pub fn is_const(&self) -> Conf<bool> {
        unsafe { BNIsTypeBuilderConst(self.handle).into() }
    }

    pub fn is_volatile(&self) -> Conf<bool> {
        unsafe { BNIsTypeBuilderVolatile(self.handle).into() }
    }

    pub fn is_floating_point(&self) -> bool {
        unsafe { BNIsTypeBuilderFloatingPoint(self.handle) }
    }

    pub fn child_type(&self) -> Option<Conf<Ref<Type>>> {
        let raw_target = unsafe { BNGetTypeBuilderChildType(self.handle) };
        match raw_target.type_.is_null() {
            false => Some(Conf::<Ref<Type>>::from_owned_raw(raw_target)),
            true => None,
        }
    }

    /// This is an alias for [`Self::child_type`].
    pub fn target(&self) -> Option<Conf<Ref<Type>>> {
        self.child_type()
    }

    /// This is an alias for [`Self::child_type`].
    pub fn element_type(&self) -> Option<Conf<Ref<Type>>> {
        self.child_type()
    }

    /// This is an alias for [`Self::child_type`].
    pub fn return_value(&self) -> Option<Conf<Ref<Type>>> {
        self.child_type()
    }

    pub fn calling_convention(&self) -> Option<Conf<Ref<CoreCallingConvention>>> {
        let raw_convention_confidence = unsafe { BNGetTypeBuilderCallingConvention(self.handle) };
        match raw_convention_confidence.convention.is_null() {
            false => Some(Conf::<Ref<CoreCallingConvention>>::from_owned_raw(
                raw_convention_confidence,
            )),
            true => None,
        }
    }

    pub fn parameters(&self) -> Option<Vec<FunctionParameter>> {
        unsafe {
            let mut count = 0;
            let raw_parameters_ptr = BNGetTypeBuilderParameters(self.handle, &mut count);
            match raw_parameters_ptr.is_null() {
                false => {
                    let raw_parameters = std::slice::from_raw_parts(raw_parameters_ptr, count);
                    let parameters = raw_parameters
                        .iter()
                        .map(FunctionParameter::from_raw)
                        .collect();
                    BNFreeTypeParameterList(raw_parameters_ptr, count);
                    Some(parameters)
                }
                true => None,
            }
        }
    }

    pub fn has_variable_arguments(&self) -> Conf<bool> {
        unsafe { BNTypeBuilderHasVariableArguments(self.handle).into() }
    }

    pub fn can_return(&self) -> Conf<bool> {
        unsafe { BNFunctionTypeBuilderCanReturn(self.handle).into() }
    }

    pub fn pure(&self) -> Conf<bool> {
        unsafe { BNIsTypeBuilderPure(self.handle).into() }
    }

    // TODO: This naming is problematic... rename to `as_structure`?
    // TODO: We wouldn't need these sort of functions if we destructured `Type`...
    pub fn get_structure(&self) -> Option<Ref<Structure>> {
        let raw_struct_ptr = unsafe { BNGetTypeBuilderStructure(self.handle) };
        match raw_struct_ptr.is_null() {
            false => Some(unsafe { Structure::ref_from_raw(raw_struct_ptr) }),
            true => None,
        }
    }

    // TODO: This naming is problematic... rename to `as_enumeration`?
    // TODO: We wouldn't need these sort of functions if we destructured `Type`...
    pub fn get_enumeration(&self) -> Option<Ref<Enumeration>> {
        let raw_enum_ptr = unsafe { BNGetTypeBuilderEnumeration(self.handle) };
        match raw_enum_ptr.is_null() {
            false => Some(unsafe { Enumeration::ref_from_raw(raw_enum_ptr) }),
            true => None,
        }
    }

    // TODO: This naming is problematic... rename to `as_named_type_reference`?
    // TODO: We wouldn't need these sort of functions if we destructured `Type`...
    pub fn get_named_type_reference(&self) -> Option<Ref<NamedTypeReference>> {
        let raw_type_ref_ptr = unsafe { BNGetTypeBuilderNamedTypeReference(self.handle) };
        match raw_type_ref_ptr.is_null() {
            false => Some(unsafe { NamedTypeReference::ref_from_raw(raw_type_ref_ptr) }),
            true => None,
        }
    }

    pub fn count(&self) -> u64 {
        unsafe { BNGetTypeBuilderElementCount(self.handle) }
    }

    pub fn offset(&self) -> u64 {
        unsafe { BNGetTypeBuilderOffset(self.handle) }
    }

    pub fn stack_adjustment(&self) -> Conf<i64> {
        unsafe { BNGetTypeBuilderStackAdjustment(self.handle).into() }
    }

    // TODO : This and properties
    // pub fn tokens(&self) -> ? {}

    pub fn void() -> Self {
        unsafe { Self::from_raw(BNCreateVoidTypeBuilder()) }
    }

    pub fn bool() -> Self {
        unsafe { Self::from_raw(BNCreateBoolTypeBuilder()) }
    }

    pub fn char() -> Self {
        Self::int(1, true)
    }

    pub fn int(width: usize, is_signed: bool) -> Self {
        let mut is_signed = Conf::new(is_signed, MAX_CONFIDENCE).into();

        unsafe {
            Self::from_raw(BNCreateIntegerTypeBuilder(
                width,
                &mut is_signed,
                BnString::new("").as_ptr() as *mut _,
            ))
        }
    }

    pub fn named_int<S: BnStrCompatible>(width: usize, is_signed: bool, alt_name: S) -> Self {
        let mut is_signed = Conf::new(is_signed, MAX_CONFIDENCE).into();
        // let alt_name = BnString::new(alt_name);
        let alt_name = alt_name.into_bytes_with_nul(); // This segfaulted once, so the above version is there if we need to change to it, but in theory this is copied into a `const string&` on the C++ side; I'm just not 100% confident that a constant reference copies data

        unsafe {
            Self::from_raw(BNCreateIntegerTypeBuilder(
                width,
                &mut is_signed,
                alt_name.as_ref().as_ptr() as _,
            ))
        }
    }

    pub fn float(width: usize) -> Self {
        unsafe {
            Self::from_raw(BNCreateFloatTypeBuilder(
                width,
                BnString::new("").as_ptr() as *mut _,
            ))
        }
    }

    pub fn named_float<S: BnStrCompatible>(width: usize, alt_name: S) -> Self {
        // let alt_name = BnString::new(alt_name);
        let alt_name = alt_name.into_bytes_with_nul(); // See same line in `named_int` above

        unsafe {
            Self::from_raw(BNCreateFloatTypeBuilder(
                width,
                alt_name.as_ref().as_ptr() as _,
            ))
        }
    }

    pub fn array<'a, T: Into<Conf<&'a Type>>>(ty: T, count: u64) -> Self {
        let owned_raw_ty = Conf::<&Type>::into_raw(ty.into());
        unsafe { Self::from_raw(BNCreateArrayTypeBuilder(&owned_raw_ty, count)) }
    }

    /// ## NOTE
    ///
    /// The C/C++ APIs require an associated architecture, but in the core we only query the default_int_size if the given width is 0.
    ///
    /// For simplicity's sake, that convention isn't followed, and you can query [`Architecture::default_integer_size`] if you need to.
    pub fn enumeration<T: Into<Conf<bool>>>(
        enumeration: &Enumeration,
        width: NonZeroUsize,
        is_signed: T,
    ) -> Self {
        unsafe {
            Self::from_raw(BNCreateEnumerationTypeBuilder(
                // TODO: We pass nullptr arch, really we should not even be passing arch.
                std::ptr::null_mut(),
                enumeration.handle,
                width.get(),
                &mut is_signed.into().into(),
            ))
        }
    }

    pub fn structure(structure_type: &Structure) -> Self {
        unsafe { Self::from_raw(BNCreateStructureTypeBuilder(structure_type.handle)) }
    }

    pub fn named_type(type_reference: NamedTypeReference) -> Self {
        let mut is_const = Conf::new(false, MIN_CONFIDENCE).into();
        let mut is_volatile = Conf::new(false, MIN_CONFIDENCE).into();
        unsafe {
            Self::from_raw(BNCreateNamedTypeReferenceBuilder(
                type_reference.handle,
                0,
                1,
                &mut is_const,
                &mut is_volatile,
            ))
        }
    }

    pub fn named_type_from_type<T: Into<QualifiedName>>(name: T, t: &Type) -> Self {
        let mut raw_name = QualifiedName::into_raw(name.into());
        let id = c"";

        let result = unsafe {
            Self::from_raw(BNCreateNamedTypeReferenceBuilderFromTypeAndId(
                id.as_ptr() as *mut _,
                &mut raw_name,
                t.handle,
            ))
        };
        QualifiedName::free_raw(raw_name);
        result
    }

    // TODO : BNCreateFunctionTypeBuilder

    pub fn pointer<'a, A: Architecture, T: Into<Conf<&'a Type>>>(arch: &A, ty: T) -> Self {
        let mut is_const = Conf::new(false, MIN_CONFIDENCE).into();
        let mut is_volatile = Conf::new(false, MIN_CONFIDENCE).into();
        let owned_raw_ty = Conf::<&Type>::into_raw(ty.into());
        unsafe {
            Self::from_raw(BNCreatePointerTypeBuilder(
                arch.as_ref().handle,
                &owned_raw_ty,
                &mut is_const,
                &mut is_volatile,
                ReferenceType::PointerReferenceType,
            ))
        }
    }

    pub fn const_pointer<'a, A: Architecture, T: Into<Conf<&'a Type>>>(arch: &A, ty: T) -> Self {
        let mut is_const = Conf::new(true, MAX_CONFIDENCE).into();
        let mut is_volatile = Conf::new(false, MIN_CONFIDENCE).into();
        let owned_raw_ty = Conf::<&Type>::into_raw(ty.into());
        unsafe {
            Self::from_raw(BNCreatePointerTypeBuilder(
                arch.as_ref().handle,
                &owned_raw_ty,
                &mut is_const,
                &mut is_volatile,
                ReferenceType::PointerReferenceType,
            ))
        }
    }

    pub fn pointer_of_width<'a, T: Into<Conf<&'a Type>>>(
        ty: T,
        size: usize,
        is_const: bool,
        is_volatile: bool,
        ref_type: Option<ReferenceType>,
    ) -> Self {
        let mut is_const = Conf::new(is_const, MAX_CONFIDENCE).into();
        let mut is_volatile = Conf::new(is_volatile, MAX_CONFIDENCE).into();
        let owned_raw_ty = Conf::<&Type>::into_raw(ty.into());
        unsafe {
            Self::from_raw(BNCreatePointerTypeBuilderOfWidth(
                size,
                &owned_raw_ty,
                &mut is_const,
                &mut is_volatile,
                ref_type.unwrap_or(ReferenceType::PointerReferenceType),
            ))
        }
    }

    pub fn pointer_with_options<'a, A: Architecture, T: Into<Conf<&'a Type>>>(
        arch: &A,
        ty: T,
        is_const: bool,
        is_volatile: bool,
        ref_type: Option<ReferenceType>,
    ) -> Self {
        let mut is_const = Conf::new(is_const, MAX_CONFIDENCE).into();
        let mut is_volatile = Conf::new(is_volatile, MAX_CONFIDENCE).into();
        let owned_raw_ty = Conf::<&Type>::into_raw(ty.into());
        unsafe {
            Self::from_raw(BNCreatePointerTypeBuilder(
                arch.as_ref().handle,
                &owned_raw_ty,
                &mut is_const,
                &mut is_volatile,
                ref_type.unwrap_or(ReferenceType::PointerReferenceType),
            ))
        }
    }
}

impl Display for TypeBuilder {
    fn fmt(&self, f: &mut Formatter<'_>) -> std::fmt::Result {
        write!(f, "{}", unsafe {
            BnString::from_raw(BNGetTypeBuilderString(self.handle, std::ptr::null_mut()))
        })
    }
}

impl Drop for TypeBuilder {
    fn drop(&mut self) {
        unsafe { BNFreeTypeBuilder(self.handle) };
    }
}

#[repr(transparent)]
pub struct Type {
    pub(crate) handle: *mut BNType,
}

/// ```no_run
/// # use crate::binaryninja::binary_view::BinaryViewExt;
/// # use binaryninja::types::Type;
/// let bv = binaryninja::load("example.bin").unwrap();
/// let my_custom_type_1 = Type::named_int(5, false, "my_w");
/// let my_custom_type_2 = Type::int(5, false);
/// bv.define_user_type("int_1", &my_custom_type_1);
/// bv.define_user_type("int_2", &my_custom_type_2);
/// ```
impl Type {
    pub(crate) unsafe fn from_raw(handle: *mut BNType) -> Self {
        debug_assert!(!handle.is_null());
        Self { handle }
    }

    pub(crate) unsafe fn ref_from_raw(handle: *mut BNType) -> Ref<Self> {
        debug_assert!(!handle.is_null());
        Ref::new(Self { handle })
    }

    pub fn to_builder(&self) -> TypeBuilder {
        TypeBuilder::new(self)
    }

    pub fn type_class(&self) -> TypeClass {
        unsafe { BNGetTypeClass(self.handle) }
    }

    // TODO: We need to decide on a public type to represent type width.
    // TODO: The api uses both `u64` and `usize`, pick one or a new type!
    pub fn width(&self) -> u64 {
        unsafe { BNGetTypeWidth(self.handle) }
    }

    pub fn alignment(&self) -> usize {
        unsafe { BNGetTypeAlignment(self.handle) }
    }

    pub fn is_signed(&self) -> Conf<bool> {
        unsafe { BNIsTypeSigned(self.handle).into() }
    }

    pub fn is_const(&self) -> Conf<bool> {
        unsafe { BNIsTypeConst(self.handle).into() }
    }

    pub fn is_volatile(&self) -> Conf<bool> {
        unsafe { BNIsTypeVolatile(self.handle).into() }
    }

    pub fn is_floating_point(&self) -> bool {
        unsafe { BNIsTypeFloatingPoint(self.handle) }
    }

    pub fn child_type(&self) -> Option<Conf<Ref<Type>>> {
        let raw_target = unsafe { BNGetChildType(self.handle) };
        match raw_target.type_.is_null() {
            false => Some(Conf::<Ref<Type>>::from_owned_raw(raw_target)),
            true => None,
        }
    }

    /// This is an alias for [`Self::child_type`].
    pub fn target(&self) -> Option<Conf<Ref<Type>>> {
        self.child_type()
    }

    /// This is an alias for [`Self::child_type`].
    pub fn element_type(&self) -> Option<Conf<Ref<Type>>> {
        self.child_type()
    }

    /// This is an alias for [`Self::child_type`].
    pub fn return_value(&self) -> Option<Conf<Ref<Type>>> {
        self.child_type()
    }

    pub fn calling_convention(&self) -> Option<Conf<Ref<CoreCallingConvention>>> {
        let convention_confidence = unsafe { BNGetTypeCallingConvention(self.handle) };
        match convention_confidence.convention.is_null() {
            false => Some(Conf::<Ref<CoreCallingConvention>>::from_owned_raw(
                convention_confidence,
            )),
            true => None,
        }
    }

    pub fn parameters(&self) -> Option<Vec<FunctionParameter>> {
        unsafe {
            let mut count = 0;
            let raw_parameters_ptr = BNGetTypeParameters(self.handle, &mut count);
            match raw_parameters_ptr.is_null() {
                false => {
                    let raw_parameters = std::slice::from_raw_parts(raw_parameters_ptr, count);
                    let parameters = raw_parameters
                        .iter()
                        .map(FunctionParameter::from_raw)
                        .collect();
                    BNFreeTypeParameterList(raw_parameters_ptr, count);
                    Some(parameters)
                }
                true => None,
            }
        }
    }

    pub fn has_variable_arguments(&self) -> Conf<bool> {
        unsafe { BNTypeHasVariableArguments(self.handle).into() }
    }

    pub fn can_return(&self) -> Conf<bool> {
        unsafe { BNFunctionTypeCanReturn(self.handle).into() }
    }

    pub fn pure(&self) -> Conf<bool> {
        unsafe { BNIsTypePure(self.handle).into() }
    }

    // TODO: This naming is problematic... rename to `as_structure`?
    // TODO: We wouldn't need these sort of functions if we destructured `Type`...
    pub fn get_structure(&self) -> Option<Ref<Structure>> {
        let raw_struct_ptr = unsafe { BNGetTypeStructure(self.handle) };
        match raw_struct_ptr.is_null() {
            false => Some(unsafe { Structure::ref_from_raw(raw_struct_ptr) }),
            true => None,
        }
    }

    // TODO: This naming is problematic... rename to `as_enumeration`?
    // TODO: We wouldn't need these sort of functions if we destructured `Type`...
    pub fn get_enumeration(&self) -> Option<Ref<Enumeration>> {
        let raw_enum_ptr = unsafe { BNGetTypeEnumeration(self.handle) };
        match raw_enum_ptr.is_null() {
            false => Some(unsafe { Enumeration::ref_from_raw(raw_enum_ptr) }),
            true => None,
        }
    }

    // TODO: This naming is problematic... rename to `as_named_type_reference`?
    // TODO: We wouldn't need these sort of functions if we destructured `Type`...
    pub fn get_named_type_reference(&self) -> Option<Ref<NamedTypeReference>> {
        let raw_type_ref_ptr = unsafe { BNGetTypeNamedTypeReference(self.handle) };
        match raw_type_ref_ptr.is_null() {
            false => Some(unsafe { NamedTypeReference::ref_from_raw(raw_type_ref_ptr) }),
            true => None,
        }
    }

    pub fn count(&self) -> u64 {
        unsafe { BNGetTypeElementCount(self.handle) }
    }

    pub fn offset(&self) -> u64 {
        unsafe { BNGetTypeOffset(self.handle) }
    }

    pub fn stack_adjustment(&self) -> Conf<i64> {
        unsafe { BNGetTypeStackAdjustment(self.handle).into() }
    }

    pub fn registered_name(&self) -> Option<Ref<NamedTypeReference>> {
        let raw_type_ref_ptr = unsafe { BNGetRegisteredTypeName(self.handle) };
        match raw_type_ref_ptr.is_null() {
            false => Some(unsafe { NamedTypeReference::ref_from_raw(raw_type_ref_ptr) }),
            true => None,
        }
    }

    // TODO : This and properties
    // pub fn tokens(&self) -> ? {}

    pub fn void() -> Ref<Self> {
        unsafe { Self::ref_from_raw(BNCreateVoidType()) }
    }

    pub fn bool() -> Ref<Self> {
        unsafe { Self::ref_from_raw(BNCreateBoolType()) }
    }

    pub fn char() -> Ref<Self> {
        Self::int(1, true)
    }

    pub fn wide_char(width: usize) -> Ref<Self> {
        unsafe {
            Self::ref_from_raw(BNCreateWideCharType(
                width,
                BnString::new("").as_ptr() as *mut _,
            ))
        }
    }

    pub fn int(width: usize, is_signed: bool) -> Ref<Self> {
        let mut is_signed = Conf::new(is_signed, MAX_CONFIDENCE).into();
        unsafe {
            Self::ref_from_raw(BNCreateIntegerType(
                width,
                &mut is_signed,
                BnString::new("").as_ptr() as *mut _,
            ))
        }
    }

    pub fn named_int<S: BnStrCompatible>(width: usize, is_signed: bool, alt_name: S) -> Ref<Self> {
        let mut is_signed = Conf::new(is_signed, MAX_CONFIDENCE).into();
        // let alt_name = BnString::new(alt_name);
        let alt_name = alt_name.into_bytes_with_nul(); // This segfaulted once, so the above version is there if we need to change to it, but in theory this is copied into a `const string&` on the C++ side; I'm just not 100% confident that a constant reference copies data

        unsafe {
            Self::ref_from_raw(BNCreateIntegerType(
                width,
                &mut is_signed,
                alt_name.as_ref().as_ptr() as _,
            ))
        }
    }

    pub fn float(width: usize) -> Ref<Self> {
        unsafe {
            Self::ref_from_raw(BNCreateFloatType(
                width,
                BnString::new("").as_ptr() as *mut _,
            ))
        }
    }

    pub fn named_float<S: BnStrCompatible>(width: usize, alt_name: S) -> Ref<Self> {
        // let alt_name = BnString::new(alt_name);
        let alt_name = alt_name.into_bytes_with_nul(); // See same line in `named_int` above

        unsafe { Self::ref_from_raw(BNCreateFloatType(width, alt_name.as_ref().as_ptr() as _)) }
    }

    pub fn array<'a, T: Into<Conf<&'a Type>>>(ty: T, count: u64) -> Ref<Self> {
        let owned_raw_ty = Conf::<&Type>::into_raw(ty.into());
        unsafe { Self::ref_from_raw(BNCreateArrayType(&owned_raw_ty, count)) }
    }

    /// ## NOTE
    ///
    /// The C/C++ APIs require an associated architecture, but in the core we only query the default_int_size if the given width is 0.
    ///
    /// For simplicity's sake, that convention isn't followed, and you can query [`Architecture::default_integer_size`] if you need to.
    pub fn enumeration<T: Into<Conf<bool>>>(
        enumeration: &Enumeration,
        width: NonZeroUsize,
        is_signed: T,
    ) -> Ref<Self> {
        unsafe {
            Self::ref_from_raw(BNCreateEnumerationType(
                // TODO: We pass nullptr arch, really we should not even be passing arch.
                std::ptr::null_mut(),
                enumeration.handle,
                width.get(),
                &mut is_signed.into().into(),
            ))
        }
    }

    pub fn structure(structure: &Structure) -> Ref<Self> {
        unsafe { Self::ref_from_raw(BNCreateStructureType(structure.handle)) }
    }

    pub fn named_type(type_reference: &NamedTypeReference) -> Ref<Self> {
        let mut is_const = Conf::new(false, MIN_CONFIDENCE).into();
        let mut is_volatile = Conf::new(false, MIN_CONFIDENCE).into();
        unsafe {
            Self::ref_from_raw(BNCreateNamedTypeReference(
                type_reference.handle,
                0,
                1,
                &mut is_const,
                &mut is_volatile,
            ))
        }
    }

    pub fn named_type_from_type<T: Into<QualifiedName>>(name: T, t: &Type) -> Ref<Self> {
        let mut raw_name = QualifiedName::into_raw(name.into());
        // TODO: No id is present for this call?
        let id = c"";

        let result = unsafe {
            Self::ref_from_raw(BNCreateNamedTypeReferenceFromTypeAndId(
                id.as_ptr(),
                &mut raw_name,
                t.handle,
            ))
        };
        QualifiedName::free_raw(raw_name);
        result
    }

    // TODO: FunctionBuilder
    pub fn function<'a, T: Into<Conf<&'a Type>>>(
        return_type: T,
        parameters: Vec<FunctionParameter>,
        variable_arguments: bool,
    ) -> Ref<Self> {
        let mut owned_raw_return_type = Conf::<&Type>::into_raw(return_type.into());
        let mut variable_arguments = Conf::new(variable_arguments, MAX_CONFIDENCE).into();
        let mut can_return = Conf::new(true, MIN_CONFIDENCE).into();
        let mut pure = Conf::new(false, MIN_CONFIDENCE).into();

        let mut raw_calling_convention: BNCallingConventionWithConfidence =
            BNCallingConventionWithConfidence {
                convention: std::ptr::null_mut(),
                confidence: MIN_CONFIDENCE,
            };

        let mut stack_adjust = Conf::new(0, MIN_CONFIDENCE).into();
        let mut raw_parameters = parameters
            .into_iter()
            .map(FunctionParameter::into_raw)
            .collect::<Vec<_>>();
        let reg_stack_adjust_regs = std::ptr::null_mut();
        let reg_stack_adjust_values = std::ptr::null_mut();

        let mut return_regs: BNRegisterSetWithConfidence = BNRegisterSetWithConfidence {
            regs: std::ptr::null_mut(),
            count: 0,
            confidence: 0,
        };

        let result = unsafe {
            Self::ref_from_raw(BNNewTypeReference(BNCreateFunctionType(
                &mut owned_raw_return_type,
                &mut raw_calling_convention,
                raw_parameters.as_mut_ptr(),
                raw_parameters.len(),
                &mut variable_arguments,
                &mut can_return,
                &mut stack_adjust,
                reg_stack_adjust_regs,
                reg_stack_adjust_values,
                0,
                &mut return_regs,
                BNNameType::NoNameType,
                &mut pure,
            )))
        };

        for raw_param in raw_parameters {
            FunctionParameter::free_raw(raw_param);
        }

        result
    }

    // TODO: FunctionBuilder
    pub fn function_with_opts<
        'a,
        T: Into<Conf<&'a Type>>,
        C: Into<Conf<Ref<CoreCallingConvention>>>,
    >(
        return_type: T,
        parameters: &[FunctionParameter],
        variable_arguments: bool,
        calling_convention: C,
        stack_adjust: Conf<i64>,
    ) -> Ref<Self> {
        let mut owned_raw_return_type = Conf::<&Type>::into_raw(return_type.into());
        let mut variable_arguments = Conf::new(variable_arguments, MAX_CONFIDENCE).into();
        let mut can_return = Conf::new(true, MIN_CONFIDENCE).into();
        let mut pure = Conf::new(false, MIN_CONFIDENCE).into();

        let mut owned_raw_calling_convention =
            Conf::<Ref<CoreCallingConvention>>::into_owned_raw(&calling_convention.into());

        let mut stack_adjust = stack_adjust.into();
        let mut raw_parameters = parameters
            .iter()
            .cloned()
            .map(FunctionParameter::into_raw)
            .collect::<Vec<_>>();

        // TODO: Update type signature and include these (will be a breaking change)
        let reg_stack_adjust_regs = std::ptr::null_mut();
        let reg_stack_adjust_values = std::ptr::null_mut();

        let mut return_regs: BNRegisterSetWithConfidence = BNRegisterSetWithConfidence {
            regs: std::ptr::null_mut(),
            count: 0,
            confidence: 0,
        };

        let result = unsafe {
            Self::ref_from_raw(BNCreateFunctionType(
                &mut owned_raw_return_type,
                &mut owned_raw_calling_convention,
                raw_parameters.as_mut_ptr(),
                raw_parameters.len(),
                &mut variable_arguments,
                &mut can_return,
                &mut stack_adjust,
                reg_stack_adjust_regs,
                reg_stack_adjust_values,
                0,
                &mut return_regs,
                BNNameType::NoNameType,
                &mut pure,
            ))
        };

        for raw_param in raw_parameters {
            FunctionParameter::free_raw(raw_param);
        }

        result
    }

    pub fn pointer<'a, A: Architecture, T: Into<Conf<&'a Type>>>(arch: &A, ty: T) -> Ref<Self> {
        let mut is_const = Conf::new(false, MIN_CONFIDENCE).into();
        let mut is_volatile = Conf::new(false, MIN_CONFIDENCE).into();
        let owned_raw_ty = Conf::<&Type>::into_raw(ty.into());
        unsafe {
            Self::ref_from_raw(BNCreatePointerType(
                arch.as_ref().handle,
                &owned_raw_ty,
                &mut is_const,
                &mut is_volatile,
                ReferenceType::PointerReferenceType,
            ))
        }
    }

    pub fn const_pointer<'a, A: Architecture, T: Into<Conf<&'a Type>>>(
        arch: &A,
        ty: T,
    ) -> Ref<Self> {
        let mut is_const = Conf::new(true, MAX_CONFIDENCE).into();
        let mut is_volatile = Conf::new(false, MIN_CONFIDENCE).into();
        let owned_raw_ty = Conf::<&Type>::into_raw(ty.into());
        unsafe {
            Self::ref_from_raw(BNCreatePointerType(
                arch.as_ref().handle,
                &owned_raw_ty,
                &mut is_const,
                &mut is_volatile,
                ReferenceType::PointerReferenceType,
            ))
        }
    }

    pub fn pointer_of_width<'a, T: Into<Conf<&'a Type>>>(
        ty: T,
        size: usize,
        is_const: bool,
        is_volatile: bool,
        ref_type: Option<ReferenceType>,
    ) -> Ref<Self> {
        let mut is_const = Conf::new(is_const, MAX_CONFIDENCE).into();
        let mut is_volatile = Conf::new(is_volatile, MAX_CONFIDENCE).into();
        let owned_raw_ty = Conf::<&Type>::into_raw(ty.into());
        unsafe {
            Self::ref_from_raw(BNCreatePointerTypeOfWidth(
                size,
                &owned_raw_ty,
                &mut is_const,
                &mut is_volatile,
                ref_type.unwrap_or(ReferenceType::PointerReferenceType),
            ))
        }
    }

    pub fn pointer_with_options<'a, A: Architecture, T: Into<Conf<&'a Type>>>(
        arch: &A,
        ty: T,
        is_const: bool,
        is_volatile: bool,
        ref_type: Option<ReferenceType>,
    ) -> Ref<Self> {
        let mut is_const = Conf::new(is_const, MAX_CONFIDENCE).into();
        let mut is_volatile = Conf::new(is_volatile, MAX_CONFIDENCE).into();
        let owned_raw_ty = Conf::<&Type>::into_raw(ty.into());
        unsafe {
            Self::ref_from_raw(BNCreatePointerType(
                arch.as_ref().handle,
                &owned_raw_ty,
                &mut is_const,
                &mut is_volatile,
                ref_type.unwrap_or(ReferenceType::PointerReferenceType),
            ))
        }
    }

    pub fn generate_auto_demangled_type_id<T: Into<QualifiedName>>(name: T) -> BnString {
        let mut raw_name = QualifiedName::into_raw(name.into());
        let type_id = unsafe { BnString::from_raw(BNGenerateAutoDemangledTypeId(&mut raw_name)) };
        QualifiedName::free_raw(raw_name);
        type_id
    }
}

impl Display for Type {
    fn fmt(&self, f: &mut Formatter<'_>) -> std::fmt::Result {
        write!(f, "{}", unsafe {
            BnString::from_raw(BNGetTypeString(
                self.handle,
                std::ptr::null_mut(),
                BNTokenEscapingType::NoTokenEscapingType,
            ))
        })
    }
}

impl Debug for Type {
    fn fmt(&self, f: &mut Formatter<'_>) -> std::fmt::Result {
        // You might be tempted to rip this atrocity out and make this more "sensible". READ BELOW!
        // Type is a one-size fits all structure, these are actually its fields! If we wanted to
        // omit some fields for different type classes what you really want to do is implement your
        // own formatter. This is supposed to represent the structure entirely, it's not supposed to be pretty!
        f.debug_struct("Type")
            .field("type_class", &self.type_class())
            .field("width", &self.width())
            .field("alignment", &self.alignment())
            .field("is_signed", &self.is_signed())
            .field("is_const", &self.is_const())
            .field("is_volatile", &self.is_volatile())
            .field("is_floating_point", &self.is_floating_point())
            .field("child_type", &self.child_type())
            .field("calling_convention", &self.calling_convention())
            .field("parameters", &self.parameters())
            .field("has_variable_arguments", &self.has_variable_arguments())
            .field("can_return", &self.can_return())
            .field("pure", &self.pure())
            .field("get_structure", &self.get_structure())
            .field("get_enumeration", &self.get_enumeration())
            .field("get_named_type_reference", &self.get_named_type_reference())
            .field("count", &self.count())
            .field("offset", &self.offset())
            .field("stack_adjustment", &self.stack_adjustment())
            .field("registered_name", &self.registered_name())
            .finish()
    }
}

impl PartialEq for Type {
    fn eq(&self, other: &Self) -> bool {
        unsafe { BNTypesEqual(self.handle, other.handle) }
    }
}

impl Eq for Type {}

impl Hash for Type {
    fn hash<H: Hasher>(&self, state: &mut H) {
        self.handle.hash(state);
    }
}

unsafe impl Send for Type {}
unsafe impl Sync for Type {}

unsafe impl RefCountable for Type {
    unsafe fn inc_ref(handle: &Self) -> Ref<Self> {
        Self::ref_from_raw(BNNewTypeReference(handle.handle))
    }

    unsafe fn dec_ref(handle: &Self) {
        BNFreeType(handle.handle);
    }
}

impl ToOwned for Type {
    type Owned = Ref<Self>;

    fn to_owned(&self) -> Self::Owned {
        unsafe { RefCountable::inc_ref(self) }
    }
}

impl CoreArrayProvider for Type {
    type Raw = *mut BNType;
    type Context = ();
    type Wrapped<'a> = &'a Self;
}

unsafe impl CoreArrayProviderInner for Type {
    unsafe fn free(raw: *mut Self::Raw, count: usize, _context: &Self::Context) {
        BNFreeTypeList(raw, count)
    }

    unsafe fn wrap_raw<'a>(raw: &'a Self::Raw, _context: &'a Self::Context) -> Self::Wrapped<'a> {
        // TODO: This is assuming &'a Type is &*mut BNType
        std::mem::transmute(raw)
    }
}

// TODO: Remove this struct, or make it not a ZST with a terrible array provider.
/// ZST used only for `Array<ComponentReferencedType>`.
pub struct ComponentReferencedType;

impl CoreArrayProvider for ComponentReferencedType {
    type Raw = *mut BNType;
    type Context = ();
    type Wrapped<'a> = &'a Type;
}

unsafe impl CoreArrayProviderInner for ComponentReferencedType {
    unsafe fn free(raw: *mut Self::Raw, count: usize, _context: &Self::Context) {
        BNComponentFreeReferencedTypes(raw, count)
    }

    unsafe fn wrap_raw<'a>(raw: &'a Self::Raw, _context: &'a Self::Context) -> Self::Wrapped<'a> {
        // SAFETY: &*mut BNType == &Type (*mut BNType == Type)
        std::mem::transmute(raw)
    }
}

#[derive(Debug, Clone, Hash, PartialEq, Eq)]
pub struct FunctionParameter {
    pub ty: Conf<Ref<Type>>,
    pub name: String,
    pub location: Option<Variable>,
}

impl FunctionParameter {
    pub(crate) fn from_raw(value: &BNFunctionParameter) -> Self {
        // TODO: I copied this from the original `from_raw` function.
        // TODO: So this actually needs to be audited later.
        let name = if value.name.is_null() {
            if value.location.type_ == VariableSourceType::RegisterVariableSourceType {
                format!("reg_{}", value.location.storage)
            } else if value.location.type_ == VariableSourceType::StackVariableSourceType {
                format!("arg_{}", value.location.storage)
            } else {
                String::new()
            }
        } else {
            raw_to_string(value.name as *const _).unwrap()
        };

        Self {
            ty: Conf::new(
                unsafe { Type::from_raw(value.type_).to_owned() },
                value.typeConfidence,
            ),
            name,
            location: match value.defaultLocation {
                false => Some(Variable::from(value.location)),
                true => None,
            },
        }
    }

    pub(crate) fn from_owned_raw(value: BNFunctionParameter) -> Self {
        let owned = Self::from_raw(&value);
        Self::free_raw(value);
        owned
    }

    pub(crate) fn into_raw(value: Self) -> BNFunctionParameter {
        let bn_name = BnString::new(value.name);
        BNFunctionParameter {
            name: BnString::into_raw(bn_name),
            type_: unsafe { Ref::into_raw(value.ty.contents) }.handle,
            typeConfidence: value.ty.confidence,
            defaultLocation: value.location.is_none(),
            location: value.location.map(Into::into).unwrap_or_default(),
        }
    }

    pub(crate) fn free_raw(value: BNFunctionParameter) {
        let _ = unsafe { BnString::from_raw(value.name) };
        let _ = unsafe { Type::ref_from_raw(value.type_) };
    }

    pub fn new<T: Into<Conf<Ref<Type>>>>(ty: T, name: String, location: Option<Variable>) -> Self {
        Self {
            ty: ty.into(),
            name,
            location,
        }
    }
}

// TODO: We need to delete this...
// Name, Variable and Type
impl CoreArrayProvider for (&str, Variable, &Type) {
    type Raw = BNVariableNameAndType;
    type Context = ();
    type Wrapped<'a>
        = (&'a str, Variable, &'a Type)
    where
        Self: 'a;
}

// TODO: This needs to go!
unsafe impl CoreArrayProviderInner for (&str, Variable, &Type) {
    unsafe fn free(raw: *mut Self::Raw, count: usize, _context: &Self::Context) {
        BNFreeVariableNameAndTypeList(raw, count)
    }

    unsafe fn wrap_raw<'a>(
        raw: &'a Self::Raw,
        _context: &'a Self::Context,
    ) -> (&'a str, Variable, &'a Type) {
        let name = CStr::from_ptr(raw.name).to_str().unwrap();
        let var = Variable::from(raw.var);
        let var_type = &*(raw.type_ as *mut Type);
        (name, var, var_type)
    }
}

#[derive(Debug, Clone, Hash, PartialEq, Eq)]
pub struct EnumerationMember {
    pub name: String,
    /// The associated constant value for the member.
    pub value: u64,
    /// Whether this is the default member for the associated [`Enumeration`].
    pub default: bool,
}

impl EnumerationMember {
    pub(crate) fn from_raw(value: &BNEnumerationMember) -> Self {
        Self {
            name: raw_to_string(value.name).unwrap(),
            value: value.value,
            default: value.isDefault,
        }
    }

    pub(crate) fn from_owned_raw(value: BNEnumerationMember) -> Self {
        let owned = Self::from_raw(&value);
        Self::free_raw(value);
        owned
    }

    pub(crate) fn into_raw(value: Self) -> BNEnumerationMember {
        let bn_name = BnString::new(value.name);
        BNEnumerationMember {
            name: BnString::into_raw(bn_name),
            value: value.value,
            isDefault: value.default,
        }
    }

    pub(crate) fn free_raw(value: BNEnumerationMember) {
        let _ = unsafe { BnString::from_raw(value.name) };
    }

    pub fn new(name: String, value: u64, default: bool) -> Self {
        Self {
            name,
            value,
            default,
        }
    }
}

#[derive(PartialEq, Eq, Hash)]
pub struct EnumerationBuilder {
    pub(crate) handle: *mut BNEnumerationBuilder,
}

impl EnumerationBuilder {
    pub fn new() -> Self {
        Self {
            handle: unsafe { BNCreateEnumerationBuilder() },
        }
    }

    pub(crate) unsafe fn from_raw(handle: *mut BNEnumerationBuilder) -> Self {
        Self { handle }
    }

    pub fn finalize(&self) -> Ref<Enumeration> {
        unsafe { Enumeration::ref_from_raw(BNFinalizeEnumerationBuilder(self.handle)) }
    }

    pub fn append<S: BnStrCompatible>(&mut self, name: S) -> &mut Self {
        let name = name.into_bytes_with_nul();
        unsafe {
            BNAddEnumerationBuilderMember(self.handle, name.as_ref().as_ptr() as _);
        }
        self
    }

    pub fn insert<S: BnStrCompatible>(&mut self, name: S, value: u64) -> &mut Self {
        let name = name.into_bytes_with_nul();
        unsafe {
            BNAddEnumerationBuilderMemberWithValue(self.handle, name.as_ref().as_ptr() as _, value);
        }
        self
    }

    pub fn replace<S: BnStrCompatible>(&mut self, id: usize, name: S, value: u64) -> &mut Self {
        let name = name.into_bytes_with_nul();
        unsafe {
            BNReplaceEnumerationBuilderMember(self.handle, id, name.as_ref().as_ptr() as _, value);
        }
        self
    }

    pub fn remove(&mut self, id: usize) -> &mut Self {
        unsafe {
            BNRemoveEnumerationBuilderMember(self.handle, id);
        }

        self
    }

    pub fn members(&self) -> Vec<EnumerationMember> {
        unsafe {
            let mut count = 0;
            let members_raw_ptr = BNGetEnumerationBuilderMembers(self.handle, &mut count);
            let members_raw: &[BNEnumerationMember] =
                std::slice::from_raw_parts(members_raw_ptr, count);
            let members = members_raw
                .iter()
                .map(EnumerationMember::from_raw)
                .collect();
            BNFreeEnumerationMemberList(members_raw_ptr, count);
            members
        }
    }
}

impl Default for EnumerationBuilder {
    fn default() -> Self {
        Self::new()
    }
}

impl From<&Enumeration> for EnumerationBuilder {
    fn from(enumeration: &Enumeration) -> Self {
        unsafe {
            Self::from_raw(BNCreateEnumerationBuilderFromEnumeration(
                enumeration.handle,
            ))
        }
    }
}

impl Drop for EnumerationBuilder {
    fn drop(&mut self) {
        unsafe { BNFreeEnumerationBuilder(self.handle) };
    }
}

#[derive(PartialEq, Eq, Hash)]
pub struct Enumeration {
    pub(crate) handle: *mut BNEnumeration,
}

impl Enumeration {
    pub(crate) unsafe fn ref_from_raw(handle: *mut BNEnumeration) -> Ref<Self> {
        debug_assert!(!handle.is_null());
        Ref::new(Self { handle })
    }

    pub fn builder() -> EnumerationBuilder {
        EnumerationBuilder::new()
    }

    pub fn members(&self) -> Vec<EnumerationMember> {
        unsafe {
            let mut count = 0;
            let members_raw_ptr = BNGetEnumerationMembers(self.handle, &mut count);
            debug_assert!(!members_raw_ptr.is_null());
            let members_raw: &[BNEnumerationMember] =
                std::slice::from_raw_parts(members_raw_ptr, count);
            let members = members_raw
                .iter()
                .map(EnumerationMember::from_raw)
                .collect();
            BNFreeEnumerationMemberList(members_raw_ptr, count);
            members
        }
    }
}

impl Debug for Enumeration {
    fn fmt(&self, f: &mut Formatter<'_>) -> std::fmt::Result {
        f.debug_struct("Enumeration")
            .field("members", &self.members())
            .finish()
    }
}

unsafe impl RefCountable for Enumeration {
    unsafe fn inc_ref(handle: &Self) -> Ref<Self> {
        Self::ref_from_raw(BNNewEnumerationReference(handle.handle))
    }

    unsafe fn dec_ref(handle: &Self) {
        BNFreeEnumeration(handle.handle);
    }
}

impl ToOwned for Enumeration {
    type Owned = Ref<Self>;

    fn to_owned(&self) -> Self::Owned {
        unsafe { RefCountable::inc_ref(self) }
    }
}

#[derive(PartialEq, Eq, Hash)]
pub struct StructureBuilder {
    pub(crate) handle: *mut BNStructureBuilder,
}

/// ```no_run
/// // Includes
/// # use binaryninja::binary_view::BinaryViewExt;
/// use binaryninja::types::{MemberAccess, MemberScope, Structure, StructureBuilder, Type};
///
/// // Types to use in the members
/// let field_1_ty = Type::named_int(5, false, "my_weird_int_type");
/// let field_2_ty = Type::int(4, false);
/// let field_3_ty = Type::int(8, false);
///
/// // Assign those fields
/// let mut my_custom_struct = StructureBuilder::new();
/// my_custom_struct
///     .insert(
///         &field_1_ty,
///         "field_1",
///         0,
///         false,
///         MemberAccess::PublicAccess,
///         MemberScope::NoScope,
///     )
///     .insert(
///         &field_2_ty,
///         "field_2",
///         5,
///         false,
///         MemberAccess::PublicAccess,
///         MemberScope::NoScope,
///     )
///     .insert(
///         &field_3_ty,
///         "field_3",
///         9,
///         false,
///         MemberAccess::PublicAccess,
///         MemberScope::NoScope,
///     )
///     .append(
///         &field_1_ty,
///         "field_4",
///         MemberAccess::PublicAccess,
///         MemberScope::NoScope,
///     );
///
/// // Convert structure to type
/// let my_custom_structure_type = Type::structure(&my_custom_struct.finalize());
///
/// // Add the struct to the binary view to use in analysis
/// let bv = binaryninja::load("example").unwrap();
/// bv.define_user_type("my_custom_struct", &my_custom_structure_type);
/// ```
impl StructureBuilder {
    pub fn new() -> Self {
        Self {
            handle: unsafe { BNCreateStructureBuilder() },
        }
    }

    pub(crate) unsafe fn from_raw(handle: *mut BNStructureBuilder) -> Self {
        debug_assert!(!handle.is_null());
        Self { handle }
    }

    // TODO: Document the width adjustment with alignment.
    pub fn finalize(&mut self) -> Ref<Structure> {
        let raw_struct_ptr = unsafe { BNFinalizeStructureBuilder(self.handle) };
        unsafe { Structure::ref_from_raw(raw_struct_ptr) }
    }

    /// Sets the width of the [`StructureBuilder`] to the new width.
    ///
    /// This will remove all previously inserted members outside the new width. This is done by computing
    /// the member access range (member offset + member width) and if it is larger than the new width
    /// it will be removed.
    pub fn width(&mut self, width: u64) -> &mut Self {
        unsafe {
            BNSetStructureBuilderWidth(self.handle, width);
        }
        self
    }

    pub fn alignment(&mut self, alignment: usize) -> &mut Self {
        unsafe {
            BNSetStructureBuilderAlignment(self.handle, alignment);
        }
        self
    }

    /// Sets whether the [`StructureBuilder`] is packed.
    ///
    /// If set the alignment of the structure will be `1`. You do not need to set the alignment to `1`.
    pub fn packed(&mut self, packed: bool) -> &mut Self {
        unsafe {
            BNSetStructureBuilderPacked(self.handle, packed);
        }
        self
    }

    pub fn structure_type(&mut self, t: StructureType) -> &mut Self {
        unsafe { BNSetStructureBuilderType(self.handle, t) };
        self
    }

    pub fn pointer_offset(&mut self, offset: i64) -> &mut Self {
        unsafe { BNSetStructureBuilderPointerOffset(self.handle, offset) };
        self
    }

    pub fn propagates_data_var_refs(&mut self, propagates: bool) -> &mut Self {
        unsafe { BNSetStructureBuilderPropagatesDataVariableReferences(self.handle, propagates) };
        self
    }

    pub fn base_structures(&mut self, bases: &[BaseStructure]) -> &mut Self {
        let raw_base_structs: Vec<BNBaseStructure> =
            bases.iter().map(BaseStructure::into_owned_raw).collect();
        unsafe {
            BNSetBaseStructuresForStructureBuilder(
                self.handle,
                raw_base_structs.as_ptr() as *mut _,
                raw_base_structs.len(),
            )
        };
        self
    }

    pub fn append<'a, S: BnStrCompatible, T: Into<Conf<&'a Type>>>(
        &mut self,
        ty: T,
        name: S,
        access: MemberAccess,
        scope: MemberScope,
    ) -> &mut Self {
        let name = name.into_bytes_with_nul();
        let owned_raw_ty = Conf::<&Type>::into_raw(ty.into());
        unsafe {
            BNAddStructureBuilderMember(
                self.handle,
                &owned_raw_ty,
                name.as_ref().as_ptr() as _,
                access,
                scope,
            );
        }
        self
    }

    pub fn insert_member(
        &mut self,
        member: StructureMember,
        overwrite_existing: bool,
    ) -> &mut Self {
        self.insert(
            &member.ty,
            member.name,
            member.offset,
            overwrite_existing,
            member.access,
            member.scope,
        );
        self
    }

    pub fn insert<'a, S: BnStrCompatible, T: Into<Conf<&'a Type>>>(
        &mut self,
        ty: T,
        name: S,
        offset: u64,
        overwrite_existing: bool,
        access: MemberAccess,
        scope: MemberScope,
    ) -> &mut Self {
        let name = name.into_bytes_with_nul();
        let owned_raw_ty = Conf::<&Type>::into_raw(ty.into());
        unsafe {
            BNAddStructureBuilderMemberAtOffset(
                self.handle,
                &owned_raw_ty,
                name.as_ref().as_ptr() as _,
                offset,
                overwrite_existing,
                access,
                scope,
            );
        }
        self
    }

    pub fn replace<'a, S: BnStrCompatible, T: Into<Conf<&'a Type>>>(
        &mut self,
        index: usize,
        ty: T,
        name: S,
        overwrite_existing: bool,
    ) -> &mut Self {
        let name = name.into_bytes_with_nul();
        let owned_raw_ty = Conf::<&Type>::into_raw(ty.into());
        unsafe {
            BNReplaceStructureBuilderMember(
                self.handle,
                index,
                &owned_raw_ty,
                name.as_ref().as_ptr() as _,
                overwrite_existing,
            )
        }
        self
    }

    pub fn remove(&mut self, index: usize) -> &mut Self {
        unsafe { BNRemoveStructureBuilderMember(self.handle, index) };
        self
    }

    // TODO: We should add BNGetStructureBuilderAlignedWidth
    /// Gets the current **unaligned** width of the structure.
    ///
    /// This cannot be used to accurately get the width of a non-packed structure.
    pub fn current_width(&self) -> u64 {
        unsafe { BNGetStructureBuilderWidth(self.handle) }
    }
}

impl From<&Structure> for StructureBuilder {
    fn from(structure: &Structure) -> StructureBuilder {
        unsafe { Self::from_raw(BNCreateStructureBuilderFromStructure(structure.handle)) }
    }
}

impl From<Vec<StructureMember>> for StructureBuilder {
    fn from(members: Vec<StructureMember>) -> StructureBuilder {
        let mut builder = StructureBuilder::new();
        for member in members {
            builder.insert_member(member, false);
        }
        builder
    }
}

impl Drop for StructureBuilder {
    fn drop(&mut self) {
        unsafe { BNFreeStructureBuilder(self.handle) };
    }
}

impl Default for StructureBuilder {
    fn default() -> Self {
        Self::new()
    }
}

#[derive(PartialEq, Eq, Hash)]
pub struct Structure {
    pub(crate) handle: *mut BNStructure,
}

impl Structure {
    pub(crate) unsafe fn ref_from_raw(handle: *mut BNStructure) -> Ref<Self> {
        debug_assert!(!handle.is_null());
        Ref::new(Self { handle })
    }

    pub fn builder() -> StructureBuilder {
        StructureBuilder::new()
    }

    pub fn width(&self) -> u64 {
        unsafe { BNGetStructureWidth(self.handle) }
    }

    pub fn structure_type(&self) -> StructureType {
        unsafe { BNGetStructureType(self.handle) }
    }

    pub fn members(&self) -> Vec<StructureMember> {
        unsafe {
            let mut count = 0;
            let members_raw_ptr: *mut BNStructureMember =
                BNGetStructureMembers(self.handle, &mut count);
            debug_assert!(!members_raw_ptr.is_null());
            let members_raw = std::slice::from_raw_parts(members_raw_ptr, count);
            let members = members_raw.iter().map(StructureMember::from_raw).collect();
            BNFreeStructureMemberList(members_raw_ptr, count);
            members
        }
    }

    pub fn base_structures(&self) -> Vec<BaseStructure> {
        let mut count = 0;
        let bases_raw_ptr = unsafe { BNGetBaseStructuresForStructure(self.handle, &mut count) };
        debug_assert!(!bases_raw_ptr.is_null());
        let bases_raw = unsafe { std::slice::from_raw_parts(bases_raw_ptr, count) };
        let bases = bases_raw.iter().map(BaseStructure::from_raw).collect();
        unsafe { BNFreeBaseStructureList(bases_raw_ptr, count) };
        bases
    }

    // TODO : The other methods in the python version (alignment, packed, type, members, remove, replace, etc)
}

impl Debug for Structure {
    fn fmt(&self, f: &mut Formatter<'_>) -> std::fmt::Result {
        f.debug_struct("Structure")
            .field("width", &self.width())
            .field("structure_type", &self.structure_type())
            .field("base_structures", &self.base_structures())
            .field("members", &self.members())
            .finish()
    }
}

unsafe impl RefCountable for Structure {
    unsafe fn inc_ref(handle: &Self) -> Ref<Self> {
        Self::ref_from_raw(BNNewStructureReference(handle.handle))
    }

    unsafe fn dec_ref(handle: &Self) {
        BNFreeStructure(handle.handle);
    }
}

impl ToOwned for Structure {
    type Owned = Ref<Self>;

    fn to_owned(&self) -> Self::Owned {
        unsafe { RefCountable::inc_ref(self) }
    }
}

#[derive(Debug, Clone, Hash, PartialEq, Eq)]
pub struct StructureMember {
    pub ty: Conf<Ref<Type>>,
    // TODO: Shouldnt this be a QualifiedName? The ffi says no...
    pub name: String,
    pub offset: u64,
    pub access: MemberAccess,
    pub scope: MemberScope,
}

impl StructureMember {
    pub(crate) fn from_raw(value: &BNStructureMember) -> Self {
        Self {
            ty: Conf::new(
                unsafe { Type::from_raw(value.type_) }.to_owned(),
                value.typeConfidence,
            ),
            // TODO: I dislike using this function here.
            name: raw_to_string(value.name as *mut _).unwrap(),
            offset: value.offset,
            access: value.access,
            scope: value.scope,
        }
    }

    pub(crate) fn from_owned_raw(value: BNStructureMember) -> Self {
        let owned = Self::from_raw(&value);
        Self::free_raw(value);
        owned
    }

    pub(crate) fn into_raw(value: Self) -> BNStructureMember {
        let bn_name = BnString::new(value.name);
        BNStructureMember {
            type_: unsafe { Ref::into_raw(value.ty.contents) }.handle,
            name: BnString::into_raw(bn_name),
            offset: value.offset,
            typeConfidence: value.ty.confidence,
            access: value.access,
            scope: value.scope,
        }
    }

    pub(crate) fn free_raw(value: BNStructureMember) {
        let _ = unsafe { Type::ref_from_raw(value.type_) };
        let _ = unsafe { BnString::from_raw(value.name) };
    }

    pub fn new(
        ty: Conf<Ref<Type>>,
        name: String,
        offset: u64,
        access: MemberAccess,
        scope: MemberScope,
    ) -> Self {
        Self {
            ty,
            name,
            offset,
            access,
            scope,
        }
    }
}

impl CoreArrayProvider for StructureMember {
    type Raw = BNStructureMember;
    type Context = ();
    type Wrapped<'a> = Self;
}

unsafe impl CoreArrayProviderInner for StructureMember {
    unsafe fn free(raw: *mut Self::Raw, count: usize, _context: &Self::Context) {
        BNFreeStructureMemberList(raw, count)
    }

    unsafe fn wrap_raw<'a>(raw: &'a Self::Raw, _context: &'a Self::Context) -> Self::Wrapped<'a> {
        Self::from_raw(raw)
    }
}

#[derive(Debug, Clone, Hash, PartialEq, Eq)]
pub struct InheritedStructureMember {
    pub base: Ref<NamedTypeReference>,
    pub base_offset: u64,
    pub member: StructureMember,
    pub member_index: usize,
}

impl InheritedStructureMember {
    pub fn new(
        base: Ref<NamedTypeReference>,
        base_offset: u64,
        member: StructureMember,
        member_index: usize,
    ) -> Self {
        Self {
            base,
            base_offset,
            member,
            member_index,
        }
    }
}

#[derive(Debug, Clone, Hash, PartialEq, Eq)]
pub struct BaseStructure {
    pub ty: Ref<NamedTypeReference>,
    pub offset: u64,
    pub width: u64,
}

impl BaseStructure {
    pub(crate) fn from_raw(value: &BNBaseStructure) -> Self {
        Self {
            ty: unsafe { NamedTypeReference::from_raw(value.type_) }.to_owned(),
            offset: value.offset,
            width: value.width,
        }
    }

    pub(crate) fn from_owned_raw(value: BNBaseStructure) -> Self {
        let owned = Self::from_raw(&value);
        Self::free_raw(value);
        owned
    }

    pub(crate) fn into_raw(value: Self) -> BNBaseStructure {
        BNBaseStructure {
            type_: unsafe { Ref::into_raw(value.ty) }.handle,
            offset: value.offset,
            width: value.width,
        }
    }

    pub(crate) fn into_owned_raw(value: &Self) -> BNBaseStructure {
        BNBaseStructure {
            type_: value.ty.handle,
            offset: value.offset,
            width: value.width,
        }
    }

    pub(crate) fn free_raw(value: BNBaseStructure) {
        let _ = unsafe { NamedTypeReference::ref_from_raw(value.type_) };
    }

    pub fn new(ty: Ref<NamedTypeReference>, offset: u64, width: u64) -> Self {
        Self { ty, offset, width }
    }
}

#[derive(PartialEq, Eq, Hash)]
pub struct NamedTypeReference {
    pub(crate) handle: *mut BNNamedTypeReference,
}

impl NamedTypeReference {
    pub(crate) unsafe fn from_raw(handle: *mut BNNamedTypeReference) -> Self {
        debug_assert!(!handle.is_null());
        Self { handle }
    }

    pub(crate) unsafe fn ref_from_raw(handle: *mut BNNamedTypeReference) -> Ref<Self> {
        debug_assert!(!handle.is_null());
        Ref::new(Self { handle })
    }

    /// Create an NTR to a type that did not come directly from a BinaryView's types list.
    /// That is to say, if you're referencing a new type you're GOING to add, use this.
    /// You should not assign type ids yourself, that is the responsibility of the BinaryView
    /// implementation after your types have been added. Just make sure the names match up and
    /// the core will do the id stuff for you.
    pub fn new<T: Into<QualifiedName>>(type_class: NamedTypeReferenceClass, name: T) -> Ref<Self> {
        let mut raw_name = QualifiedName::into_raw(name.into());
        let result = unsafe {
            Self::ref_from_raw(BNCreateNamedType(
                type_class,
                std::ptr::null(),
                &mut raw_name,
            ))
        };
        QualifiedName::free_raw(raw_name);
        result
    }

    /// Create an NTR to a type with an existing type id, which generally means it came directly
    /// from a BinaryView's types list and its id was looked up using `BinaryView::get_type_id`.
    /// You should not assign type ids yourself: if you use this to reference a type you are going
    /// to create but have not yet created, you may run into problems when giving your types to
    /// a BinaryView.
    pub fn new_with_id<T: Into<QualifiedName>, S: BnStrCompatible>(
        type_class: NamedTypeReferenceClass,
        type_id: S,
        name: T,
    ) -> Ref<Self> {
        let type_id = type_id.into_bytes_with_nul();
        let mut raw_name = QualifiedName::into_raw(name.into());
        let result = unsafe {
            Self::ref_from_raw(BNCreateNamedType(
                type_class,
                type_id.as_ref().as_ptr() as _,
                &mut raw_name,
            ))
        };
        QualifiedName::free_raw(raw_name);
        result
    }

    pub fn name(&self) -> QualifiedName {
        let raw_name = unsafe { BNGetTypeReferenceName(self.handle) };
        QualifiedName::from_owned_raw(raw_name)
    }

    pub fn id(&self) -> BnString {
        unsafe { BnString::from_raw(BNGetTypeReferenceId(self.handle)) }
    }

    pub fn class(&self) -> NamedTypeReferenceClass {
        unsafe { BNGetTypeReferenceClass(self.handle) }
    }

    fn target_helper(&self, bv: &BinaryView, visited: &mut HashSet<BnString>) -> Option<Ref<Type>> {
        let ty = bv.type_by_id(self.id())?;
        match ty.type_class() {
            TypeClass::NamedTypeReferenceClass => {
                // Recurse into the NTR type until we get the target type.
                let ntr = ty.get_named_type_reference().unwrap();
                match visited.insert(ntr.id()) {
                    true => ntr.target_helper(bv, visited),
                    false => {
                        log::error!("Can't get target for recursively defined type!");
                        None
                    }
                }
            }
            // Found target type
            _ => Some(ty),
        }
    }

    /// Type referenced by this [`NamedTypeReference`].
    pub fn target(&self, bv: &BinaryView) -> Option<Ref<Type>> {
        self.target_helper(bv, &mut HashSet::new())
    }
}

impl ToOwned for NamedTypeReference {
    type Owned = Ref<Self>;

    fn to_owned(&self) -> Self::Owned {
        unsafe { RefCountable::inc_ref(self) }
    }
}

unsafe impl RefCountable for NamedTypeReference {
    unsafe fn inc_ref(handle: &Self) -> Ref<Self> {
        Self::ref_from_raw(BNNewNamedTypeReference(handle.handle))
    }

    unsafe fn dec_ref(handle: &Self) {
        BNFreeNamedTypeReference(handle.handle)
    }
}

impl Debug for NamedTypeReference {
    fn fmt(&self, f: &mut Formatter<'_>) -> std::fmt::Result {
        write!(f, "{} (id: {})", self.name(), self.id())
    }
}

// TODO: Document usage, specifically how to make a qualified name and why it exists.
#[derive(Default, Debug, Clone, Hash, PartialEq, Eq, Ord, PartialOrd)]
pub struct QualifiedName {
    // TODO: Make this Option<String> where default is "::".
    pub separator: String,
    pub items: Vec<String>,
}

impl QualifiedName {
    pub(crate) fn from_raw(value: &BNQualifiedName) -> Self {
        // TODO: This could be improved...
        let raw_names = unsafe { std::slice::from_raw_parts(value.name, value.nameCount) };
        let items = raw_names
            .iter()
            .filter_map(|&raw_name| raw_to_string(raw_name as *const _))
            .collect();
        let separator = raw_to_string(value.join).unwrap();
        Self { items, separator }
    }

    pub(crate) fn from_owned_raw(value: BNQualifiedName) -> Self {
        let result = Self::from_raw(&value);
        Self::free_raw(value);
        result
    }

    pub fn into_raw(value: Self) -> BNQualifiedName {
        let bn_join = BnString::new(&value.separator);
        BNQualifiedName {
            // NOTE: Leaking string list must be freed by core or us!
            name: strings_to_string_list(&value.items),
            // NOTE: Leaking string must be freed by core or us!
            join: BnString::into_raw(bn_join),
            nameCount: value.items.len(),
        }
    }

    pub(crate) fn free_raw(value: BNQualifiedName) {
        unsafe { BNFreeString(value.join) };
        unsafe { BNFreeStringList(value.name, value.nameCount) };
    }

    pub fn new(items: Vec<String>) -> Self {
        Self::new_with_separator(items, "::".to_string())
    }

    pub fn new_with_separator(items: Vec<String>, separator: String) -> Self {
        Self { items, separator }
    }

    pub fn with_item(&self, item: impl Into<String>) -> Self {
        let mut items = self.items.clone();
        items.push(item.into());
        Self::new_with_separator(items, self.separator.clone())
    }

    pub fn push(&mut self, item: String) {
        self.items.push(item);
    }

    pub fn pop(&mut self) -> Option<String> {
        self.items.pop()
    }

    pub fn insert(&mut self, index: usize, item: String) {
        if index <= self.items.len() {
            self.items.insert(index, item);
        }
    }

    pub fn split_last(&self) -> Option<(String, QualifiedName)> {
        self.items.split_last().map(|(a, b)| {
            (
                a.to_owned(),
                QualifiedName::new_with_separator(b.to_vec(), self.separator.clone()),
            )
        })
    }

    /// Replaces all occurrences of a substring with another string in all items of the `QualifiedName`
    /// and returns an owned version of the modified `QualifiedName`.
    ///
    /// # Example
    ///
    /// ```
    /// use binaryninja::types::QualifiedName;
    ///
    /// let qualified_name =
    ///     QualifiedName::new(vec!["my::namespace".to_string(), "mytype".to_string()]);
    /// let replaced = qualified_name.replace("my", "your");
    /// assert_eq!(
    ///     replaced.items,
    ///     vec!["your::namespace".to_string(), "yourtype".to_string()]
    /// );
    /// ```
    pub fn replace(&self, from: &str, to: &str) -> Self {
        Self {
            items: self
                .items
                .iter()
                .map(|item| item.replace(from, to))
                .collect(),
            separator: self.separator.clone(),
        }
    }

    /// Returns the last item, or `None` if it is empty.
    pub fn last(&self) -> Option<&String> {
        self.items.last()
    }
<<<<<<< HEAD
}

impl fmt::Debug for QualifiedNameAndType {
    fn fmt(&self, f: &mut fmt::Formatter<'_>) -> fmt::Result {
        if let Ok(lock) = TYPE_DEBUG_BV.lock() {
            if let Some(bv) = &*lock {
                let container = unsafe { BNGetAnalysisTypeContainer(bv.handle) };

                let printer = if f.alternate() {
                    unsafe { BNGetTypePrinterByName(c"_DebugTypePrinter".as_ptr()) }
                } else {
                    unsafe { BNGetTypePrinterByName(c"CoreTypePrinter".as_ptr()) }
                };
                if printer.is_null() {
                    return Err(fmt::Error);
                }

                let mut name = self.name().clone();

                let mut lines: *mut BNTypeDefinitionLine = null_mut();
                let mut count: usize = 0;

                unsafe {
                    BNGetTypePrinterTypeLines(
                        printer,
                        self.type_object().as_ref().handle,
                        container,
                        &mut name.0,
                        64,
                        false,
                        BNTokenEscapingType::NoTokenEscapingType,
                        &mut lines,
                        &mut count,
                    )
                };
                unsafe {
                    BNFreeTypeContainer(container);
                }

                if lines.is_null() {
                    return Err(fmt::Error);
                }

                let line_slice: &[BNTypeDefinitionLine] =
                    unsafe { slice::from_raw_parts(lines, count) };

                for (i, line) in line_slice.iter().enumerate() {
                    if i > 0 {
                        writeln!(f)?;
                    }

                    let tokens: &[BNInstructionTextToken] =
                        unsafe { slice::from_raw_parts(line.tokens, line.count) };

                    for token in tokens {
                        let text: *const c_char = token.text;
                        let str = unsafe { CStr::from_ptr(text) };
                        write!(f, "{}", str.to_string_lossy())?;
                    }
                }

                unsafe {
                    BNFreeTypeDefinitionLineList(lines, count);
                }
                return Ok(());
            }
        }
        Err(fmt::Error)
    }
}

//////////////////////////
// QualifiedNameTypeAndId

#[repr(transparent)]
pub struct QualifiedNameTypeAndId(pub(crate) BNQualifiedNameTypeAndId);
=======
>>>>>>> 60ae03fe

    /// Returns a mutable reference to the last item, or `None` if it is empty.
    pub fn last_mut(&mut self) -> Option<&mut String> {
        self.items.last_mut()
    }

    pub fn len(&self) -> usize {
        self.items.len()
    }

    /// A [`QualifiedName`] is empty if it has no items.
    ///
    /// If you want to know if the unqualified name is empty (i.e. no characters)
    /// you must first convert the qualified name to unqualified via the `to_string` method.
    pub fn is_empty(&self) -> bool {
        self.items.is_empty()
    }
}

impl From<String> for QualifiedName {
    fn from(value: String) -> Self {
        Self {
            items: vec![value],
            // TODO: See comment in struct def.
            separator: String::from("::"),
        }
    }
}

impl From<&str> for QualifiedName {
    fn from(value: &str) -> Self {
        Self::from(value.to_string())
    }
}

impl From<&String> for QualifiedName {
    fn from(value: &String) -> Self {
        Self::from(value.to_owned())
    }
}

impl From<Cow<'_, str>> for QualifiedName {
    fn from(value: Cow<'_, str>) -> Self {
        Self::from(value.to_string())
    }
}

impl From<Vec<String>> for QualifiedName {
    fn from(value: Vec<String>) -> Self {
        Self::new(value)
    }
}

impl From<Vec<&str>> for QualifiedName {
    fn from(value: Vec<&str>) -> Self {
        value
            .iter()
            .map(ToString::to_string)
            .collect::<Vec<_>>()
            .into()
    }
}

impl From<QualifiedName> for String {
    fn from(value: QualifiedName) -> Self {
        value.to_string()
    }
}

impl Index<usize> for QualifiedName {
    type Output = String;

    fn index(&self, index: usize) -> &Self::Output {
        &self.items[index]
    }
}

impl IndexMut<usize> for QualifiedName {
    fn index_mut(&mut self, index: usize) -> &mut Self::Output {
        &mut self.items[index]
    }
}

impl Display for QualifiedName {
    fn fmt(&self, f: &mut Formatter<'_>) -> std::fmt::Result {
        write!(f, "{}", self.items.join(&self.separator))
    }
}

impl CoreArrayProvider for QualifiedName {
    type Raw = BNQualifiedName;
    type Context = ();
    type Wrapped<'a> = Self;
}

unsafe impl CoreArrayProviderInner for QualifiedName {
    unsafe fn free(raw: *mut Self::Raw, count: usize, _context: &Self::Context) {
        BNFreeTypeNameList(raw, count);
    }

    unsafe fn wrap_raw<'a>(raw: &'a Self::Raw, _context: &'a Self::Context) -> Self::Wrapped<'a> {
        QualifiedName::from_raw(raw)
    }
}

#[derive(Debug, Clone, Hash, PartialEq, Eq)]
pub struct QualifiedNameAndType {
    pub name: QualifiedName,
    pub ty: Ref<Type>,
}

impl QualifiedNameAndType {
    pub(crate) fn from_raw(value: &BNQualifiedNameAndType) -> Self {
        Self {
            name: QualifiedName::from_raw(&value.name),
            ty: unsafe { Type::from_raw(value.type_).to_owned() },
        }
    }

    pub(crate) fn from_owned_raw(value: BNQualifiedNameAndType) -> Self {
        let owned = Self::from_raw(&value);
        Self::free_raw(value);
        owned
    }

    pub(crate) fn into_raw(value: Self) -> BNQualifiedNameAndType {
        BNQualifiedNameAndType {
            name: QualifiedName::into_raw(value.name),
            type_: unsafe { Ref::into_raw(value.ty).handle },
        }
    }

    pub(crate) fn free_raw(value: BNQualifiedNameAndType) {
        QualifiedName::free_raw(value.name);
        let _ = unsafe { Type::ref_from_raw(value.type_) };
    }

    pub fn new(name: QualifiedName, ty: Ref<Type>) -> Self {
        Self { name, ty }
    }
}

impl<T> From<(T, Ref<Type>)> for QualifiedNameAndType
where
    T: Into<QualifiedName>,
{
    fn from(value: (T, Ref<Type>)) -> Self {
        Self {
            name: value.0.into(),
            ty: value.1,
        }
    }
}

impl<T> From<(T, &Type)> for QualifiedNameAndType
where
    T: Into<QualifiedName>,
{
    fn from(value: (T, &Type)) -> Self {
        let ty = value.1.to_owned();
        Self {
            name: value.0.into(),
            ty,
        }
    }
}

impl CoreArrayProvider for QualifiedNameAndType {
    type Raw = BNQualifiedNameAndType;
    type Context = ();
    type Wrapped<'a> = Self;
}

unsafe impl CoreArrayProviderInner for QualifiedNameAndType {
    unsafe fn free(raw: *mut Self::Raw, count: usize, _context: &Self::Context) {
        BNFreeTypeAndNameList(raw, count);
    }

    unsafe fn wrap_raw<'a>(raw: &'a Self::Raw, _context: &'a Self::Context) -> Self::Wrapped<'a> {
        QualifiedNameAndType::from_raw(raw)
    }
}

#[derive(Debug, Clone, Hash, PartialEq, Eq)]
pub struct QualifiedNameTypeAndId {
    pub name: QualifiedName,
    pub ty: Ref<Type>,
    pub id: String,
}

impl QualifiedNameTypeAndId {
    pub(crate) fn from_raw(value: &BNQualifiedNameTypeAndId) -> Self {
        Self {
            name: QualifiedName::from_raw(&value.name),
            ty: unsafe { Type::from_raw(value.type_) }.to_owned(),
            id: raw_to_string(value.id).unwrap(),
        }
    }

    pub(crate) fn from_owned_raw(value: BNQualifiedNameTypeAndId) -> Self {
        let owned = Self::from_raw(&value);
        Self::free_raw(value);
        owned
    }

    pub(crate) fn into_raw(value: Self) -> BNQualifiedNameTypeAndId {
        let bn_id = BnString::new(value.id);
        BNQualifiedNameTypeAndId {
            name: QualifiedName::into_raw(value.name),
            id: BnString::into_raw(bn_id),
            type_: unsafe { Ref::into_raw(value.ty) }.handle,
        }
    }

    pub(crate) fn free_raw(value: BNQualifiedNameTypeAndId) {
        QualifiedName::free_raw(value.name);
        let _ = unsafe { Type::ref_from_raw(value.type_) };
        let _ = unsafe { BnString::from_raw(value.id) };
    }
}

impl CoreArrayProvider for QualifiedNameTypeAndId {
    type Raw = BNQualifiedNameTypeAndId;
    type Context = ();
    type Wrapped<'a> = QualifiedNameTypeAndId;
}

unsafe impl CoreArrayProviderInner for QualifiedNameTypeAndId {
    unsafe fn free(raw: *mut Self::Raw, count: usize, _context: &Self::Context) {
        BNFreeTypeIdList(raw, count);
    }

    unsafe fn wrap_raw<'a>(raw: &'a Self::Raw, _context: &'a Self::Context) -> Self::Wrapped<'a> {
        QualifiedNameTypeAndId::from_raw(raw)
    }
}

// TODO: Document how this type is used for many different purposes. (this is literally (string, type))
// TODO: Ex. the name might be the parser it came from
// TODO: Ex. the name might be the param name for an intrinsic input
// TODO: Should we make new types for each varying use case?
#[derive(Debug, Clone, Eq, PartialEq, Hash)]
pub struct NameAndType {
    pub name: String,
    pub ty: Conf<Ref<Type>>,
}

impl NameAndType {
    pub(crate) fn from_raw(value: &BNNameAndType) -> Self {
        Self {
            // TODO: I dislike using this function here.
            name: raw_to_string(value.name as *mut _).unwrap(),
            ty: Conf::new(
                unsafe { Type::from_raw(value.type_).to_owned() },
                value.typeConfidence,
            ),
        }
    }

    pub(crate) fn from_owned_raw(value: BNNameAndType) -> Self {
        let owned = Self::from_raw(&value);
        Self::free_raw(value);
        owned
    }

    pub(crate) fn into_raw(value: Self) -> BNNameAndType {
        let bn_name = BnString::new(value.name);
        BNNameAndType {
            name: BnString::into_raw(bn_name),
            type_: unsafe { Ref::into_raw(value.ty.contents) }.handle,
            typeConfidence: value.ty.confidence,
        }
    }

    pub(crate) fn free_raw(value: BNNameAndType) {
        let _ = unsafe { BnString::from_raw(value.name) };
        let _ = unsafe { Type::ref_from_raw(value.type_) };
    }

    pub fn new(name: impl Into<String>, ty: Conf<Ref<Type>>) -> Self {
        Self {
            name: name.into(),
            ty,
        }
    }
}

impl CoreArrayProvider for NameAndType {
    type Raw = BNNameAndType;
    type Context = ();
    type Wrapped<'a> = Self;
}

unsafe impl CoreArrayProviderInner for NameAndType {
    unsafe fn free(raw: *mut Self::Raw, count: usize, _context: &Self::Context) {
        BNFreeNameAndTypeList(raw, count);
    }

    unsafe fn wrap_raw<'a>(raw: &'a Self::Raw, _context: &'a Self::Context) -> Self::Wrapped<'a> {
        NameAndType::from_raw(raw)
    }
}<|MERGE_RESOLUTION|>--- conflicted
+++ resolved
@@ -20,17 +20,16 @@
 use binaryninjacore_sys::*;
 
 use crate::{
-    architecture::{Architecture, CoreArchitecture},
-    binary_view::{BinaryView, BinaryViewExt},
-    calling_convention::CoreCallingConvention,
-    rc::*,
-    string::{BnStrCompatible, BnString},
+    architecture::{Architecture, CoreArchitecture}, binary_view::{BinaryView, BinaryViewExt}, calling_convention::CoreCallingConvention, file_metadata::FileMetadata, rc::*, string::{BnStrCompatible, BnString}
 };
+
+use lazy_static::lazy_static;
 
 use crate::confidence::{Conf, MAX_CONFIDENCE, MIN_CONFIDENCE};
 use crate::string::{raw_to_string, strings_to_string_list};
 use crate::variable::{Variable, VariableSourceType};
-use std::borrow::Cow;
+use core::{fmt, slice};
+use std::{borrow::Cow, sync::Mutex};
 use std::num::NonZeroUsize;
 use std::ops::{Index, IndexMut};
 use std::{
@@ -2060,7 +2059,192 @@
     pub fn last(&self) -> Option<&String> {
         self.items.last()
     }
-<<<<<<< HEAD
+
+    /// Returns a mutable reference to the last item, or `None` if it is empty.
+    pub fn last_mut(&mut self) -> Option<&mut String> {
+        self.items.last_mut()
+    }
+
+    pub fn len(&self) -> usize {
+        self.items.len()
+    }
+
+    /// A [`QualifiedName`] is empty if it has no items.
+    ///
+    /// If you want to know if the unqualified name is empty (i.e. no characters)
+    /// you must first convert the qualified name to unqualified via the `to_string` method.
+    pub fn is_empty(&self) -> bool {
+        self.items.is_empty()
+    }
+}
+
+impl From<String> for QualifiedName {
+    fn from(value: String) -> Self {
+        Self {
+            items: vec![value],
+            // TODO: See comment in struct def.
+            separator: String::from("::"),
+        }
+    }
+}
+
+impl From<&str> for QualifiedName {
+    fn from(value: &str) -> Self {
+        Self::from(value.to_string())
+    }
+}
+
+impl From<&String> for QualifiedName {
+    fn from(value: &String) -> Self {
+        Self::from(value.to_owned())
+    }
+}
+
+impl From<Cow<'_, str>> for QualifiedName {
+    fn from(value: Cow<'_, str>) -> Self {
+        Self::from(value.to_string())
+    }
+}
+
+impl From<Vec<String>> for QualifiedName {
+    fn from(value: Vec<String>) -> Self {
+        Self::new(value)
+    }
+}
+
+impl From<Vec<&str>> for QualifiedName {
+    fn from(value: Vec<&str>) -> Self {
+        value
+            .iter()
+            .map(ToString::to_string)
+            .collect::<Vec<_>>()
+            .into()
+    }
+}
+
+impl From<QualifiedName> for String {
+    fn from(value: QualifiedName) -> Self {
+        value.to_string()
+    }
+}
+
+impl Index<usize> for QualifiedName {
+    type Output = String;
+
+    fn index(&self, index: usize) -> &Self::Output {
+        &self.items[index]
+    }
+}
+
+impl IndexMut<usize> for QualifiedName {
+    fn index_mut(&mut self, index: usize) -> &mut Self::Output {
+        &mut self.items[index]
+    }
+}
+
+impl Display for QualifiedName {
+    fn fmt(&self, f: &mut Formatter<'_>) -> std::fmt::Result {
+        write!(f, "{}", self.items.join(&self.separator))
+    }
+}
+
+impl CoreArrayProvider for QualifiedName {
+    type Raw = BNQualifiedName;
+    type Context = ();
+    type Wrapped<'a> = Self;
+}
+
+unsafe impl CoreArrayProviderInner for QualifiedName {
+    unsafe fn free(raw: *mut Self::Raw, count: usize, _context: &Self::Context) {
+        BNFreeTypeNameList(raw, count);
+    }
+
+    unsafe fn wrap_raw<'a>(raw: &'a Self::Raw, _context: &'a Self::Context) -> Self::Wrapped<'a> {
+        QualifiedName::from_raw(raw)
+    }
+}
+
+#[derive(Clone, Hash, PartialEq, Eq)]
+pub struct QualifiedNameAndType {
+    pub name: QualifiedName,
+    pub ty: Ref<Type>,
+}
+
+impl QualifiedNameAndType {
+    pub(crate) fn from_raw(value: &BNQualifiedNameAndType) -> Self {
+        Self {
+            name: QualifiedName::from_raw(&value.name),
+            ty: unsafe { Type::from_raw(value.type_).to_owned() },
+        }
+    }
+
+    pub(crate) fn from_owned_raw(value: BNQualifiedNameAndType) -> Self {
+        let owned = Self::from_raw(&value);
+        Self::free_raw(value);
+        owned
+    }
+
+    pub(crate) fn into_raw(value: Self) -> BNQualifiedNameAndType {
+        BNQualifiedNameAndType {
+            name: QualifiedName::into_raw(value.name),
+            type_: unsafe { Ref::into_raw(value.ty).handle },
+        }
+    }
+
+    pub(crate) fn free_raw(value: BNQualifiedNameAndType) {
+        QualifiedName::free_raw(value.name);
+        let _ = unsafe { Type::ref_from_raw(value.type_) };
+    }
+
+    pub fn new(name: QualifiedName, ty: Ref<Type>) -> Self {
+        Self { name, ty }
+    }
+}
+
+impl<T> From<(T, Ref<Type>)> for QualifiedNameAndType
+where
+    T: Into<QualifiedName>,
+{
+    fn from(value: (T, Ref<Type>)) -> Self {
+        Self {
+            name: value.0.into(),
+            ty: value.1,
+        }
+    }
+}
+
+impl<T> From<(T, &Type)> for QualifiedNameAndType
+where
+    T: Into<QualifiedName>,
+{
+    fn from(value: (T, &Type)) -> Self {
+        let ty = value.1.to_owned();
+        Self {
+            name: value.0.into(),
+            ty,
+        }
+    }
+}
+
+impl CoreArrayProvider for QualifiedNameAndType {
+    type Raw = BNQualifiedNameAndType;
+    type Context = ();
+    type Wrapped<'a> = Self;
+}
+
+unsafe impl CoreArrayProviderInner for QualifiedNameAndType {
+    unsafe fn free(raw: *mut Self::Raw, count: usize, _context: &Self::Context) {
+        BNFreeTypeAndNameList(raw, count);
+    }
+
+    unsafe fn wrap_raw<'a>(raw: &'a Self::Raw, _context: &'a Self::Context) -> Self::Wrapped<'a> {
+        QualifiedNameAndType::from_raw(raw)
+    }
+}
+
+lazy_static! {
+    static ref TYPE_DEBUG_BV: Mutex<Option<Ref<BinaryView>>> =
+        Mutex::new(BinaryView::from_data(&FileMetadata::new(), &[]).ok());
 }
 
 impl fmt::Debug for QualifiedNameAndType {
@@ -2078,17 +2262,17 @@
                     return Err(fmt::Error);
                 }
 
-                let mut name = self.name().clone();
-
-                let mut lines: *mut BNTypeDefinitionLine = null_mut();
+                let mut name = self.name.clone();
+
+                let mut lines: *mut BNTypeDefinitionLine = std::ptr::null_mut();
                 let mut count: usize = 0;
 
                 unsafe {
                     BNGetTypePrinterTypeLines(
                         printer,
-                        self.type_object().as_ref().handle,
+                        self.ty.as_ref().handle,
                         container,
-                        &mut name.0,
+                        &mut QualifiedName::into_raw(name),
                         64,
                         false,
                         BNTokenEscapingType::NoTokenEscapingType,
@@ -2116,7 +2300,7 @@
                         unsafe { slice::from_raw_parts(line.tokens, line.count) };
 
                     for token in tokens {
-                        let text: *const c_char = token.text;
+                        let text: *const std::ffi::c_char = token.text;
                         let str = unsafe { CStr::from_ptr(text) };
                         write!(f, "{}", str.to_string_lossy())?;
                     }
@@ -2135,203 +2319,17 @@
 //////////////////////////
 // QualifiedNameTypeAndId
 
-#[repr(transparent)]
-pub struct QualifiedNameTypeAndId(pub(crate) BNQualifiedNameTypeAndId);
-=======
->>>>>>> 60ae03fe
-
-    /// Returns a mutable reference to the last item, or `None` if it is empty.
-    pub fn last_mut(&mut self) -> Option<&mut String> {
-        self.items.last_mut()
-    }
-
-    pub fn len(&self) -> usize {
-        self.items.len()
-    }
-
-    /// A [`QualifiedName`] is empty if it has no items.
-    ///
-    /// If you want to know if the unqualified name is empty (i.e. no characters)
-    /// you must first convert the qualified name to unqualified via the `to_string` method.
-    pub fn is_empty(&self) -> bool {
-        self.items.is_empty()
-    }
-}
-
-impl From<String> for QualifiedName {
-    fn from(value: String) -> Self {
-        Self {
-            items: vec![value],
-            // TODO: See comment in struct def.
-            separator: String::from("::"),
-        }
-    }
-}
-
-impl From<&str> for QualifiedName {
-    fn from(value: &str) -> Self {
-        Self::from(value.to_string())
-    }
-}
-
-impl From<&String> for QualifiedName {
-    fn from(value: &String) -> Self {
-        Self::from(value.to_owned())
-    }
-}
-
-impl From<Cow<'_, str>> for QualifiedName {
-    fn from(value: Cow<'_, str>) -> Self {
-        Self::from(value.to_string())
-    }
-}
-
-impl From<Vec<String>> for QualifiedName {
-    fn from(value: Vec<String>) -> Self {
-        Self::new(value)
-    }
-}
-
-impl From<Vec<&str>> for QualifiedName {
-    fn from(value: Vec<&str>) -> Self {
-        value
-            .iter()
-            .map(ToString::to_string)
-            .collect::<Vec<_>>()
-            .into()
-    }
-}
-
-impl From<QualifiedName> for String {
-    fn from(value: QualifiedName) -> Self {
-        value.to_string()
-    }
-}
-
-impl Index<usize> for QualifiedName {
-    type Output = String;
-
-    fn index(&self, index: usize) -> &Self::Output {
-        &self.items[index]
-    }
-}
-
-impl IndexMut<usize> for QualifiedName {
-    fn index_mut(&mut self, index: usize) -> &mut Self::Output {
-        &mut self.items[index]
-    }
-}
-
-impl Display for QualifiedName {
-    fn fmt(&self, f: &mut Formatter<'_>) -> std::fmt::Result {
-        write!(f, "{}", self.items.join(&self.separator))
-    }
-}
-
-impl CoreArrayProvider for QualifiedName {
-    type Raw = BNQualifiedName;
-    type Context = ();
-    type Wrapped<'a> = Self;
-}
-
-unsafe impl CoreArrayProviderInner for QualifiedName {
-    unsafe fn free(raw: *mut Self::Raw, count: usize, _context: &Self::Context) {
-        BNFreeTypeNameList(raw, count);
-    }
-
-    unsafe fn wrap_raw<'a>(raw: &'a Self::Raw, _context: &'a Self::Context) -> Self::Wrapped<'a> {
-        QualifiedName::from_raw(raw)
-    }
-}
-
-#[derive(Debug, Clone, Hash, PartialEq, Eq)]
-pub struct QualifiedNameAndType {
-    pub name: QualifiedName,
-    pub ty: Ref<Type>,
-}
-
-impl QualifiedNameAndType {
-    pub(crate) fn from_raw(value: &BNQualifiedNameAndType) -> Self {
-        Self {
-            name: QualifiedName::from_raw(&value.name),
-            ty: unsafe { Type::from_raw(value.type_).to_owned() },
-        }
-    }
-
-    pub(crate) fn from_owned_raw(value: BNQualifiedNameAndType) -> Self {
-        let owned = Self::from_raw(&value);
-        Self::free_raw(value);
-        owned
-    }
-
-    pub(crate) fn into_raw(value: Self) -> BNQualifiedNameAndType {
-        BNQualifiedNameAndType {
-            name: QualifiedName::into_raw(value.name),
-            type_: unsafe { Ref::into_raw(value.ty).handle },
-        }
-    }
-
-    pub(crate) fn free_raw(value: BNQualifiedNameAndType) {
-        QualifiedName::free_raw(value.name);
-        let _ = unsafe { Type::ref_from_raw(value.type_) };
-    }
-
-    pub fn new(name: QualifiedName, ty: Ref<Type>) -> Self {
-        Self { name, ty }
-    }
-}
-
-impl<T> From<(T, Ref<Type>)> for QualifiedNameAndType
-where
-    T: Into<QualifiedName>,
-{
-    fn from(value: (T, Ref<Type>)) -> Self {
-        Self {
-            name: value.0.into(),
-            ty: value.1,
-        }
-    }
-}
-
-impl<T> From<(T, &Type)> for QualifiedNameAndType
-where
-    T: Into<QualifiedName>,
-{
-    fn from(value: (T, &Type)) -> Self {
-        let ty = value.1.to_owned();
-        Self {
-            name: value.0.into(),
-            ty,
-        }
-    }
-}
-
-impl CoreArrayProvider for QualifiedNameAndType {
-    type Raw = BNQualifiedNameAndType;
-    type Context = ();
-    type Wrapped<'a> = Self;
-}
-
-unsafe impl CoreArrayProviderInner for QualifiedNameAndType {
-    unsafe fn free(raw: *mut Self::Raw, count: usize, _context: &Self::Context) {
-        BNFreeTypeAndNameList(raw, count);
-    }
-
-    unsafe fn wrap_raw<'a>(raw: &'a Self::Raw, _context: &'a Self::Context) -> Self::Wrapped<'a> {
-        QualifiedNameAndType::from_raw(raw)
-    }
-}
-
-#[derive(Debug, Clone, Hash, PartialEq, Eq)]
+// #[repr(transparent)]
+// pub struct QualifiedNameTypeAndId(pub(crate) BNQualifiedNameTypeAndId);
 pub struct QualifiedNameTypeAndId {
-    pub name: QualifiedName,
-    pub ty: Ref<Type>,
-    pub id: String,
+    pub(crate) name: QualifiedName,
+    pub(crate) ty: Ref<Type>,
+    pub(crate) id: String,
 }
 
 impl QualifiedNameTypeAndId {
     pub(crate) fn from_raw(value: &BNQualifiedNameTypeAndId) -> Self {
-        Self {
+        Self{
             name: QualifiedName::from_raw(&value.name),
             ty: unsafe { Type::from_raw(value.type_) }.to_owned(),
             id: raw_to_string(value.id).unwrap(),
