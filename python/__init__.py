# Copyright (c) 2015-2016 Vector 35 LLC
#
# Permission is hereby granted, free of charge, to any person obtaining a copy
# of this software and associated documentation files (the "Software"), to
# deal in the Software without restriction, including without limitation the
# rights to use, copy, modify, merge, publish, distribute, sublicense, and/or
# sell copies of the Software, and to permit persons to whom the Software is
# furnished to do so, subject to the following conditions:
#
# The above copyright notice and this permission notice shall be included in
# all copies or substantial portions of the Software.
#
# THE SOFTWARE IS PROVIDED "AS IS", WITHOUT WARRANTY OF ANY KIND, EXPRESS OR
# IMPLIED, INCLUDING BUT NOT LIMITED TO THE WARRANTIES OF MERCHANTABILITY,
# FITNESS FOR A PARTICULAR PURPOSE AND NONINFRINGEMENT. IN NO EVENT SHALL THE
# AUTHORS OR COPYRIGHT HOLDERS BE LIABLE FOR ANY CLAIM, DAMAGES OR OTHER
# LIABILITY, WHETHER IN AN ACTION OF CONTRACT, TORT OR OTHERWISE, ARISING
# FROM, OUT OF OR IN CONNECTION WITH THE SOFTWARE OR THE USE OR OTHER DEALINGS
# IN THE SOFTWARE.

import _binaryninjacore as core
import ctypes, traceback, json, struct, threading

_plugin_init = False
def _init_plugins():
	global _plugin_init
	if not _plugin_init:
		_plugin_init = True
		core.BNInitCorePlugins()
		core.BNInitUserPlugins()
	if not core.BNIsLicenseValidated():
		raise RuntimeError, "License is not valid. Please supply a valid license."

class DataBuffer:
	def __init__(self, contents = "", handle = None):
		if handle is not None:
			self.handle = core.handle_of_type(handle, core.BNDataBuffer)
		elif (type(contents) is int) or (type(contents) is long):
			self.handle = core.BNCreateDataBuffer(None, contents)
		elif isinstance(contents, DataBuffer):
			self.handle = core.BNDuplicateDataBuffer(contents.handle)
		else:
			self.handle = core.BNCreateDataBuffer(contents, len(contents))

	def __del__(self):
		core.BNFreeDataBuffer(self.handle)

	def __len__(self):
		return int(core.BNGetDataBufferLength(self.handle))

	def __getitem__(self, i):
		if isinstance(i, tuple):
			result = ""
			source = str(self)
			for s in i:
				result += source[s]
			return result
		elif isinstance(i, slice):
			if i.step is not None:
				i = i.indices(len(self))
				start = i[0]
				stop = i[1]
				if stop <= start:
					return ""
				buf = ctypes.create_string_buffer(stop - start)
				ctypes.memmove(buf, core.BNGetDataBufferContentsAt(self.handle, start), stop - start)
				return buf.raw
			else:
				return str(self)[i]
		elif i < 0:
			if i >= -len(self):
				return chr(core.BNGetDataBufferByte(self.handle, int(len(self) + i)))
			raise IndexError, "index out of range"
		elif i < len(self):
			return chr(core.BNGetDataBufferByte(self.handle, int(i)))
		else:
			raise IndexError, "index out of range"

	def __setitem__(self, i, value):
		if isinstance(i, slice):
			if i.step is not None:
				raise IndexError, "step not supported on assignment"
			i = i.indices(len(self))
			start = i[0]
			stop = i[1]
			if stop < start:
				stop = start
			if len(value) != (stop - start):
				data = str(self)
				data = data[0:start] + value + data[stop:]
				core.BNSetDataBufferContents(self.handle, data, len(data))
			else:
				value = str(value)
				buf = ctypes.create_string_buffer(value)
				ctypes.memmove(core.BNGetDataBufferContentsAt(self.handle, start), buf, len(value))
		elif i < 0:
			if i >= -len(self):
				if len(value) != 1:
					raise ValueError, "expected single byte for assignment"
				value = str(value)
				buf = ctypes.create_string_buffer(alue)
				ctypes.memmove(core.BNGetDataBufferContentsAt(self.handle, int(len(self) + i)), buf, 1)
			else:
				raise IndexError, "index out of range"
		elif i < len(self):
			if len(value) != 1:
				raise ValueError, "expected single byte for assignment"
			value = str(value)
			buf = ctypes.create_string_buffer(value)
			ctypes.memmove(core.BNGetDataBufferContentsAt(self.handle, int(i)), buf, 1)
		else:
			raise IndexError, "index out of range"

	def __str__(self):
		buf = ctypes.create_string_buffer(len(self))
		ctypes.memmove(buf, core.BNGetDataBufferContents(self.handle), len(self))
		return buf.raw

	def __repr__(self):
		return repr(str(self))

	def escape(self):
		return core.BNDataBufferToEscapedString(self.handle)

	def unescape(self):
		return DataBuffer(handle = core.BNDecodeEscapedString(str(self)))

	def base64_encode(self):
		return core.BNDataBufferToBase64(self.handle)

	def base64_decode(self):
		return DataBuffer(handle = core.BNDecodeBase64(str(self)))

	def zlib_compress(self):
		buf = core.BNZlibCompress(self.handle)
		if buf is None:
			return None
		return DataBuffer(handle = buf)

	def zlib_decompress(self):
		buf = core.BNZlibDecompress(self.handle)
		if buf is None:
			return None
		return DataBuffer(handle = buf)

class NavigationHandler(object):
	def _register(self, handle):
		self._cb = core.BNNavigationHandler()
		self._cb.context = 0
		self._cb.getCurrentView = self._cb.getCurrentView.__class__(self._get_current_view)
		self._cb.getCurrentOffset = self._cb.getCurrentOffset.__class__(self._get_current_offset)
		self._cb.navigate = self._cb.navigate.__class__(self._navigate)
		core.BNSetFileMetadataNavigationHandler(handle, self._cb)

	def _get_current_view(self, ctxt):
		try:
			view = self.get_current_view()
		except:
			log_error(traceback.format_exc())
			view = ""
		return core.BNAllocString(view)

	def _get_current_offset(self, ctxt):
		try:
			return self.get_current_offset()
		except:
			log_error(traceback.format_exc())
			return 0

	def _navigate(self, ctxt, view, offset):
		try:
			return self.navigate(view, offset)
		except:
			log_error(traceback.format_exc())
			return False

class FileMetadata(object):
	def __init__(self, filename = None, handle = None):
		if handle is not None:
			self.handle = core.handle_of_type(handle, core.BNFileMetadata)
		else:
			_init_plugins()
			self.handle = core.BNCreateFileMetadata()
			if filename is not None:
				core.BNSetFilename(self.handle, str(filename))
		self.__dict__['navigation'] = None

	def __del__(self):
		if self.navigation is not None:
			core.BNSetFileMetadataNavigationHandler(self.handle, None)
		core.BNFreeFileMetadata(self.handle)

	@property
	def filename(self):
		"""Backing filename"""
		return core.BNGetFilename(self.handle)

	@filename.setter
	def filename(self, value):
		core.BNSetFilename(self.handle, str(value))

	@property
	def modified(self):
		"""Boolean result of whether the file is modified"""
		return core.BNIsFileModified(self.handle)

	@modified.setter
	def modified(self, value):
		if value:
			core.BNMarkFileModified(self.handle)
		else:
			core.BNMarkFileSaved(self.handle)

	@property
	def analysis_changed(self):
		"""Boolean result of whether the auto-analysis results have changed (read-only)"""
		return core.BNIsAnalysisChanged(self.handle)

	@property
	def has_database(self):
		"""Whether the FileMetadata is backed by a database"""
		return core.BNIsBackedByDatabase(self.handle)

	@property
	def view(self):
		return core.BNGetCurrentView(self.handle)

	@view.setter
	def view(self, value):
		core.BNNavigate(self.handle, str(value), core.BNGetCurrentOffset(self.handle))

	@property
	def offset(self):
		"""Current offset into the file"""
		return core.BNGetCurrentOffset(self.handle)

	@offset.setter
	def offset(self, value):
		core.BNNavigate(self.handle, core.BNGetCurrentView(self.handle), value)

	@property
	def raw(self):
		view = core.BNGetFileViewOfType(self.handle, "Raw")
		if view is None:
			return None
		return BinaryView(self, handle = view)

	@property
	def saved(self):
		"""Set to mark file as saved"""
		return not core.BNIsFileModified(self.handle)

	@saved.setter
	def saved(self, value):
		if value:
			core.BNMarkFileSaved(self.handle)
		else:
			core.BNMarkFileModified(self.handle)

	def close(self):
		core.BNCloseFile(self.handle)

	def begin_undo_actions(self):
		core.BNBeginUndoActions(self.handle)

	def commit_undo_actions(self):
		core.BNCommitUndoActions(self.handle)

	def undo(self):
		core.BNUndo(self.handle)

	def redo(self):
		core.BNRedo(self.handle)

	def navigate(self, view, offset):
		return core.BNNavigate(self.handle, str(view), offset)

	def create_database(self, filename):
		return core.BNCreateDatabase(self.raw.handle, str(filename))

	def open_existing_database(self, filename):
		view = core.BNOpenExistingDatabase(self.handle, str(filename))
		if view is None:
			return None
		return BinaryView(self, handle = view)

	def save_auto_snapshot(self):
		return core.BNSaveAutoSnapshot(self.raw.handle)

	def get_view_of_type(self, name):
		view = core.BNGetFileViewOfType(self.handle, str(name))
		if view is None:
			view_type = core.BNGetBinaryViewTypeByName(str(name))
			if view_type is None:
				return None
			view = core.BNCreateBinaryViewOfType(view_type, self.raw.handle)
			if view is None:
				return None
		return BinaryView(self, handle = view)

	def __setattr__(self, name, value):
		if name == "navigation":
			value._register(self.handle)
			self.__dict__["navigation"] = value
		else:
			try:
				object.__setattr__(self,name,value)
			except AttributeError:
				raise AttributeError, "attribute '%s' is read only" % name

class FileAccessor:
	def __init__(self):
		self._cb = core.BNFileAccessor()
		self._cb.context = 0
		self._cb.getLength = self._cb.getLength.__class__(self._get_length)
		self._cb.read = self._cb.read.__class__(self._read)
		self._cb.write = self._cb.write.__class__(self._write)

	def __len__(self):
		return self.get_length()

	def _get_length(self, ctxt):
		try:
			return self.get_length()
		except:
			log_error(traceback.format_exc())
			return 0

	def _read(self, ctxt, dest, offset, length):
		try:
			data = self.read(offset, length)
			if data is None:
				return 0
			if len(data) > length:
				data = data[0:length]
			ctypes.memmove(dest, data, len(data))
			return len(data)
		except:
			log_error(traceback.format_exc())
			return 0

	def _write(self, ctxt, offset, src, length):
		try:
			data = ctypes.create_string_buffer(length)
			ctypes.memmove(data, src, length)
			return self.write(offset, data.raw)
		except:
			log_error(traceback.format_exc())
			return 0

class CoreFileAccessor(FileAccessor):
	def __init__(self, accessor):
		self._cb.context = accessor.context
		self._cb.getLength = accessor.getLength
		self._cb.read = accessor.read
		self._cb.write = accessor.write

	def get_length(self):
		return self._cb.getLength(self._cb.context)

	def read(self, offset, length):
		data = ctypes.create_string_buffer(length)
		length = self._cb.read(self._cb.context, data, offset, length)
		return data.raw[0:length]

	def write(self, offset, value):
		value = str(value)
		data = ctypes.create_string_buffer(value)
		return self._cb.write(self._cb.context, offset, data, len(value))

class BinaryDataNotification:
	def data_written(self, view, offset, length):
		pass

	def data_inserted(self, view, offset, length):
		pass

	def data_removed(self, view, offset, length):
		pass

	def function_added(self, view, func):
		pass

	def function_removed(self, view, func):
		pass

	def function_updated(self, view, func):
		pass

	def string_found(self, view, string_type, offset, length):
		pass

	def string_removed(self, view, string_type, offset, length):
		pass

class UndoAction:
	name = None
	action_type = None
	_registered = False
	_registered_cb = None

	def __init__(self, view):
		self._cb = core.BNUndoAction()
		if not self.__class__._registered:
			raise TypeError, "undo action type not registered"
		action_type = self.__class__.action_type
		if isinstance(action_type, str):
			self._cb.type = BNActionType_by_name[action_type]
		else:
			self._cb.type = action_type
		self._cb.context = 0
		self._cb.undo = self._cb.undo.__class__(self._undo)
		self._cb.redo = self._cb.redo.__class__(self._redo)
		self._cb.serialize = self._cb.serialize.__class__(self._serialize)
		self.view = view

	@classmethod
	def register(cls):
		_init_plugins()
		if cls.name is None:
			raise ValueError, "undo action 'name' not defined"
		if cls.action_type is None:
			raise ValueError, "undo action 'action_type' not defined"
		cb_type = ctypes.CFUNCTYPE(ctypes.c_bool, ctypes.c_void_p, ctypes.c_char_p, ctypes.POINTER(core.BNUndoAction))
		cls._registered_cb = cb_type(cls._deserialize)
		core.BNRegisterUndoActionType(cls.name, 0, cls._registered_cb)
		cls._registered = True

	@classmethod
	def _deserialize(cls, ctxt, data, result):
		try:
			action = cls.deserialize(json.loads(data))
			if action is None:
				return False
			result.context = action._cb.context
			result.undo = action._cb.undo
			result.redo = action._cb.redo
			result.serialize = action._cb.serialize
			return True
		except:
			log_error(traceback.format_exc())
			return False

	def _undo(self, ctxt, view):
		try:
			self.undo()
		except:
			log_error(traceback.format_exc())
			return False

	def _redo(self, ctxt, view):
		try:
			self.redo()
		except:
			log_error(traceback.format_exc())
			return False

	def _serialize(self, ctxt):
		try:
			return json.dumps(self.serialize())
		except:
			log_error(traceback.format_exc())
			return "null"

class StringReference:
	def __init__(self, string_type, start, length):
		self.type = string_type
		self.start = start
		self.length = length

	def __repr__(self):
		return "<%s: 0x%x, len 0x%x>" % (self.type, self.start, self.length)

class BinaryDataNotificationCallbacks:
	def __init__(self, view, notify):
		self.view = view
		self.notify = notify
		self._cb = core.BNBinaryDataNotification()
		self._cb.context = 0
		self._cb.dataWritten = self._cb.dataWritten.__class__(self._data_written)
		self._cb.dataInserted = self._cb.dataInserted.__class__(self._data_inserted)
		self._cb.dataRemoved = self._cb.dataRemoved.__class__(self._data_removed)
		self._cb.functionAdded = self._cb.functionAdded.__class__(self._function_added)
		self._cb.functionRemoved = self._cb.functionRemoved.__class__(self._function_removed)
		self._cb.functionUpdated = self._cb.functionUpdated.__class__(self._function_updated)
		self._cb.stringFound = self._cb.stringFound.__class__(self._string_found)
		self._cb.stringRemoved = self._cb.stringRemoved.__class__(self._string_removed)

	def _register(self):
		core.BNRegisterDataNotification(self.view.handle, self._cb)

	def _unregister(self):
		core.BNUnregisterDataNotification(self.view.handle, self._cb)

	def _data_written(self, ctxt, view, offset, length):
		try:
			self.notify.data_written(self.view, offset, length)
		except:
			log_error(traceback.format_exc())

	def _data_inserted(self, ctxt, view, offset, length):
		try:
			self.notify.data_inserted(self.view, offset, length)
		except:
			log_error(traceback.format_exc())

	def _data_removed(self, ctxt, view, offset, length):
		try:
			self.notify.data_removed(self.view, offset, length)
		except:
			log_error(traceback.format_exc())

	def _function_added(self, ctxt, view, func):
		try:
			self.notify.function_added(self.view, Function(self.view, core.BNNewFunctionReference(func)))
		except:
			log_error(traceback.format_exc())

	def _function_removed(self, ctxt, view, func):
		try:
			self.notify.function_removed(self.view, Function(self.view, core.BNNewFunctionReference(func)))
		except:
			log_error(traceback.format_exc())

	def _function_updated(self, ctxt, view, func):
		try:
			self.notify.function_updated(self.view, Function(self.view, core.BNNewFunctionReference(func)))
		except:
			log_error(traceback.format_exc())

	def _string_found(self, ctxt, view, string_type, offset, length):
		try:
			self.notify.string_found(self.view, core.BNStringType_names[string_type], offset, length)
		except:
			log_error(traceback.format_exc())

	def _string_removed(self, ctxt, view, string_type, offset, length):
		try:
			self.notify.string_removed(self.view, core.BNStringType_names[string_type], offset, length)
		except:
			log_error(traceback.format_exc())

class _BinaryViewTypeMetaclass(type):
	@property
	def list(self):
		"""List all BinaryView types (read-only)"""
		_init_plugins()
		count = ctypes.c_ulonglong()
		types = core.BNGetBinaryViewTypes(count)
		result = []
		for i in xrange(0, count.value):
			result.append(BinaryViewType(types[i]))
		core.BNFreeBinaryViewTypeList(types)
		return result

	def __getitem__(self, value):
		_init_plugins()
		view_type = core.BNGetBinaryViewTypeByName(str(value))
		if view_type is None:
			raise KeyError, "'%s' is not a valid view type" % str(value)
		return BinaryViewType(view_type)

	def __setattr__(self, name, value):
		try:
			type.__setattr__(self,name,value)
		except AttributeError:
			raise AttributeError, "attribute '%s' is read only" % name

class BinaryViewType(object):
	__metaclass__ = _BinaryViewTypeMetaclass

	def __init__(self, handle):
		self.handle = core.handle_of_type(handle, core.BNBinaryViewType)

	@property
	def name(self):
		"""Binary View name (read-only)"""
		return core.BNGetBinaryViewTypeName(self.handle)

	@property
	def long_name(self):
		""" Binary VIew long name (read-only)"""
		return core.BNGetBinaryViewTypeLongName(self.handle)

	def __repr__(self):
		return "<view type: '%s'>" % self.name

	def create(self, data):
		view = core.BNCreateBinaryViewOfType(self.handle, data.handle)
		if view is None:
			return None
		return BinaryView(data.file, handle = view)

	def open(self, src, file_metadata = None):
		data = BinaryView.open(src, file_metadata)
		if data is None:
			return None
		return self.create(data)

	def is_valid_for_data(self, data):
		return core.BNIsBinaryViewTypeValidForData(self.handle, data.handle)

	def register_arch(self, ident, arch):
		core.BNRegisterArchitectureForViewType(self.handle, ident, arch.handle)

	def get_arch(self, ident):
		arch = core.BNGetArchitectureForViewType(self.handle, ident)
		if arch is None:
			return None
		return Architecture(arch)

	def register_platform(self, ident, arch, platform):
		core.BNRegisterPlatformForViewType(self.handle, ident, arch.handle, platform.handle)

	def register_default_platform(self, arch, platform):
		core.BNRegisterDefaultPlatformForViewType(self.handle, arch.handle, platform.handle)

	def get_platform(self, ident, arch):
		platform = core.BNGetPlatformForViewType(self.handle, ident, arch.handle)
		if platform is None:
			return None
		return Platform(None, platform)

	def __setattr__(self, name, value):
		try:
			object.__setattr__(self,name,value)
		except AttributeError:
			raise AttributeError, "attribute '%s' is read only" % name

class BinaryView(object):
	name = None
	"""Binary View name"""
	long_name = None
	"""Binary View long name"""
	_registered = False
	_registered_cb = None
	view_type = None
	"""Binary View type"""

	def __init__(self, file_metadata = None, handle = None):
		if handle is not None:
			self.handle = core.handle_of_type(handle, core.BNBinaryView)
			if file_metadata is None:
				self.file = FileMetadata(handle = core.BNGetFileForView(handle))
			else:
				self.file = file_metadata
		elif self.__class__ is BinaryView:
			_init_plugins()
			if file_metadata is None:
				file_metadata = FileMetadata()
			self.handle = core.BNCreateBinaryDataView(file_metadata.handle)
			self.file = FileMetadata(handle = core.BNNewFileReference(file_metadata))
		else:
			_init_plugins()
			if not self.__class__._registered:
				raise TypeError, "view type not registered"
			self._cb = core.BNCustomBinaryView()
			self._cb.context = 0
			self._cb.init = self._cb.init.__class__(self._init)
			self._cb.read = self._cb.read.__class__(self._read)
			self._cb.write = self._cb.write.__class__(self._write)
			self._cb.insert = self._cb.insert.__class__(self._insert)
			self._cb.remove = self._cb.remove.__class__(self._remove)
			self._cb.getModification = self._cb.getModification.__class__(self._get_modification)
			self._cb.isValidOffset = self._cb.isValidOffset.__class__(self._is_valid_offset)
			self._cb.isOffsetReadable = self._cb.isOffsetReadable.__class__(self._is_offset_readable)
			self._cb.isOffsetWritable = self._cb.isOffsetWritable.__class__(self._is_offset_writable)
			self._cb.isOffsetExecutable = self._cb.isOffsetExecutable.__class__(self._is_offset_executable)
			self._cb.getNextValidOffset = self._cb.getNextValidOffset.__class__(self._get_next_valid_offset)
			self._cb.getStart = self._cb.getStart.__class__(self._get_start)
			self._cb.getLength = self._cb.getLength.__class__(self._get_length)
			self._cb.getEntryPoint = self._cb.getEntryPoint.__class__(self._get_entry_point)
			self._cb.isExecutable = self._cb.isExecutable.__class__(self._is_executable)
			self._cb.getDefaultEndianness = self._cb.getDefaultEndianness.__class__(self._get_default_endianness)
			self._cb.getAddressSize = self._cb.getAddressSize.__class__(self._get_address_size)
			self._cb.save = self._cb.save.__class__(self._save)
			self.file = file_metadata
			self.handle = core.BNCreateCustomBinaryView(self.__class__.name, file_metadata.handle, self._cb)
		self.notifications = {}

	@classmethod
	def register(cls):
		_init_plugins()
		if cls.name is None:
			raise ValueError, "view 'name' not defined"
		if cls.long_name is None:
			cls.long_name = cls.name
		cls._registered_cb = core.BNCustomBinaryViewType()
		cls._registered_cb.context = 0
		cls._registered_cb.create = cls._registered_cb.create.__class__(cls._create)
		cls._registered_cb.isValidForData = cls._registered_cb.isValidForData.__class__(cls._is_valid_for_data)
		cls.view_type = BinaryViewType(core.BNRegisterBinaryViewType(cls.name, cls.long_name, cls._registered_cb))
		cls._registered = True

	@classmethod
	def _create(cls, ctxt, data):
		try:
			file_metadata = FileMetadata(handle = core.BNGetFileForView(data))
			view = cls(BinaryView(file_metadata, handle = core.BNNewViewReference(data)))
			if view is None:
				return None
			return ctypes.cast(core.BNNewViewReference(view.handle), ctypes.c_void_p).value
		except:
			log_error(traceback.format_exc())
			return None

	@classmethod
	def _is_valid_for_data(cls, ctxt, data):
		try:
			return cls.is_valid_for_data(BinaryView(None, handle = core.BNNewViewReference(data)))
		except:
			log_error(traceback.format_exc())
			return False

	@classmethod
	def open(cls, src, file_metadata = None):
		_init_plugins()
		if isinstance(src, FileAccessor):
			if file_metadata is None:
				file_metadata = FileMetadata()
			view = core.BNCreateBinaryDataViewFromFile(file_metadata.handle, src._cb)
		else:
			if file_metadata is None:
				file_metadata = FileMetadata(str(src))
			view = core.BNCreateBinaryDataViewFromFilename(file_metadata.handle, str(src))
		if view is None:
			return None
		result = BinaryView(file_metadata, handle = view)
		return result

	@classmethod
	def new(cls, data = None, file_metadata = None):
		_init_plugins()
		if file_metadata is None:
			file_metadata = FileMetadata()
		if data is None:
			view = core.BNCreateBinaryDataView(file_metadata.handle)
		else:
			buf = DataBuffer(data)
			view = core.BNCreateBinaryDataViewFromBuffer(file_metadata.handle, buf.handle)
		if view is None:
			return None
		result = BinaryView(file_metadata, handle = view)
		return result

	def __del__(self):
		for i in self.notifications.values():
			i._unregister()
		core.BNFreeBinaryView(self.handle)

	@property
	def modified(self):
		return self.file.modified

	@modified.setter
	def modified(self, value):
		self.file.modified = value

	@property
	def analysis_changed(self):
		"""Whether analysis has changed (read-only)"""
		return self.file.analysis_changed

	@property
	def has_database(self):
		"""Whether the BinaryView has a database (read-only)"""
		return self.file.has_database

	@property
	def view(self):
		return self.file.view

	@view.setter
	def view(self, value):
		self.file.view = value

	@property
	def offset(self):
		return self.file.offset

	@offset.setter
	def offset(self, value):
		self.file.offset = value

	@property
	def start(self):
		"""Start offset of the binary (read-only)"""
		return core.BNGetStartOffset(self.handle)

	@property
	def end(self):
		"""End offset of the binary (read-only)"""
		return core.BNGetEndOffset(self.handle)

	@property
	def entry_point(self):
		"""Entry point of the binary (read-only)"""
		return core.BNGetEntryPoint(self.handle)

	@property
	def arch(self):
		arch = core.BNGetDefaultArchitecture(self.handle)
		if arch is None:
			return None
		return Architecture(handle = arch)

	@arch.setter
	def arch(self, value):
		if value is None:
			core.BNSetDefaultArchitecture(self.handle, None)
		else:
			core.BNSetDefaultArchitecture(self.handle, value.handle)

	@property
	def platform(self):
		platform = core.BNGetDefaultPlatform(self.handle)
		if platform is None:
			return None
		return Platform(self.arch, handle = platform)

	@platform.setter
	def platform(self, value):
		  if value is None:
			core.BNSetDefaultPlatform(self.handle, None)
		  else:
			core.BNSetDefaultPlatform(self.handle, value.handle)

	@property
	def endianness(self):
		"""Endianness of the binary (read-only)"""
		return core.BNGetDefaultEndianness(self.handle)

	@property
	def address_size(self):
		"""Address size of the binary (read-only)"""
		return core.BNGetViewAddressSize(self.handle)

	@property
	def executable(self):
		"""Whether the binary is an executable (read-only)"""
		return core.BNIsExecutableView(self.handle)

	@property
	def functions(self):
		"""List of functions (read-only)"""
		count = ctypes.c_ulonglong(0)
		funcs = core.BNGetAnalysisFunctionList(self.handle, count)
		result = []
		for i in xrange(0, count.value):
			result.append(Function(self, core.BNNewFunctionReference(funcs[i])))
		core.BNFreeFunctionList(funcs, count.value)
		return result

	@property
	def has_functions(self):
		"""Boolean whether the binary has functions (read-only)"""
		return core.BNHasFunctions(self.handle)

	@property
	def entry_function(self):
		"""Entry function (read-only)"""
		func = core.BNGetAnalysisEntryPoint(self.handle)
		if func is None:
			return None
		return Function(self, func)

	@property
	def symbols(self):
		"""Dict of symbols (read-only)"""
		count = ctypes.c_ulonglong(0)
		syms = core.BNGetSymbols(self.handle, count)
		result = {}
		for i in xrange(0, count.value):
			sym = Symbol(None, None, None, handle = core.BNNewSymbolReference(syms[i]))
			result[sym.raw_name] = sym
		core.BNFreeSymbolList(syms, count.value)
		return result

	@property
	def type(self):
		"""View type (read-only)"""
		return core.BNGetViewType(self.handle)

	@property
	def available_types(self):
		"""Available types (read-only)"""
		count = ctypes.c_ulonglong(0)
		types = core.BNGetBinaryViewTypesForData(self.handle, count)
		result = []
		for i in xrange(0, count.value):
			result.append(BinaryViewType(types[i]))
		core.BNFreeBinaryViewTypeList(types)
		return result

	@property
	def strings(self):
		"""List of strings (read-only)"""
		return self.get_strings()

	@property
	def saved(self):
		return self.file.saved

	@saved.setter
	def saved(self, value):
		self.file.saved = value

	def __len__(self):
		return int(core.BNGetViewLength(self.handle))

	def __getitem__(self, i):
		if isinstance(i, tuple):
			result = ""
			for s in i:
				result += self.__getitem__(s)
			return result
		elif isinstance(i, slice):
			if i.step is not None:
				raise IndexError, "step not implemented"
			i = i.indices(self.end)
			start = i[0]
			stop = i[1]
			if stop <= start:
				return ""
			return str(self.read(start, stop - start))
		elif i < 0:
			if i >= -len(self):
				value = str(self.read(int(len(self) + i), 1))
				if len(value) == 0:
					return IndexError, "index not readable"
				return value
			raise IndexError, "index out of range"
		elif (i >= self.start) and (i < self.end):
			value = str(self.read(int(i), 1))
			if len(value) == 0:
				return IndexError, "index not readable"
			return value
		else:
			raise IndexError, "index out of range"

	def __setitem__(self, i, value):
		if isinstance(i, slice):
			if i.step is not None:
				raise IndexError, "step not supported on assignment"
			i = i.indices(self.end)
			start = i[0]
			stop = i[1]
			if stop < start:
				stop = start
			if len(value) != (stop - start):
				self.remove(start, stop - start)
				self.insert(start, value)
			else:
				self.write(start, value)
		elif i < 0:
			if i >= -len(self):
				if len(value) != 1:
					raise ValueError, "expected single byte for assignment"
				if self.write(int(len(self) + i), value) != 1:
					raise IndexError, "index not writable"
			else:
				raise IndexError, "index out of range"
		elif (i >= self.start) and (i < self.end):
			if len(value) != 1:
				raise ValueError, "expected single byte for assignment"
			if self.write(int(i), value) != 1:
				raise IndexError, "index not writable"
		else:
			raise IndexError, "index out of range"

	def __repr__(self):
		start = self.start
		length = len(self)
		if start != 0:
			size = "start 0x%x, len 0x%x" % (start, length)
		else:
			size = "len 0x%x" % length
		filename = self.file.filename
		if len(filename) > 0:
			return "<%s view: '%s', %s>" % (self.type, filename, size)
		return "<%s view: %s>" % (self.type, size)

	def _init(self, ctxt):
		try:
			return self.init()
		except:
			log_error(traceback.format_exc())
			return False

	def _read(self, ctxt, dest, offset, length):
		try:
			data = self.perform_read(offset, length)
			if data is None:
				return 0
			if len(data) > length:
				data = data[0:length]
			ctypes.memmove(dest, str(data), len(data))
			return len(data)
		except:
			log_error(traceback.format_exc())
			return 0

	def _write(self, ctxt, offset, src, length):
		try:
			data = ctypes.create_string_buffer(length)
			ctypes.memmove(data, src, length)
			return self.perform_write(offset, data.raw)
		except:
			log_error(traceback.format_exc())
			return 0

	def _insert(self, ctxt, offset, src, length):
		try:
			data = ctypes.create_string_buffer(length)
			ctypes.memmove(data, src, length)
			return self.perform_insert(offset, data.raw)
		except:
			log_error(traceback.format_exc())
			return 0

	def _remove(self, ctxt, offset, length):
		try:
			return self.perform_remove(offset, length)
		except:
			log_error(traceback.format_exc())
			return 0

	def _get_modification(self, ctxt, offset):
		try:
			return self.perform_get_modification(offset)
		except:
			log_error(traceback.format_exc())
			return core.Original

	def _is_valid_offset(self, ctxt, offset):
		try:
			return self.perform_is_valid_offset(offset)
		except:
			log_error(traceback.format_exc())
			return False

	def _is_offset_readable(self, ctxt, offset):
		try:
			return self.perform_is_offset_readable(offset)
		except:
			log_error(traceback.format_exc())
			return False

	def _is_offset_writable(self, ctxt, offset):
		try:
			return self.perform_is_offset_writable(offset)
		except:
			log_error(traceback.format_exc())
			return False

	def _is_offset_executable(self, ctxt, offset):
		try:
			return self.perform_is_offset_executable(offset)
		except:
			log_error(traceback.format_exc())
			return False

	def _get_next_valid_offset(self, ctxt, offset):
		try:
			return self.perform_get_next_valid_offset(offset)
		except:
			log_error(traceback.format_exc())
			return offset

	def _get_start(self, ctxt):
		try:
			return self.perform_get_start()
		except:
			log_error(traceback.format_exc())
			return 0

	def _get_length(self, ctxt):
		try:
			return self.perform_get_length()
		except:
			log_error(traceback.format_exc())
			return 0

	def _get_entry_point(self, ctxt):
		try:
			return self.perform_get_entry_point()
		except:
			log_error(traceback.format_exc())
			return 0

	def _is_executable(self, ctxt):
		try:
			return self.perform_is_executable()
		except:
			log_error(traceback.format_exc())
			return False

	def _get_default_endianness(self, ctxt):
		try:
			return self.perform_get_default_endianness()
		except:
			log_error(traceback.format_exc())
			return core.LittleEndian

	def _get_address_size(self, ctxt):
		try:
			return self.perform_get_address_size()
		except:
			log_error(traceback.format_exc())
			return 8

	def _save(self, ctxt, file_accessor):
		try:
			return self.perform_save(CoreFileAccessor(file_accessor))
		except:
			log_error(traceback.format_exc())
			return False

	def init(self):
		return True

	def perform_write(self, offset, data):
		return 0

	def perform_insert(self, offset, data):
		return 0

	def perform_remove(self, offset, length):
		return 0

	def perform_get_modification(self, offset):
		return core.Original

	def perform_is_valid_offset(self, offset):
		data = self.read(offset, 1)
		return (data is not None) and (len(data) == 1)

	def perform_is_offset_readable(self, offset):
		return self.is_valid_offset(offset)

	def perform_is_offset_writable(self, offset):
		return self.is_valid_offset(offset)

	def perform_is_offset_executable(self, offset):
		return self.is_valid_offset(offset)

	def perform_get_next_valid_offset(self, offset):
		if offset < self.perform_get_start():
			return self.perform_get_start()
		return offset

	def perform_get_start(self):
		return 0

	def perform_get_entry_point(self):
		return 0

	def perform_is_executable(self):
		return False

	def perform_get_default_endianness(self):
		return core.LittleEndian

	def create_database(self, filename):
		return self.file.create_database(filename)

	def save_auto_snapshot(self):
		return self.file.save_auto_snapshot()

	def get_view_of_type(self, name):
		return self.file.get_view_of_type(name)

	def begin_undo_actions(self):
		self.file.begin_undo_actions()

	def add_undo_action(self, action):
		core.BNAddUndoAction(self.handle, action.__class__.name, action._cb)

	def commit_undo_actions(self):
		self.file.commit_undo_actions()

	def undo(self):
		self.file.undo()

	def redo(self):
		self.file.redo()

	def navigate(self, view, offset):
		self.file.navigate(view, offset)

	def read(self, offset, length):
		buf = DataBuffer(handle = core.BNReadViewBuffer(self.handle, offset, length))
		return str(buf)

	def write(self, offset, data):
		buf = DataBuffer(data)
		return core.BNWriteViewBuffer(self.handle, offset, buf.handle)

	def insert(self, offset, data):
		buf = DataBuffer(data)
		return core.BNInsertViewBuffer(self.handle, offset, buf.handle)

	def remove(self, offset, length):
		return core.BNRemoveViewData(self.handle, offset, length)

	def get_modification(self, offset, length = None):
		if length is None:
			return core.BNGetModification(self.handle, offset)
		data = (core.BNModificationStatus * length)()
		length = core.BNGetModificationArray(self.handle, offset, data, length);
		return data[0:length]

	def is_valid_offset(self, offset):
		return core.BNIsValidOffset(self.handle, offset)

	def is_offset_readable(self, offset):
		return core.BNIsOffsetReadable(self.handle, offset)

	def is_offset_writable(self, offset):
		return core.BNIsOffsetWritable(self.handle, offset)

	def is_offset_executable(self, offset):
		return core.BNIsOffsetExecutable(self.handle, offset)

	def save(self, dest):
		if isinstance(dest, FileAccessor):
			return core.BNSaveToFile(self.handle, dest._cb)
		return core.BNSaveToFilename(self.handle, str(dest))

	def register_notification(self, notify):
		cb = BinaryDataNotificationCallbacks(self, notify)
		cb._register()
		self.notifications[notify] = cb

	def unregister_notification(self, notify):
		if notify in self.notifications:
			self.notifications[notify]._unregister()
			del self.notifications[notify]

	def add_function(self, platform, addr):
		core.BNAddFunctionForAnalysis(self.handle, platform.handle, addr)

	def add_entry_point(self, platform, addr):
		core.BNAddEntryPointForAnalysis(self.handle, platform.handle, addr)

	def remove_function(self, func):
		core.BNRemoveAnalysisFunction(self.handle, func.handle)

	def create_user_function(self, arch, addr):
		core.BNCreateUserFunction(self.handle, arch.handle, addr)

	def update_analysis(self):
		core.BNUpdateAnalysis(self.handle)

	def abort_analysis(self):
		core.BNAbortAnalysis(self.handle)

	def get_function_at(self, arch, addr):
		func = core.BNGetAnalysisFunction(self.handle, arch.handle, addr)
		if func is None:
			return None
		return Function(self, func)

	def get_functions_at(self, addr):
		count = ctypes.c_ulonglong(0)
		funcs = core.BNGetAnalysisFunctionsForAddress(self.handle, addr, count)
		result = []
		for i in xrange(0, count.value):
			result.append(Function(self, core.BNNewFunctionReference(funcs[i])))
		core.BNFreeFunctionList(funcs, count.value)
		return result

	def get_recent_function_at(self, addr):
		func = core.BNGetRecentAnalysisFunctionForAddress(self.handle, addr)
		if func is None:
			return None
		return Function(self, func)

	def get_basic_blocks_at(self, addr):
		count = ctypes.c_ulonglong(0)
		blocks = core.BNGetBasicBlocksForAddress(self.handle, addr, count)
		result = []
		for i in xrange(0, count.value):
			result.append(BasicBlock(self, core.BNNewBasicBlockReference(blocks[i])))
		core.BNFreeBasicBlockList(blocks, count.value)
		return result

	def get_recent_basic_block_at(self, addr):
		block = core.BNGetRecentBasicBlockForAddress(self.handle, addr)
		if block is None:
			return None
		return BasicBlock(self, block)

	def get_code_refs(self, addr, length = None):
		count = ctypes.c_ulonglong(0)
		if length is None:
			refs = core.BNGetCodeReferences(self.handle, addr, count)
		else:
			refs = core.BNGetCodeReferencesInRange(self.handle, addr, length, count)
		result = []
		for i in xrange(0, count.value):
			if refs[i].func:
				func = Function(self, core.BNNewFunctionReference(refs[i].func))
			else:
				func = None
			if refs[i].arch:
				arch = Architecture(refs[i].arch)
			else:
				arch = None
			addr = refs[i].addr
			result.append(ReferenceSource(func, arch, addr))
		core.BNFreeCodeReferences(refs, count.value)
		return result

	def get_symbol_at(self, addr):
		sym = core.BNGetSymbolByAddress(self.handle, addr)
		if sym is None:
			return None
		return Symbol(None, None, None, handle = sym)

	def get_symbol_by_raw_name(self, name):
		sym = core.BNGetSymbolByRawName(self.handle, name)
		if sym is None:
			return None
		return Symbol(None, None, None, handle = sym)

	def get_symbols_by_name(self, name):
		count = ctypes.c_ulonglong(0)
		syms = core.BNGetSymbolsByName(self.handle, name, count)
		result = []
		for i in xrange(0, count.value):
			result.append(Symbol(None, None, None, handle = core.BNNewSymbolReference(syms[i])))
		core.BNFreeSymbolList(syms, count.value)
		return result

	def get_symbols(self, start = None, length = None):
		count = ctypes.c_ulonglong(0)
		if start is None:
			syms = core.BNGetSymbols(self.handle, count)
		else:
			syms = core.BNGetSymbolsInRange(self.handle, start, length, count)
		result = []
		for i in xrange(0, count.value):
			result.append(Symbol(None, None, None, handle = core.BNNewSymbolReference(syms[i])))
		core.BNFreeSymbolList(syms, count.value)
		return result

	def get_symbols_of_type(self, sym_type, start = None, length = None):
		if isinstance(sym_type, str):
			sym_type = core.BNSymbolType_by_name[sym_type]
		count = ctypes.c_ulonglong(0)
		if start is None:
			syms = core.BNGetSymbolsOfType(self.handle, sym_type, count)
		else:
			syms = core.BNGetSymbolsOfTypeInRange(self.handle, sym_type, start, length, count)
		result = []
		for i in xrange(0, count.value):
			result.append(Symbol(None, None, None, handle = core.BNNewSymbolReference(syms[i])))
		core.BNFreeSymbolList(syms, count.value)
		return result

	def define_auto_symbol(self, sym):
		core.BNDefineAutoSymbol(self.handle, sym.handle)

	def undefine_auto_symbol(self, sym):
		core.BNUndefineAutoSymbol(self.handle, sym.handle)

	def define_user_symbol(self, sym):
		core.BNDefineUserSymbol(self.handle, sym.handle)

	def undefine_user_symbol(self, sym):
		core.BNUndefineUserSymbol(self.handle, sym.handle)

	def define_imported_function(self, import_addr_sym, func):
		core.BNDefineImportedFunction(self.handle, import_addr_sym.handle, func.handle)

	def is_never_branch_patch_available(self, arch, addr):
		return core.BNIsNeverBranchPatchAvailable(self.handle, arch.handle, addr)

	def is_always_branch_patch_available(self, arch, addr):
		return core.BNIsAlwaysBranchPatchAvailable(self.handle, arch.handle, addr)

	def is_invert_branch_patch_available(self, arch, addr):
		return core.BNIsInvertBranchPatchAvailable(self.handle, arch.handle, addr)

	def is_skip_and_return_zero_patch_available(self, arch, addr):
		return core.BNIsSkipAndReturnZeroPatchAvailable(self.handle, arch.handle, addr)

	def is_skip_and_return_value_patch_available(self, arch, addr):
		return core.BNIsSkipAndReturnValuePatchAvailable(self.handle, arch.handle, addr)

	def convert_to_nop(self, arch, addr):
		return core.BNConvertToNop(self.handle, arch.handle, addr)

	def always_branch(self, arch, addr):
		return core.BNAlwaysBranch(self.handle, arch.handle, addr)

	def never_branch(self, arch, addr):
		return core.BNConvertToNop(self.handle, arch.handle, addr)

	def invert_branch(self, arch, addr):
		return core.BNInvertBranch(self.handle, arch.handle, addr)

	def skip_and_return_value(self, arch, addr, value):
		return core.BNSkipAndReturnValue(self.handle, arch.handle, addr, value)

	def get_instruction_length(self, arch, addr):
		return core.BNGetInstructionLength(self.handle, arch.handle, addr)

	def notify_data_written(self, offset, length):
		core.BNNotifyDataWritten(self.handle, offset, length)

	def notify_data_inserted(self, offset, length):
		core.BNNotifyDataInserted(self.handle, offset, length)

	def notify_data_removed(self, offset, length):
		core.BNNotifyDataRemoved(self.handle, offset, length)

	def get_strings(self, start = None, length = None):
		count = ctypes.c_ulonglong(0)
		if start is None:
			strings = core.BNGetStrings(self.handle, count)
		else:
			strings = core.BNGetStringsInRange(self.handle, start, length, count)
		result = []
		for i in xrange(0, count.value):
			result.append(StringReference(core.BNStringType_names[strings[i].type], strings[i].start, strings[i].length))
		core.BNFreeStringList(strings)
		return result

	def __setattr__(self, name, value):
		try:
			object.__setattr__(self,name,value)
		except AttributeError:
			raise AttributeError, "attribute '%s' is read only" % name

class BinaryReader(object):
	def __init__(self, data, endian = None):
		self.handle = core.BNCreateBinaryReader(data.handle)
		if endian is None:
			core.BNSetBinaryReaderEndianness(self.handle, data.endianness)
		else:
			core.BNSetBinaryReaderEndianness(self.handle, endian)

	def __del__(self):
		core.BNFreeBinaryReader(self.handle)

	@property
	def endianness(self):
		return core.BNGetBinaryReaderEndianness(self.handle)

	@endianness.setter
	def endianness(self, value):
		core.BNSetBinaryReaderEndianness(self.handle, value)

	@property
	def offset(self):
		return core.BNGetReaderPosition(self.handle)

	@offset.setter
	def offset(self, value):
		core.BNSeekBinaryReader(self.handle, value)

	@property
	def eof(self):
		"""Boolean, is end of file (read-only)"""
		return core.BNIsEndOfFile(self.handle)

	def read(self, length):
		dest = ctypes.create_string_buffer(length)
		if not core.BNReadData(self.handle, dest, length):
			return None
		return dest.raw

	def read8(self):
		result = ctypes.c_ubyte()
		if not core.BNRead8(self.handle, result):
			return None
		return result.value

	def read16(self):
		result = ctypes.c_ushort()
		if not core.BNRead16(self.handle, result):
			return None
		return result.value

	def read32(self):
		result = ctypes.c_uint()
		if not core.BNRead32(self.handle, result):
			return None
		return result.value

	def read64(self):
		result = ctypes.c_ulonglong()
		if not core.BNRead64(self.handle, result):
			return None
		return result.value

	def read16le(self):
		result = self.read(2)
		if (result is None) or (len(result) != 2):
			return None
		return struct.unpack("<H", result)[0]

	def read32le(self):
		result = self.read(4)
		if (result is None) or (len(result) != 4):
			return None
		return struct.unpack("<I", result)[0]

	def read64le(self):
		result = self.read(8)
		if (result is None) or (len(result) != 8):
			return None
		return struct.unpack("<Q", result)[0]

	def read16be(self):
		result = self.read(2)
		if (result is None) or (len(result) != 2):
			return None
		return struct.unpack(">H", result)[0]

	def read32be(self):
		result = self.read(4)
		if (result is None) or (len(result) != 4):
			return None
		return struct.unpack(">I", result)[0]

	def read64be(self):
		result = self.read(8)
		if (result is None) or (len(result) != 8):
			return None
		return struct.unpack(">Q", result)[0]

	def seek(self, offset):
		core.BNSeekBinaryReader(self.handle, offset)

	def seek_relative(self, offset):
		core.BNSeekBinaryReaderRelative(self.handle, offset)

	def __setattr__(self, name, value):
		try:
			object.__setattr__(self,name,value)
		except AttributeError:
			raise AttributeError, "attribute '%s' is read only" % name

class BinaryWriter:
	def __init__(self, data, endian = None):
		self.handle = core.BNCreateBinaryWriter(data.handle)
		if endian is None:
			core.BNSetBinaryWriterEndianness(self.handle, data.endianness)
		else:
			core.BNSetBinaryWriterEndianness(self.handle, endian)

	def __del__(self):
		core.BNFreeBinaryWriter(self.handle)

	@property
	def endianness(self):
		return core.BNGetBinaryWriterEndianness(self.handle)

	@endianness.setter
	def endianness(self, value):
		core.BNSetBinaryWriterEndianness(self.handle, value)

	@property
	def offset(self):
		return core.BNGetWriterPosition(self.handle)

	@offset.setter
	def offset(self, value):
		core.BNSeekBinaryWriter(self.handle, value)

	def write(self, value):
		value = str(value)
		buf = ctypes.create_string_buffer(len(value))
		ctypes.memmove(buf, value, len(value))
		return core.BNWriteData(self.handle, buf, len(value))

	def write8(self, value):
		return core.BNWrite8(self.handle, value)

	def write16(self, value):
		return core.BNWrite16(self.handle, value)

	def write32(self, value):
		return core.BNWrite32(self.handle, value)

	def write64(self, value):
		return core.BNWrite64(self.handle, value)

	def write16le(self, value):
		value = struct.pack("<H", value)
		return self.write(value)

	def write32le(self, value):
		value = struct.pack("<I", value)
		return self.write(value)

	def write64le(self, value):
		value = struct.pack("<Q", value)
		return self.write(value)

	def write16be(self, value):
		value = struct.pack(">H", value)
		return self.write(value)

	def write32be(self, value):
		value = struct.pack(">I", value)
		return self.write(value)

	def write64be(self, value):
		value = struct.pack(">Q", value)
		return self.write(value)

	def seek(self, offset):
		core.BNSeekBinaryWriter(self.handle, offset)

	def seek_relative(self, offset):
		core.BNSeekBinaryWriterRelative(self.handle, offset)

class Symbol(object):
	def __init__(self, sym_type, addr, short_name, full_name = None, raw_name = None, handle = None):
		if handle is not None:
			self.handle = core.handle_of_type(handle, core.BNSymbol)
		else:
			if isinstance(sym_type, str):
				sym_type = core.BNSymbolType_by_name[sym_type]
			if full_name is None:
				full_name = short_name
			if raw_name is None:
				raw_name = full_name
			self.handle = core.BNCreateSymbol(sym_type, short_name, full_name, raw_name, addr)

	def __del__(self):
		core.BNFreeSymbol(self.handle)

	@property
	def type(self):
		"""Symbol type (read-only)"""
		return core.BNSymbolType_names[core.BNGetSymbolType(self.handle)]

	@property
	def name(self):
		"""Symbol name (read-only)"""
		return core.BNGetSymbolRawName(self.handle)

	@property
	def short_name(self):
		"""Symbol short name (read-only)"""
		return core.BNGetSymbolShortName(self.handle)

	@property
	def full_name(self):
		"""Symbol full name (read-only)"""
		return core.BNGetSymbolFullName(self.handle)

	@property
	def raw_name(self):
		"""Symbol raw name (read-only)"""
		return core.BNGetSymbolRawName(self.handle)

	@property
	def address(self):
		"""Symbol address (read-only)"""
		return core.BNGetSymbolAddress(self.handle)

	@property
	def auto(self):
		return core.BNIsSymbolAutoDefined(self.handle)

	@auto.setter
	def auto(self, value):
		core.BNSetSymbolAutoDefined(self.handle, value)

	def __repr__(self):
		return "<%s: \"%s\" @ 0x%x>" % (self.type, self.full_name, self.address)

	def __setattr__(self, name, value):
		try:
			object.__setattr__(self,name,value)
		except AttributeError:
			raise AttributeError, "attribute '%s' is read only" % name

class Type(object):
	def __init__(self, handle):
		self.handle = handle

	def __del__(self):
		core.BNFreeType(self.handle)

	@property
	def type_class(self):
		"""Type class (read-only)"""
		return BNTypeClass_names[core.BNGetTypeClass(self.handle)]

	@property
	def width(self):
		"""Type width (read-only)"""
		return core.BNGetTypeWidth(self.handle)

	@property
	def alignment(self):
		"""Type alignment (read-only)"""
		return core.BNGetTypeAlignment(self.handle)

	@property
	def signed(self):
		"""Wether type is signed (read-only)"""
		return core.BNIsTypeSigned(self.handle)

	@property
	def const(self):
		"""Whether type is const (read-only)"""
		return core.BNIsTypeConst(self.handle)

	@property
	def modified(self):
		"""Whether type is modified (read-only)"""
		return core.BNIsTypeFloatingPoint(self.handle)

	@property
	def target(self):
		"""Target (read-only)"""
		result = core.BNGetChildType(self.handle)
		if result is None:
			return None
		return Type(result)

	@property
	def element_type(self):
		"""Target (read-only)"""
		result = core.BNGetChildType(self.handle)
		if result is None:
			return None
		return Type(result)

	@property
	def return_value(self):
		"""Return value (read-only)"""
		result = core.BNGetChildType(self.handle)
		if result is None:
			return None
		return Type(result)

	@property
	def calling_convention(self):
		"""Calling convention (read-only)"""
		result = core.BNGetTypeCallingConvention(self.handle)
		if result is None:
			return None
		return CallingConvention(None, result)

	@property
	def parameters(self):
		"""Type parameters list (read-only)"""
		count = ctypes.c_ulonglong()
		params = core.BNGetTypeParameters(self.handle, count)
		result = []
		for i in xrange(0, count.value):
			result.append((Type(core.BNNewTypeReference(params[i].type)), params[i].name))
		core.BNFreeTypeParameterList(params, count.value)
		return result

	@property
	def has_variable_arguments(self):
		"""Whether type has variable arguments (read-only)"""
		return core.BNTypeHasVariableArguments(self.handle)

	@property
	def can_return(self):
		"""Whether type can return (read-only)"""
		return core.BNFunctionTypeCanReturn(self.handle)

	@property
	def structure(self):
		"""Structure of the type (read-only)"""
		result = core.BNGetTypeStructure(self.handle)
		if result is None:
			return None
		return Structure(result)

	@property
	def enumeration(self):
		"""Type enumeration (read-only)"""
		result = core.BNGetTypeEnumeration(self.handle)
		if result is None:
			return None
		return Enumeration(result)

	@property
	def count(self):
		"""Type count (read-only)"""
		return core.BNGetTypeElementCount(self.handle)

	def __str__(self):
		return core.BNGetTypeString(self.handle)

	def __repr__(self):
		return "<type: %s>" % str(self)

	def get_string_before_name(self):
		return core.BNGetTypeStringBeforeName(self.handle)

	def get_string_after_name(self):
		return core.BNGetTypeStringAfterName(self.handle)

	@classmethod
	def void(cls):
		return Type(core.BNCreateVoidType())

	@classmethod
	def bool(self):
		return Type(core.BNCreateBoolType())

	@classmethod
	def int(self, width, sign = True):
		return Type(core.BNCreateIntegerType(width, sign))

	@classmethod
	def float(self, width):
		return Type(core.BNCreateFloatType(width))

	@classmethod
	def structure_type(self, s):
		return Type(core.BNCreateStructureType(s.handle))

	@classmethod
	def enumeration_type(self, arch, e, width = None):
		if width is None:
			width = arch.default_int_size
		return Type(core.BNCreateEnumerationType(e.handle, width))

	@classmethod
	def pointer(self, arch, t, const = False):
		return Type(core.BNCreatePointerType(arch.handle, t.handle, const))

	@classmethod
	def array(self, t, count):
		return Type(core.BNCreateArrayType(t.handle, count))

	@classmethod
	def function(self, ret, params, calling_convention = None, variable_arguments = False):
		param_buf = (core.BNNameAndType * len(params))()
		for i in xrange(0, len(params)):
			if isinstance(params[i], Type):
				param_buf[i].name = "";
				param_buf[i].type = params[i].handle
			else:
				param_buf[i].name = params[i][1]
				param_buf[i].type = params[i][0]
		if calling_convention is not None:
			calling_convention = calling_convention.handle
		return Type(core.BNCreateFunctionType(ret.handle, calling_convention, param_buf, len(params),
			  variable_arguments))

	def __setattr__(self, name, value):
		try:
			object.__setattr__(self,name,value)
		except AttributeError:
			raise AttributeError, "attribute '%s' is read only" % name

class StructureMember:
	def __init__(self, t, name, offset):
		self.type = t
		self.name = name
		self.offset = offset

	def __repr__(self):
		if len(name) == 0:
			return "<member: %s, offset 0x%x>" % (str(self.type), self.offset)
		return "<%s %s%s, offset 0x%x>" % (self.type.get_string_before_name(), self.name,
							 self.type.get_string_after_name(), self.offset)

class Structure(object):
	def __init__(self, handle = None):
		if handle is None:
			self.handle = core.BNCreateStructure()
		else:
			self.handle = handle

	def __del__(self):
		core.BNFreeStructure(self.handle)

	@property
	def name(self):
		return core.BNGetStructureName(self.handle)

	@name.setter
	def name(self, value):
		core.BNSetStructureName(self.handle, value)

	@property
	def members(self):
		"""Structure member list (read-only)"""
		count = ctypes.c_ulonglong()
		members = core.BNGetStructureMembers(self.handle, count)
		result = []
		for i in xrange(0, count.value):
			result.append(StructureMember(Type(core.BNNewTypeReference(members[i].type)),
				members[i].name, members[i].offset))
		core.BNFreeStructureMemberList(members, count.value)
		return result

	@property
	def width(self):
		"""Structure width (read-only)"""
		return core.BNGetStructureWidth(self.handle)

	@property
	def alignment(self):
		"""Structure alignment (read-only)"""
		return core.BNGetStructureAlignment(self.handle)

	@property
	def packed(self):
		return core.BNIsStructurePacked(self.handle)

	@packed.setter
	def packed(self, value):
		core.BNSetStructurePacked(self.handle, value)

	@property
	def union(self):
		return core.BNIsStructureUnion(self.handle)

	@union.setter
	def union(self, value):
		core.BNSetStructureUnion(self.handle, value)

	def __setattr__(self, name, value):
		try:
			object.__setattr__(self,name,value)
		except AttributeError:
			raise AttributeError, "attribute '%s' is read only" % name

	def __repr__(self):
		if len(self.name) > 0:
			return "<struct: %s>" % self.name
		return "<struct: size 0x%x>" % self.width

	def append(self, t, name = ""):
		core.BNAddStructureMember(self.handle, t.handle, name)

	def insert(self, offset, t, name = ""):
		core.BNAddStructureMemberAtOffset(self.handle, t.handle, name, offset)

	def remove(self, i):
		core.BNRemoveStructureMember(self.handle, i)

class EnumerationMember:
	def __init__(self, name, value, default):
		self.name = name
		self.value = value
		self.default = default

	def __repr__(self):
		return "<%s = 0x%x>" % (self.name, self.value)

class Enumeration(object):
	def __init__(self, handle = None):
		if handle is None:
			self.handle = core.BNCreateEnumeration()
		else:
			self.handle = handle

	def __del__(self):
		core.BNFreeEnumeration(self.handle)

	@property
	def name(self):
		return core.BNGetEnumerationName(self.handle)

	@name.setter
	def name(self, value):
		core.BNSetEnumerationName(self.handle, value)

	@property
	def members(self):
		"""Enumeration member list (read-only)"""
		count = ctypes.c_ulonglong()
		members = core.BNGetEnumerationMembers(self.handle, count)
		result = []
		for i in xrange(0, count.value):
			result.append(EnumerationMember(members[i].name, members[i].value, members[i].isDefault))
		core.BNFreeEnumerationMemberList(members, count.value)
		return result

	def __setattr__(self, name, value):
		try:
			object.__setattr__(self,name,value)
		except AttributeError:
			raise AttributeError, "attribute '%s' is read only" % name

	def __repr__(self):
		if len(self.name) > 0:
			return "<enum: %s>" % self.name
		return "<enum: %s>" % repr(self.members)

	def append(self, name, value = None):
		if value is None:
			core.BNAddEnumerationMember(self.handle, name)
		else:
			core.BNAddEnumerationMemberWithValue(self.handle, name, value)

class RegisterValue:
	def __init__(self, arch, value_type, reg, value):
		self.type = core.BNRegisterValueType_names[value_type]
		if value_type == EntryValue:
			self.reg = arch.get_reg_name(reg)
		elif value_type == OffsetFromEntryValue:
			self.reg = arch.get_reg_name(reg)
			self.offset = value
		elif value_type == ConstantValue:
			self.value = value
		elif value_type == StackFrameOffset:
			self.offset = value

	def __repr__(self):
		if self.type == "EntryValue":
			return "<entry %s>" % self.reg
		if self.type == "OffsetFromEntryValue":
			return "<entry %s + 0x%x>" % (self.reg, self.offset)
		if self.type == "ConstantValue":
			return "<const 0x%x>" % self.value
		if self.type == "StackFrameOffset":
			return "<stack frame offset 0x%x>" % self.offset
		return "<undetermined>"

class StackVariable:
	def __init__(self, ofs, name, t):
		self.offset = ofs
		self.name = name
		self.type = t

	def __repr__(self):
		return "<var@%x: %s %s>" % (self.offset, self.type, self.name)

	def __str__(self):
		return self.name

class StackVariableReference:
	def __init__(self, src_operand, t, name, start_ofs, ref_ofs):
		self.source_operand = src_operand
		self.type = t
		self.name = name
		self.starting_offset = start_ofs
		self.referenced_offset = ref_ofs
		if self.source_operand == 0xffffffff:
			self.source_operand = None

	def __repr__(self):
		if self.source_operand is None:
			if self.referenced_offset != self.starting_offset:
				return "<ref to %s%+x>" % (self.name, self.referenced_offset - self.starting_offset)
			return "<ref to %s>" % self.name
		if self.referenced_offset != self.starting_offset:
			return "<operand %d ref to %s%+x>" % (self.source_operand, self.name, self.referenced_offset)
		return "<operand %d ref to %s>" % (self.source_operand, self.name)

class IndirectBranchInfo:
	def __init__(self, source_arch, source_addr, dest_arch, dest_addr, auto_defined):
		self.source_arch = source_arch
		self.source_addr = source_addr
		self.dest_arch = dest_arch
		self.dest_addr = dest_addr
		self.auto_defined = auto_defined

	def __repr__(self):
		return "<branch %s:0x%x -> %s:0x%x>" % (self.source_arch.name, self.source_addr, self.dest_arch.name, self.dest_addr)

class Function(object):
	def __init__(self, view, handle):
		self._view = view
		self.handle = core.handle_of_type(handle, core.BNFunction)

	def __del__(self):
		core.BNFreeFunction(self.handle)

<<<<<<< HEAD
	@property
	def view(self):
		"""Function view (read-only)"""
		return self._view

	@property
	def arch(self):
		"""Function architecture (read-only)"""
		arch = core.BNGetFunctionArchitecture(self.handle)
		if arch is None:
			return None
		return Architecture(arch)

	@property
	def start(self):
		"""Function start (read-only)"""
		return core.BNGetFunctionStart(self.handle)

	@property
	def symbol(self):
		"""Function symbol(read-only)"""
		sym = core.BNGetFunctionSymbol(self.handle)
		if sym is None:
			return None
		return Symbol(None, None, None, handle = sym)

	@property
	def auto(self):
		"""Whether function was automatically discovered (read-only)"""
		return core.BNWasFunctionAutomaticallyDiscovered(self.handle)

	@property
	def can_return(self):
		"""Whether function can return (read-only)"""
		return core.BNCanFunctionReturn(self.handle)

	@property
	def explicitly_defined_type(self):
		"""Whether function has explicitly defined types (read-only)"""
		return core.BNHasExplicitlyDefinedType(self.handle)

	@property
	def basic_blocks(self):
		"""List of basic blocks (read-only)"""
		count = ctypes.c_ulonglong()
		blocks = core.BNGetFunctionBasicBlockList(self.handle, count)
		result = []
		for i in xrange(0, count.value):
			result.append(BasicBlock(self._view, core.BNNewBasicBlockReference(blocks[i])))
		core.BNFreeBasicBlockList(blocks, count.value)
		return result

	@property
	def comments(self):
		"""Dict of comments (read-only)"""
		count = ctypes.c_ulonglong()
		addrs = core.BNGetCommentedAddresses(self.handle, count)
		result = {}
		for i in xrange(0, count.value):
			result[addrs[i]] = self.get_comment_at(addrs[i])
		core.BNFreeAddressList(addrs)
		return result

	@property
	def indirect_branches(self):
		count = ctypes.c_ulonglong()
		branches = core.BNGetIndirectBranches(self.handle, count)
		result = []
		for i in xrange(0, count.value):
			result.append(IndirectBranchInfo(Architecture(branches[i].sourceArch), branches[i].sourceAddr, Architecture(branches[i].destArch), branches[i].destAddr, branches[i].autoDefined))
		core.BNFreeIndirectBranchList(branches)
		return result

	@property
	def low_level_il(self):
		"""Function low level IL (read-only)"""
		return LowLevelILFunction(self.arch, core.BNNewLowLevelILFunctionReference(
					core.BNGetFunctionLowLevelIL(self.handle)), self)

	@property
	def lifted_il(self):
		"""Function lifted IL (read-only)"""
		return LowLevelILFunction(self.arch, core.BNNewLowLevelILFunctionReference(
					core.BNGetFunctionLiftedIL(self.handle)), self)

	@property
	def type(self):
		"""Function type (read-only)"""
		return Type(core.BNGetFunctionType(self.handle))

	@property
	def stack_layout(self):
		"""List of function stack (read-only)"""
		count = ctypes.c_ulonglong()
		v = core.BNGetStackLayout(self.handle, count)
		result = []
		for i in xrange(0, count.value):
			result.append(StackVariable(v[i].offset, v[i].name, Type(handle = core.BNNewTypeReference(v[i].type))))
		result.sort(key = lambda x: x.offset)
		core.BNFreeStackLayout(v, count.value)
		return result

	@property
	def indirect_branches(self):
		"""List of indirect branches (read-only)"""
		count = ctypes.c_ulonglong()
		branches = core.BNGetIndirectBranches(self.handle, count)
		result = []
		for i in xrange(0, count.value):
			result.append(IndirectBranchInfo(Architecture(branches[i].sourceArch), branches[i].sourceAddr, Architecture(branches[i].destArch), branches[i].destAddr, branches[i].autoDefined))
		core.BNFreeIndirectBranchList(branches)
		return result
=======
	def __getattr__(self, name):
		if name == "view":
			return self._view
		elif name == "arch":
			arch = core.BNGetFunctionArchitecture(self.handle)
			if arch is None:
				return None
			return Architecture(arch)
		elif name == "start":
			return core.BNGetFunctionStart(self.handle)
		elif name == "symbol":
			sym = core.BNGetFunctionSymbol(self.handle)
			if sym is None:
				return None
			return Symbol(None, None, None, handle = sym)
		elif name == "auto":
			return core.BNWasFunctionAutomaticallyDiscovered(self.handle)
		elif name == "can_return":
			return core.BNCanFunctionReturn(self.handle)
		elif name == "explicitly_defined_type":
			return core.BNHasExplicitlyDefinedType(self.handle)
		elif name == "basic_blocks":
			count = ctypes.c_ulonglong()
			blocks = core.BNGetFunctionBasicBlockList(self.handle, count)
			result = []
			for i in xrange(0, count.value):
				result.append(BasicBlock(self._view, core.BNNewBasicBlockReference(blocks[i])))
			core.BNFreeBasicBlockList(blocks, count.value)
			return result
		elif name == "comments":
			count = ctypes.c_ulonglong()
			addrs = core.BNGetCommentedAddresses(self.handle, count)
			result = {}
			for i in xrange(0, count.value):
				result[addrs[i]] = self.get_comment_at(addrs[i])
			core.BNFreeAddressList(addrs)
			return result
		elif name == "low_level_il":
			return LowLevelILFunction(self.arch, core.BNNewLowLevelILFunctionReference(
						core.BNGetFunctionLowLevelIL(self.handle)), self)
		elif name == "low_level_il_basic_blocks":
			count = ctypes.c_ulonglong()
			blocks = core.BNGetFunctionLowLevelILBasicBlockList(self.handle, count)
			result = []
			for i in xrange(0, count.value):
				result.append(BasicBlock(self._view, core.BNNewBasicBlockReference(blocks[i])))
			core.BNFreeBasicBlockList(blocks, count.value)
			return result
		elif name == "type":
			return Type(core.BNGetFunctionType(self.handle))
		elif name == "stack_layout":
			count = ctypes.c_ulonglong()
			v = core.BNGetStackLayout(self.handle, count)
			result = []
			for i in xrange(0, count.value):
				result.append(StackVariable(v[i].offset, v[i].name, Type(handle = core.BNNewTypeReference(v[i].type))))
			result.sort(key = lambda x: x.offset)
			core.BNFreeStackLayout(v, count.value)
			return result
		raise AttributeError, "no attribute '%s'" % name
>>>>>>> 399568bb

	def __iter__(self):
		count = ctypes.c_ulonglong()
		blocks = core.BNGetFunctionBasicBlockList(self.handle, count)
		for i in xrange(0, count.value):
			yield BasicBlock(self._view, core.BNNewBasicBlockReference(blocks[i]))
	    	core.BNFreeBasicBlockList(blocks, count.value)
		raise StopIteration

	def __setattr__(self, name, value):
		try:
			object.__setattr__(self,name,value)
		except AttributeError:
			raise AttributeError, "attribute '%s' is read only" % name

	def __repr__(self):
		arch = self.arch
		if arch:
			return "<func: %s@0x%x>" % (arch.name, self.start)
		else:
			return "<func: 0x%x>" % self.start

	def mark_recent_use(self):
		core.BNMarkFunctionAsRecentlyUsed(self.handle)

	def get_comment_at(self, addr):
		return core.BNGetCommentForAddress(self.handle, addr)

	def set_comment(self, addr, comment):
		core.BNSetCommentForAddress(self.handle, addr, comment)

	def get_low_level_il_at(self, arch, addr):
		return core.BNGetLowLevelILForInstruction(self.handle, arch.handle, addr)

	def get_low_level_il_exits_at(self, arch, addr):
		count = ctypes.c_ulonglong()
		exits = core.BNGetLowLevelILExitsForInstruction(self.handle, arch.handle, addr, count)
		result = []
		for i in xrange(0, count.value):
			result.append(exits[i])
		core.BNFreeLowLevelILInstructionList(exits)
		return result

	def get_reg_value_at(self, arch, addr, reg):
		if isinstance(reg, str):
			reg = arch.regs[reg].index
		value = core.BNGetRegisterValueAtInstruction(self.handle, arch.handle, addr, reg)
		return RegisterValue(arch, value.state, value.reg, value.value)

	def get_reg_value_after(self, arch, addr, reg):
		if isinstance(reg, str):
			reg = arch.regs[reg].index
		value = core.BNGetRegisterValueAfterInstruction(self.handle, arch.handle, addr, reg)
		return RegisterValue(arch, value.state, value.reg, value.value)

	def get_reg_value_at_low_level_il_instruction(self, i, reg):
		if isinstance(reg, str):
			reg = self.arch.regs[reg].index
		value = core.BNGetRegisterValueAtInstruction(self.handle, self.arch.handle, i, reg)
		return RegisterValue(self.arch, value.state, value.reg, value.value)

	def get_reg_value_after_low_level_il_instruction(self, i, reg):
		if isinstance(reg, str):
			reg = self.arch.regs[reg].index
		value = core.BNGetRegisterValueAfterInstruction(self.handle, self.arch.handle, i, reg)
		return RegisterValue(self.arch, value.state, value.reg, value.value)

	def get_regs_read_by(self, arch, addr):
		count = ctypes.c_ulonglong()
		regs = core.BNGetRegistersReadByInstruction(self.handle, arch.handle, addr, count)
		result = []
		for i in xrange(0, count.value):
			result.append(arch.get_reg_name(regs[i]))
		core.BNFreeRegisterList(regs)
		return result

	def get_regs_written_by(self, arch, addr):
		count = ctypes.c_ulonglong()
		regs = core.BNGetRegistersWrittenByInstruction(self.handle, arch.handle, addr, count)
		result = []
		for i in xrange(0, count.value):
			result.append(arch.get_reg_name(regs[i]))
		core.BNFreeRegisterList(regs)
		return result

	def get_stack_vars_referenced_by(self, arch, addr):
		count = ctypes.c_ulonglong()
		refs = core.BNGetStackVariablesReferencedByInstruction(self.handle, arch.handle, addr, count)
		result = []
		for i in xrange(0, count.value):
			result.append(StackVariableReference(refs[i].sourceOperand, Type(core.BNNewTypeReference(refs[i].type)),
							     refs[i].name, refs[i].startingOffset, refs[i].referencedOffset))
		core.BNFreeStackVariableReferenceList(refs, count.value)
		return result

	def get_lifted_il_at(self, arch, addr):
		return core.BNGetLiftedILForInstruction(self.handle, arch.handle, addr)

	def get_lifted_il_flag_uses_for_definition(self, i, flag):
		if isinstance(flag, str):
			flag = self.arch._flags[flag]
		count = ctypes.c_ulonglong()
		instrs = core.BNGetLiftedILFlagUsesForDefinition(self.handle, i, flag, count)
		result = []
		for i in xrange(0, count.value):
			result.append(instrs[i])
		core.BNFreeLowLevelILInstructionList(instrs)
		return result

	def get_lifted_il_flag_definitions_for_use(self, i, flag):
		if isinstance(flag, str):
			flag = self.arch._flags[flag]
		count = ctypes.c_ulonglong()
		instrs = core.BNGetLiftedILFlagDefinitionsForUse(self.handle, i, flag, count)
		result = []
		for i in xrange(0, count.value):
			result.append(instrs[i])
		core.BNFreeLowLevelILInstructionList(instrs)
		return result

	def get_flags_read_by_lifted_il_instruction(self, i):
		count = ctypes.c_ulonglong()
		flags = core.BNGetFlagsReadByLiftedILInstruction(self.handle, i, count)
		result = []
		for i in xrange(0, count.value):
			result.append(self.arch._flags_by_index[flags[i]])
		core.BNFreeRegisterList(flags)
		return result

	def get_flags_written_by_lifted_il_instruction(self, i):
		count = ctypes.c_ulonglong()
		flags = core.BNGetFlagsWrittenByLiftedILInstruction(self.handle, i, count)
		result = []
		for i in xrange(0, count.value):
			result.append(self.arch._flags_by_index[flags[i]])
		core.BNFreeRegisterList(flags)
		return result

	def create_graph(self):
		return FunctionGraph(self._view, core.BNCreateFunctionGraph(self.handle))

	def apply_imported_types(self, sym):
		core.BNApplyImportedTypes(self.handle, sym.handle)

	def apply_auto_discovered_type(self, func_type):
		core.BNApplyAutoDiscoveredFunctionType(self.handle, func_type.handle)

	def set_auto_indirect_branches(self, source_arch, source, branches):
		branch_list = (core.BNArchitectureAndAddress * len(branches))()
		for i in xrange(len(branches)):
			branch_list[i].arch = branches[i][0].handle
			branch_list[i].address = branches[i][1]
		core.BNSetAutoIndirectBranches(self.handle, source_arch.handle, source, branch_list, len(branches))

	def set_user_indirect_branches(self, source_arch, source, branches):
		branch_list = (core.BNArchitectureAndAddress * len(branches))()
		for i in xrange(len(branches)):
			branch_list[i].arch = branches[i][0].handle
			branch_list[i].address = branches[i][1]
		core.BNSetUserIndirectBranches(self.handle, source_arch.handle, source, branch_list, len(branches))

	def get_indirect_branches_at(self, arch, addr):
		count = ctypes.c_ulonglong()
		branches = core.BNGetIndirectBranchesAt(self.handle, arch.handle, addr, count)
		result = []
		for i in xrange(0, count.value):
			result.append(IndirectBranchInfo(Architecture(branches[i].sourceArch), branches[i].sourceAddr, Architecture(branches[i].destArch), branches[i].destAddr, branches[i].autoDefined))
		core.BNFreeIndirectBranchList(branches)
		return result

class BasicBlockEdge:
	def __init__(self, branch_type, target, arch):
		self.type = core.BNBranchType_names[branch_type]
		if self.type != "UnresolvedBranch":
			self.target = target
			self.arch = arch

	def __repr__(self):
		if self.type == "UnresolvedBranch":
			return "<%s>" % self.type
		elif self.arch:
			return "<%s: %s@0x%x>" % (self.type, self.arch.name, self.target)
		else:
			return "<%s: 0x%x>" % (self.type, self.target)

class BasicBlock(object):
	def __init__(self, view, handle):
		self.view = view
		self.handle = core.handle_of_type(handle, core.BNBasicBlock)

	def __del__(self):
		core.BNFreeBasicBlock(self.handle)

	@property
	def function(self):
		"""Basic block function (read-only)"""
		func = core.BNGetBasicBlockFunction(self.handle)
		if func is None:
			return None
		return Function(self.view, func)

	@property
	def arch(self):
		"""Basic block architecture (read-only)"""
		arch = core.BNGetBasicBlockArchitecture(self.handle)
		if arch is None:
			return None
		return Architecture(arch)

	@property
	def start(self):
		"""Basic block start (read-only)"""
		return core.BNGetBasicBlockStart(self.handle)

	@property
	def end(self):
		"""Basic block end (read-only)"""
		return core.BNGetBasicBlockEnd(self.handle)

	@property
	def length(self):
		"""Basic block length (read-only)"""
		return core.BNGetBasicBlockLength(self.handle)

	@property
	def outgoing_edges(self):
		"""List of basic block outgoing edges (read-only)"""
		count = ctypes.c_ulonglong(0)
		edges = core.BNGetBasicBlockOutgoingEdges(self.handle, count)
		result = []
		for i in xrange(0, count.value):
			branch_type = edges[i].type
			target = edges[i].target
			if edges[i].arch:
				arch = Architecture(edges[i].arch)
			else:
				arch = None
			result.append(BasicBlockEdge(branch_type, target, arch))
		core.BNFreeBasicBlockOutgoingEdgeList(edges)
		return result

	@property
	def has_undetermined_outgoing_edges(self):
		"""Whether basic block has undetermined outgoing edges (read-only)"""
		return core.BNBasicBlockHasUndeterminedOutgoingEdges(self.handle)

	def __setattr__(self, name, value):
		try:
			object.__setattr__(self,name,value)
		except AttributeError:
			raise AttributeError, "attribute '%s' is read only" % name

	def __len__(self):
		return int(core.BNGetBasicBlockLength(self.handle))

	def __repr__(self):
		arch = self.arch
		if arch:
			return "<block: %s@0x%x-0x%x>" % (arch.name, self.start, self.end)
		else:
			return "<block: 0x%x-0x%x>" % (self.start, self.end)

	def __iter__(self):
		func = getattr(self, "function")
		start = getattr(self, "start")
		end = getattr(self, "end")

		idx = start
		while idx < end:
			data = self.view.read(idx, 16)
			inst_info = self.view.arch.get_instruction_info(data, idx)
			inst_text = self.view.arch.get_instruction_text(data, idx)
			
			yield inst_text
			idx += inst_info.length
		raise StopIteration

	def mark_recent_use():
		core.BNMarkBasicBlockAsRecentlyUsed(self.handle)

class ILBasicBlock(BasicBlock):
	def __iter__(self):
		func = getattr(self, "function")
		low_level_il_function = func.low_level_il
		start = getattr(self, "start")
		end = getattr(self, "end")

		for idx in xrange(start, end):
			yield low_level_il_function[idx]

		raise StopIteration

class FunctionGraphTextLine:
	def __init__(self, addr, tokens):
		self.address = addr
		self.tokens = tokens

	def __str__(self):
		result = ""
		for token in self.tokens:
			result += token.text
		return result

	def __repr__(self):
		result = "<0x%x: %s>" % (self.address, str(self))

class FunctionGraphEdge:
	def __init__(self, branch_type, arch, target, points):
		self.type = branch_type
		self.arch = arch
		self.target = target
		self.points = points

	def __repr__(self):
		if self.arch:
			return "<%s: %s@0x%x>" % (self.type, self.arch.name, self.target)
		return "<%s: 0x%x>" % (self.type, self.target)

class FunctionGraphBlock(object):
	def __init__(self, handle):
		self.handle = handle

	def __del__(self):
		core.BNFreeFunctionGraphBlock(self.handle)

	@property
	def arch(self):
		"""Function graph block architecture (read-only)"""
		arch = core.BNGetFunctionGraphBlockArchitecture(self.handle)
		if arch is None:
			return None
		return Architecture(arch)

	@property
	def start(self):
		"""Function graph block start (read-only)"""
		return core.BNGetFunctionGraphBlockStart(self.handle)

	@property
	def end(self):
		"""Function graph block end (read-only)"""
		return core.BNGetFunctionGraphBlockEnd(self.handle)

	@property
	def x(self):
		"""Function graph block X (read-only)"""
		return core.BNGetFunctionGraphBlockX(self.handle)

	@property
	def y(self):
		"""Function graph block Y (read-only)"""
		return core.BNGetFunctionGraphBlockY(self.handle)

	@property
	def width(self):
		"""Function graph block width (read-only)"""
		return core.BNGetFunctionGraphBlockWidth(self.handle)

	@property
	def height(self):
		"""Function graph block height (read-only)"""
		return core.BNGetFunctionGraphBlockHeight(self.handle)

	@property
	def lines(self):
		"""Function graph block list of lines (read-only)"""
		count = ctypes.c_ulonglong()
		lines = core.BNGetFunctionGraphBlockLines(self.handle, count)
		result = []
		for i in xrange(0, count.value):
			addr = lines[i].addr
			tokens = []
			for j in xrange(0, lines[i].count):
				token_type = core.BNInstructionTextTokenType_names[lines[i].tokens[j].type]
				text = lines[i].tokens[j].text
				value = lines[i].tokens[j].value
				tokens.append(InstructionTextToken(token_type, text, value))
			result.append(FunctionGraphTextLine(addr, tokens))
		core.BNFreeFunctionGraphBlockLines(lines, count.value)
		return result

	@property
	def outgoing_edges(self):
		"""Function graph block list of outgoing edges (read-only)"""
		count = ctypes.c_ulonglong()
		edges = core.BNGetFunctionGraphBlockOutgoingEdges(self.handle, count)
		result = []
		for i in xrange(0, count.value):
			branch_type = core.BNBranchType_names[edges[i].type]
			target = edges[i].target
			arch = None
			if edges[i].arch is not None:
				arch = Architecture(edges[i].arch)
			points = []
			for j in xrange(0, edges[i].pointCount):
				points.append((edges[i].points[j].x, edges[i].points[j].y))
			result.append(FunctionGraphEdge(branch_type, arch, target, points))
		core.BNFreeFunctionGraphBlockOutgoingEdgeList(edges, count.value)
		return result

	def __setattr__(self, name, value):
		try:
			object.__setattr__(self,name,value)
		except AttributeError:
			raise AttributeError, "attribute '%s' is read only" % name

	def __repr__(self):
		arch = self.arch
		if arch:
			return "<graph block: %s@0x%x-0x%x>" % (arch.name, self.start, self.end)
		else:
			return "<graph block: 0x%x-0x%x>" % (self.start, self.end)

class FunctionGraph(object):
	def __init__(self, view, handle):
		self.view = view
		self.handle = handle
		self._on_complete = None
		self._cb = ctypes.CFUNCTYPE(None, ctypes.c_void_p)(self._complete)

	def __del__(self):
		self.abort()
		core.BNFreeFunctionGraph(self.handle)

	@property
	def function(self):
		"""Function for a function graph(read-only)"""
		func = core.BNGetFunctionForFunctionGraph(self.handle)
		if func is None:
			return None
		return Function(self.view, func)

	@property
	def complete(self):
		"""Whether function graph layout is complete (read-only)"""
		return core.BNIsFunctionGraphLayoutComplete(self.handle)

	@property
	def type(self):
		"""Function graph type (read-only)"""
		return core.BNFunctionGraphType_names[core.BNGetFunctionGraphType(self.handle)]

	@property
	def blocks(self):
		"""List of basic blocks in function (read-only)"""
		count = ctypes.c_ulonglong()
		blocks = core.BNGetFunctionGraphBlocks(self.handle, count)
		result = []
		for i in xrange(0, count.value):
			result.append(FunctionGraphBlock(core.BNNewFunctionGraphBlockReference(blocks[i])))
		core.BNFreeFunctionGraphBlockList(blocks, count.value)
		return result

	@property
	def width(self):
		"""Function graph width (read-only)"""
		return core.BNGetFunctionGraphWidth(self.handle)

	@property
	def height(self):
		"""Function graph height (read-only)"""
		return core.BNGetFunctionGraphHeight(self.handle)

	@property
	def horizontal_block_margin(self):
		return core.BNGetHorizontalFunctionGraphBlockMargin(self.handle)

	@horizontal_block_margin.setter
	def horizontal_block_margin(self, value):
		core.BNSetFunctionGraphBlockMargins(self.handle, value, self.vertical_block_margin)

	@property
	def vertical_block_margin(self):
		return core.BNGetVerticalFunctionGraphBlockMargin(self.handle)

	@vertical_block_margin.setter
	def vertical_block_margin(self, value):
		core.BNSetFunctionGraphBlockMargins(self.handle, self.horizontal_block_margin, value)

	@property
	def max_symbol_width(self):
		return core.BNGetFunctionGraphMaximumSymbolWidth(self.handle)

	@max_symbol_width.setter
	def max_symbol_width(self, value):
		core.BNSetFunctionGraphMaximumSymbolWidth(self.handle, value)

	def __setattr__(self, name, value):
		try:
			object.__setattr__(self,name,value)
		except AttributeError:
			raise AttributeError, "attribute '%s' is read only" % name

	def __repr__(self):
		return "<graph of %s>" % repr(self.function)

	def _complete(self, ctxt):
		try:
			if self._on_complete is not None:
				self._on_complete()
		except:
			log_error(traceback.format_exc())

	def layout(self, graph_type = core.NormalFunctionGraph):
		if isinstance(graph_type, str):
			graph_type = core.BNFunctionGraphType_by_name[graph_type]
		core.BNStartFunctionGraphLayout(self.handle, graph_type)

	def _wait_complete(self):
		self._wait_cond.acquire()
		self._wait_cond.notify()
		self._wait_cond.release()

	def layout_and_wait(self, graph_type = core.NormalFunctionGraph):
		self._wait_cond = threading.Condition()
		self.on_complete(self._wait_complete)
		self.layout(graph_type)

		self._wait_cond.acquire()
		while not self.complete:
			self._wait_cond.wait()
		self._wait_cond.release()

	def on_complete(self, callback):
		self._on_complete = callback
		core.BNSetFunctionGraphCompleteCallback(self.handle, None, self._cb)

	def abort(self):
		core.BNAbortFunctionGraph(self.handle)

	def get_blocks_in_region(self, left, top, right, bottom):
		count = ctypes.c_ulonglong()
		blocks = core.BNGetFunctionGraphBlocksInRegion(self.handle, left, top, right, bottom, count)
		result = []
		for i in xrange(0, count.value):
			result.append(FunctionGraphBlock(core.BNNewFunctionGraphBlockReference(blocks[i])))
		core.BNFreeFunctionGraphBlockList(blocks, count.value)
		return result

	def is_option_set(self, option):
		if isinstance(option, str):
			option = core.BNFunctionGraphOption_by_name(option)
		return core.BNIsFunctionGraphOptionSet(self.handle, option)

	def set_option(self, option, state = True):
		if isinstance(option, str):
			option = core.BNFunctionGraphOption_by_name(option)
		core.BNSetFunctionGraphOption(self.handle, option, state)

class RegisterInfo:
	def __init__(self, full_width_reg, size, offset = 0, extend = core.NoExtend, index = None):
		self.full_width_reg = full_width_reg
		self.offset = offset
		self.size = size
		self.extend = extend
		self.index = index

	def __repr__(self):
		if (self.extend == core.ZeroExtendToFullWidth) or (self.extend == "ZeroExtendToFullWidth"):
			extend = ", zero extend"
		elif (self.extend == core.SignExtendToFullWidth) or (self.extend == "SignExtendToFullWidth"):
			extend = ", sign extend"
		else:
			extend = ""
		return "<reg: size %d, offset %d in %s%s>" % (self.size, self.offset, self.full_width_reg, extend)

class InstructionBranch:
	def __init__(self, branch_type, target = 0, arch = None):
		self.type = branch_type
		self.target = target
		self.arch = arch

	def __repr__(self):
		branch_type = self.type
		if not isinstance(branch_type, str):
			branch_type = core.BNBranchType_names[branch_type]
		if self.arch is not None:
			return "<%s: %s@0x%x>" % (branch_type, self.arch.name, self.target)
		return "<%s: 0x%x>" % (branch_type, self.target)

class InstructionInfo:
	def __init__(self):
		self.length = 0
		self.branch_delay = False
		self.branches = []

	def add_branch(self, branch_type, target = 0, arch = None):
		self.branches.append(InstructionBranch(branch_type, target, arch))

	def __repr__(self):
		branch_delay = ""
		if self.branch_delay:
			branch_delay = ", delay slot"
		return "<instr: %d bytes%s, %s>" % (self.length, branch_delay, repr(self.branches))

class InstructionTextToken:
	def __init__(self, token_type, text, value = 0):
		self.type = token_type
		self.text = text
		self.value = value

	def __str__(self):
		return self.text

	def __repr__(self):
		return repr(self.text)

class _ArchitectureMetaClass(type):
	@property
	def list(self):
		"""Architecture list (read-only)"""
		_init_plugins()
		count = ctypes.c_ulonglong()
		archs = core.BNGetArchitectureList(count)
		result = []
		for i in xrange(0, count.value):
			result.append(Architecture(archs[i]))
		core.BNFreeArchitectureList(archs)
		return result

	def __getitem__(cls, name):
		_init_plugins()
		arch = core.BNGetArchitectureByName(name)
		if arch is None:
			raise KeyError, "'%s' is not a valid architecture" % str(name)
		return Architecture(arch)

	def register(cls):
		_init_plugins()
		if cls.name is None:
			raise ValueError, "architecture 'name' is not defined"
		arch = cls()
		cls._registered_cb = arch._cb
		arch.handle = core.BNRegisterArchitecture(cls.name, arch._cb)

	def __setattr__(self, name, value):
		try:
			type.__setattr__(self,name,value)
		except AttributeError:
			raise AttributeError, "attribute '%s' is read only" % name

class Architecture(object):
	name = None
	endianness = core.LittleEndian
	address_size = 8
	default_int_size = 4
	regs = {}
	stack_pointer = None
	link_reg = None
	flags = []
	flag_write_types = []
	flag_roles = {}
	flags_required_for_flag_condition = {}
	flags_written_by_flag_write_type = {}
	__metaclass__ = _ArchitectureMetaClass

	def __init__(self, handle = None):
		if handle is not None:
			self.handle = core.handle_of_type(handle, core.BNArchitecture)
			self.__dict__["name"] = core.BNGetArchitectureName(self.handle)
			self.__dict__["endianness"] = core.BNEndianness_names[core.BNGetArchitectureEndianness(self.handle)]
			self.__dict__["address_size"] = core.BNGetArchitectureAddressSize(self.handle)
			self.__dict__["default_int_size"] = core.BNGetArchitectureDefaultIntegerSize(self.handle)
			self.__dict__["stack_pointer"] = core.BNGetArchitectureRegisterName(self.handle,
				core.BNGetArchitectureStackPointerRegister(self.handle))
			self.__dict__["link_reg"] = core.BNGetArchitectureRegisterName(self.handle,
				core.BNGetArchitectureLinkRegister(self.handle))

			count = ctypes.c_ulonglong()
			regs = core.BNGetAllArchitectureRegisters(self.handle, count)
			self.__dict__["regs"] = {}
			for i in xrange(0, count.value):
				name = core.BNGetArchitectureRegisterName(self.handle, regs[i])
				info = core.BNGetArchitectureRegisterInfo(self.handle, regs[i])
				full_width_reg = core.BNGetArchitectureRegisterName(self.handle, info.fullWidthRegister)
				self.regs[name] = RegisterInfo(full_width_reg, info.size, info.offset,
								   core.BNImplicitRegisterExtend_names[info.extend], regs[i])
			core.BNFreeRegisterList(regs)

			count = ctypes.c_ulonglong()
			flags = core.BNGetAllArchitectureFlags(self.handle, count)
			self._flags = {}
			self._flags_by_index = {}
			self.__dict__["flags"] = []
			for i in xrange(0, count.value):
				name = core.BNGetArchitectureFlagName(self.handle, flags[i])
				self._flags[name] = flags[i]
				self._flags_by_index[flags[i]] = name
				self.flags.append(name)
			core.BNFreeRegisterList(flags)

			count = ctypes.c_ulonglong()
			types = core.BNGetAllArchitectureFlagWriteTypes(self.handle, count)
			self._flag_write_types = {}
			self._flag_write_types_by_index = {}
			self.__dict__["flag_write_types"] = []
			for i in xrange(0, count.value):
				name = core.BNGetArchitectureFlagWriteTypeName(self.handle, types[i])
				self._flag_write_types[name] = types[i]
				self._flag_write_types_by_index[types[i]] = name
				self.flag_write_types.append(name)
			core.BNFreeRegisterList(types)

			self._flag_roles = {}
			self.__dict__["flag_roles"] = {}
			for flag in self.__dict__["flags"]:
				role = core.BNGetArchitectureFlagRole(self.handle, self._flags[flag])
				self.__dict__["flag_roles"][flag] = role
				self._flag_roles[self._flags[flag]] = role

			self._flags_required_for_flag_condition = {}
			self.__dict__["flags_required_for_flag_condition"] = {}
			for cond in core.BNLowLevelILFlagCondition_names.keys():
				count = ctypes.c_ulonglong()
				flags = core.BNGetArchitectureFlagsRequiredForFlagCondition(self.handle, cond, count)
				flag_indexes = []
				flag_names = []
				for i in xrange(0, count.value):
					flag_indexes.append(flags[i])
					flag_names.append(self._flags_by_index[flags[i]])
				core.BNFreeRegisterList(flags)
				self._flags_required_for_flag_condition[cond] = flag_indexes
				self.__dict__["flags_required_for_flag_condition"][cond] = flag_names

			self._flags_written_by_flag_write_type = {}
			self.__dict__["flags_written_by_flag_write_type"] = {}
			for write_type in self.flag_write_types:
				count = ctypes.c_ulonglong()
				flags = core.BNGetArchitectureFlagsWrittenByFlagWriteType(self.handle,
					self._flag_write_types[write_type], count)
				flag_indexes = []
				flag_names = []
				for i in xrange(0, count.value):
					flag_indexes.append(flags[i])
					flag_names.append(self._flags_by_index[flags[i]])
				core.BNFreeRegisterList(flags)
				self._flags_written_by_flag_write_type[self._flag_write_types[write_type]] = flag_indexes
				self.__dict__["flags_written_by_flag_write_type"][write_type] = flag_names
		else:
			_init_plugins()
			self._cb = core.BNCustomArchitecture()
			self._cb.context = 0
			self._cb.init = self._cb.init.__class__(self._init)
			self._cb.getEndianness = self._cb.getEndianness.__class__(self._get_endianness)
			self._cb.getAddressSize = self._cb.getAddressSize.__class__(self._get_address_size)
			self._cb.getDefaultIntegerSize = self._cb.getDefaultIntegerSize.__class__(self._get_default_integer_size)
			self._cb.getInstructionInfo = self._cb.getInstructionInfo.__class__(self._get_instruction_info)
			self._cb.getInstructionText = self._cb.getInstructionText.__class__(self._get_instruction_text)
			self._cb.freeInstructionText = self._cb.freeInstructionText.__class__(self._free_instruction_text)
			self._cb.getInstructionLowLevelIL = self._cb.getInstructionLowLevelIL.__class__(
				self._get_instruction_low_level_il)
			self._cb.getRegisterName = self._cb.getRegisterName.__class__(self._get_register_name)
			self._cb.getFlagName = self._cb.getFlagName.__class__(self._get_flag_name)
			self._cb.getFlagWriteTypeName = self._cb.getFlagWriteTypeName.__class__(self._get_flag_write_type_name)
			self._cb.getFullWidthRegisters = self._cb.getFullWidthRegisters.__class__(self._get_full_width_registers)
			self._cb.getAllRegisters = self._cb.getAllRegisters.__class__(self._get_all_registers)
			self._cb.getAllFlags = self._cb.getAllRegisters.__class__(self._get_all_flags)
			self._cb.getAllFlagWriteTypes = self._cb.getAllRegisters.__class__(self._get_all_flag_write_types)
			self._cb.getFlagRole = self._cb.getFlagRole.__class__(self._get_flag_role)
			self._cb.getFlagsRequiredForFlagCondition = self._cb.getFlagsRequiredForFlagCondition.__class__(
				self._get_flags_required_for_flag_condition)
			self._cb.getFlagsWrittenByFlagWriteType = self._cb.getFlagsWrittenByFlagWriteType.__class__(
				self._get_flags_written_by_flag_write_type)
			self._cb.getFlagWriteLowLevelIL = self._cb.getFlagWriteLowLevelIL.__class__(
				self._get_flag_write_low_level_il)
			self._cb.getFlagConditionLowLevelIL = self._cb.getFlagConditionLowLevelIL.__class__(
				self._get_flag_condition_low_level_il)
			self._cb.freeRegisterList = self._cb.freeRegisterList.__class__(self._free_register_list)
			self._cb.getRegisterInfo = self._cb.getRegisterInfo.__class__(self._get_register_info)
			self._cb.getStackPointerRegister = self._cb.getStackPointerRegister.__class__(
				self._get_stack_pointer_register)
			self._cb.getLinkRegister = self._cb.getLinkRegister.__class__(self._get_link_register)
			self._cb.assemble = self._cb.assemble.__class__(self._assemble)
			self._cb.isNeverBranchPatchAvailable = self._cb.isNeverBranchPatchAvailable.__class__(
				self._is_never_branch_patch_available)
			self._cb.isAlwaysBranchPatchAvailable = self._cb.isAlwaysBranchPatchAvailable.__class__(
				self._is_always_branch_patch_available)
			self._cb.isInvertBranchPatchAvailable = self._cb.isInvertBranchPatchAvailable.__class__(
				self._is_invert_branch_patch_available)
			self._cb.isSkipAndReturnZeroPatchAvailable = self._cb.isSkipAndReturnZeroPatchAvailable.__class__(
				self._is_skip_and_return_zero_patch_available)
			self._cb.isSkipAndReturnValuePatchAvailable = self._cb.isSkipAndReturnValuePatchAvailable.__class__(
				self._is_skip_and_return_value_patch_available)
			self._cb.convertToNop = self._cb.convertToNop.__class__(self._convert_to_nop)
			self._cb.alwaysBranch = self._cb.alwaysBranch.__class__(self._always_branch)
			self._cb.invertBranch = self._cb.invertBranch.__class__(self._invert_branch)
			self._cb.skipAndReturnValue = self._cb.skipAndReturnValue.__class__(self._skip_and_return_value)

			self._all_regs = {}
			self._full_width_regs = {}
			self._regs_by_index = {}
			self.__dict__["regs"] = self.__class__.regs
			reg_index = 0
			for reg in self.regs.keys():
				info = self.regs[reg]
				if reg not in self._all_regs:
					self._all_regs[reg] = reg_index
					self._regs_by_index[reg_index] = reg
					self.regs[reg].index = reg_index
					reg_index += 1
				if info.full_width_reg not in self._all_regs:
					self._all_regs[info.full_width_reg] = reg_index
					self._regs_by_index[reg_index] = info.full_width_reg
					self.regs[info.full_width_reg].index = reg_index
					reg_index += 1
				if info.full_width_reg not in self._full_width_regs:
					self._full_width_regs[info.full_width_reg] = self._all_regs[info.full_width_reg]

			self._flags = {}
			self._flags_by_index = {}
			self.__dict__["flags"] = self.__class__.flags
			flag_index = 0
			for flag in self.__class__.flags:
				if flag not in self._flags:
					self._flags[flag] = flag_index
					self._flags_by_index[flag_index] = flag
					flag_index += 1

			self._flag_write_types = {}
			self._flag_write_types_by_index = {}
			self.__dict__["flag_write_types"] = self.__class__.flag_write_types
			write_type_index = 0
			for write_type in self.__class__.flag_write_types:
				if write_type not in self._flag_write_types:
					self._flag_write_types[write_type] = write_type_index
					self._flag_write_types_by_index[write_type_index] = write_type
					write_type_index += 1

			self._flag_roles = {}
			self.__dict__["flag_roles"] = self.__class__.flag_roles
			for flag in self.__class__.flag_roles.keys():
				role = self.__class__.flag_roles[flag]
				if isinstance(role, str):
					role = core.BNFlagRole_by_name[role]
				self._flag_roles[self._flags[flag]] = role

			self._flags_required_for_flag_condition = {}
			self.__dict__["flags_required_for_flag_condition"] = self.__class__.flags_required_for_flag_condition
			for cond in self.__class__.flags_required_for_flag_condition.keys():
				flags = []
				for flag in self.__class__.flags_required_for_flag_condition[cond]:
					flags.append(self._flags[flag])
				self._flags_required_for_flag_condition[cond] = flags

			self._flags_written_by_flag_write_type = {}
			self.__dict__["flags_written_by_flag_write_type"] = self.__class__.flags_written_by_flag_write_type
			for write_type in self.__class__.flags_written_by_flag_write_type.keys():
				flags = []
				for flag in self.__class__.flags_written_by_flag_write_type[write_type]:
					flags.append(self._flags[flag])
				self._flags_written_by_flag_write_type[self._flag_write_types[write_type]] = flags

			self._pending_reg_lists = {}
			self._pending_token_lists = {}

	@property
	def full_width_regs(self):
		"""List of full width registers (read-only)"""
		count = ctypes.c_ulonglong()
		regs = core.BNGetFullWidthArchitectureRegisters(self.handle, count)
		result = []
		for i in xrange(0, count.value):
			result.append(core.BNGetArchitectureRegisterName(self.handle, regs[i]))
		core.BNFreeRegisterList(regs)
		return result

	@property
	def calling_conventions(self):
		"""Dict of calling conventions (read-only)"""
		count = ctypes.c_ulonglong()
		cc = core.BNGetArchitectureCallingConventions(self.handle, count)
		result = {}
		for i in xrange(0, count.value):
			obj = CallingConvention(None, core.BNNewCallingConventionReference(cc[i]))
			result[obj.name] = obj
		core.BNFreeCallingConventionList(cc, count)
		return result

	@property
	def standalone_platform(self):
		"""Architecture standalone platform (read-only)"""
		pl = core.BNGetArchitectureStandalonePlatform(self.handle)
		return Platform(self, pl)

	def __setattr__(self, name, value):
		if ((name == "name") or (name == "endianness") or (name == "address_size") or (name == "default_int_size") or
			(name == "regs")):
			raise AttributeError, "attribute '%s' is read only" % name
		else:
			try:
				object.__setattr__(self,name,value)
			except AttributeError:
				raise AttributeError, "attribute '%s' is read only" % name

	def __repr__(self):
		return "<arch: %s>" % self.name

	def _init(self, ctxt, handle):
		self.handle = handle

	def _get_endianness(self, ctxt):
		try:
			return self.__class__.endianness
		except:
			log_error(traceback.format_exc())
			return core.LittleEndian

	def _get_address_size(self, ctxt):
		try:
			return self.__class__.address_size
		except:
			log_error(traceback.format_exc())
			return 8

	def _get_default_integer_size(self, ctxt):
		try:
			return self.__class__.default_int_size
		except:
			log_error(traceback.format_exc())
			return 4

	def _get_instruction_info(self, ctxt, data, addr, max_len, result):
		try:
			buf = ctypes.create_string_buffer(max_len)
			ctypes.memmove(buf, data, max_len)
			info = self.perform_get_instruction_info(buf.raw, addr)
			if info is None:
				return False
			result[0].length = info.length
			result[0].branchDelay = info.branch_delay
			result[0].branchCount = len(info.branches)
			for i in xrange(0, len(info.branches)):
				if isinstance(info.branches[i].type, str):
					result[0].branchType[i] = core.BNBranchType_by_name[info.branches[i].type]
				else:
					result[0].branchType[i] = info.branches[i].type
				result[0].branchTarget[i] = info.branches[i].target
				if info.branches[i].arch is None:
					result[0].branchArch[i] = None
				else:
					result[0].branchArch[i] = info.branches[i].arch.handle
			return True
		except:
			log_error(traceback.format_exc())
			return False

	def _get_instruction_text(self, ctxt, data, addr, length, result, count):
		try:
			buf = ctypes.create_string_buffer(length[0])
			ctypes.memmove(buf, data, length[0])
			info = self.perform_get_instruction_text(buf.raw, addr)
			if info is None:
				return False
			tokens = info[0]
			length[0] = info[1]
			count[0] = len(tokens)
			token_buf = (core.BNInstructionTextToken * len(tokens))()
			for i in xrange(0, len(tokens)):
				if isinstance(tokens[i].type, str):
					token_buf[i].type = BNInstructionTextTokenType_by_name[tokens[i].type]
				else:
					token_buf[i].type = tokens[i].type
				token_buf[i].text = tokens[i].text
				token_buf[i].value = tokens[i].value
			result[0] = token_buf
			ptr = ctypes.cast(token_buf, ctypes.c_void_p)
			self._pending_token_lists[ptr.value] = (ptr.value, token_buf)
			return True
		except:
			log_error(traceback.format_exc())
			return False

	def _free_instruction_text(self, tokens, count):
		try:
			buf = ctypes.cast(tokens, ctypes.c_void_p)
			if buf.value not in self._pending_token_lists:
				raise ValueError, "freeing token list that wasn't allocated"
			del self._pending_token_lists[buf.value]
		except:
			log_error(traceback.format_exc())

	def _get_instruction_low_level_il(self, ctxt, data, addr, length, il):
		try:
			buf = ctypes.create_string_buffer(length[0])
			ctypes.memmove(buf, data, length[0])
			result = self.perform_get_instruction_low_level_il(buf.raw, addr,
				LowLevelILFunction(self, core.BNNewLowLevelILFunctionReference(il)))
			if result is None:
				return False
			length[0] = result
			return True
		except:
			log_error(traceback.format_exc())
			return False

	def _get_register_name(self, ctxt, reg):
		try:
			if reg in self._regs_by_index:
				return core.BNAllocString(self._regs_by_index[reg])
			return core.BNAllocString("")
		except:
			log_error(traceback.format_exc())
			return core.BNAllocString("")

	def _get_flag_name(self, ctxt, flag):
		try:
			if flag in self._flags_by_index:
				return core.BNAllocString(self._flags_by_index[flag])
			return core.BNAllocString("")
		except:
			log_error(traceback.format_exc())
			return core.BNAllocString("")

	def _get_flag_write_type_name(self, ctxt, write_type):
		try:
			if write_type in self._flag_write_types_by_index:
				return core.BNAllocString(self._flag_write_types_by_index[write_type])
			return core.BNAllocString("")
		except:
			log_error(traceback.format_exc())
			return core.BNAllocString("")

	def _get_full_width_registers(self, ctxt, count):
		try:
			regs = self._full_width_regs.values()
			count[0] = len(regs)
			reg_buf = (ctypes.c_uint * len(regs))()
			for i in xrange(0, len(regs)):
				reg_buf[i] = regs[i]
			result = ctypes.cast(reg_buf, ctypes.c_void_p)
			self._pending_reg_lists[result.value] = (result, reg_buf)
			return result.value
		except:
			log_error(traceback.format_exc())
			count[0] = 0
			return None

	def _get_all_registers(self, ctxt, count):
		try:
			regs = self._regs_by_index.keys()
			count[0] = len(regs)
			reg_buf = (ctypes.c_uint * len(regs))()
			for i in xrange(0, len(regs)):
				reg_buf[i] = regs[i]
			result = ctypes.cast(reg_buf, ctypes.c_void_p)
			self._pending_reg_lists[result.value] = (result, reg_buf)
			return result.value
		except:
			log_error(traceback.format_exc())
			count[0] = 0
			return None

	def _get_all_flags(self, ctxt, count):
		try:
			flags = self._flags_by_index.keys()
			count[0] = len(flags)
			flag_buf = (ctypes.c_uint * len(flags))()
			for i in xrange(0, len(flags)):
				flag_buf[i] = flags[i]
			result = ctypes.cast(flag_buf, ctypes.c_void_p)
			self._pending_reg_lists[result.value] = (result, flag_buf)
			return result.value
		except:
			log_error(traceback.format_exc())
			count[0] = 0
			return None

	def _get_all_flag_write_types(self, ctxt, count):
		try:
			types = self._flag_write_types_by_index.keys()
			count[0] = len(types)
			type_buf = (ctypes.c_uint * len(types))()
			for i in xrange(0, len(types)):
				type_buf[i] = types[i]
			result = ctypes.cast(type_buf, ctypes.c_void_p)
			self._pending_reg_lists[result.value] = (result, type_buf)
			return result.value
		except:
			log_error(traceback.format_exc())
			count[0] = 0
			return None

	def _get_flag_role(self, ctxt, flag):
		try:
			if flag in self._flag_roles:
				return self._flag_roles[flag]
			return core.SpecialFlagRole
		except:
			log_error(traceback.format_exc())
			return None

	def _get_flags_required_for_flag_condition(self, ctxt, cond, count):
		try:
			if cond in self._flags_required_for_flag_condition:
				flags = self._flags_required_for_flag_condition[cond]
			else:
				flags = []
			count[0] = len(flags)
			flag_buf = (ctypes.c_uint * len(flags))()
			for i in xrange(0, len(flags)):
				flag_buf[i] = flags[i]
			result = ctypes.cast(flag_buf, ctypes.c_void_p)
			self._pending_reg_lists[result.value] = (result, flag_buf)
			return result.value
		except:
			log_error(traceback.format_exc())
			count[0] = 0
			return None

	def _get_flags_written_by_flag_write_type(self, ctxt, write_type, count):
		try:
			if write_type in self._flags_written_by_flag_write_type:
				flags = self._flags_written_by_flag_write_type[write_type]
			else:
				flags = []
			count[0] = len(flags)
			flag_buf = (ctypes.c_uint * len(flags))()
			for i in xrange(0, len(flags)):
				flag_buf[i] = flags[i]
			result = ctypes.cast(flag_buf, ctypes.c_void_p)
			self._pending_reg_lists[result.value] = (result, flag_buf)
			return result.value
		except:
			log_error(traceback.format_exc())
			count[0] = 0
			return None

	def _get_flag_write_low_level_il(self, ctxt, op, size, write_type, flag, operands, operand_count, il):
		try:
			write_type_name = None
			if write_type != 0:
				write_type_name = self._flag_write_types_by_index[write_type]
			flag_name = self._flags_by_index[flag]
			operand_list = []
			for i in xrange(operand_count):
				if operands[i].constant:
					operand_list.append(("const", operands[i].value))
				elif LLIL_REG_IS_TEMP(operands[i].reg):
					operand_list.append(("reg", operands[i].reg))
				else:
					operand_list.append(("reg", self._regs_by_index[operands[i].reg]))
			return self.perform_get_flag_write_low_level_il(op, size, write_type_name, flag_name, operand_list,
				LowLevelILFunction(self, core.BNNewLowLevelILFunctionReference(il))).index
		except:
			log_error(traceback.format_exc())
			return False

	def _get_flag_condition_low_level_il(self, ctxt, cond, il):
		try:
			return self.perform_get_flag_condition_low_level_il(cond,
				LowLevelILFunction(self, core.BNNewLowLevelILFunctionReference(il))).index
		except:
			log_error(traceback.format_exc())
			return 0

	def _free_register_list(self, ctxt, regs):
		try:
			buf = ctypes.cast(regs, ctypes.c_void_p)
			if buf.value not in self._pending_reg_lists:
				raise ValueError, "freeing register list that wasn't allocated"
			del self._pending_reg_lists[buf.value]
		except:
			log_error(traceback.format_exc())

	def _get_register_info(self, ctxt, reg, result):
		try:
			if reg not in self._regs_by_index:
				result[0].fullWidthRegister = 0
				result[0].offset = 0
				result[0].size = 0
				result[0].extend = core.NoExtend
				return
			info = self.__class__.regs[self._regs_by_index[reg]]
			result[0].fullWidthRegister = self._all_regs[info.full_width_reg]
			result[0].offset = info.offset
			result[0].size = info.size
			if isinstance(info.extend, str):
				result[0].extend = core.BNImplicitRegisterExtend_by_name[info.extend]
			else:
				result[0].extend = info.extend
		except:
			log_error(traceback.format_exc())
			result[0].fullWidthRegister = 0
			result[0].offset = 0
			result[0].size = 0
			result[0].extend = core.NoExtend

	def _get_stack_pointer_register(self, ctxt):
		try:
			return self._all_regs[self.__class__.stack_pointer]
		except:
			log_error(traceback.format_exc())
			return 0

	def _get_link_register(self, ctxt):
		try:
			if self.__class__.link_reg is None:
				return 0xffffffff
			return self._all_regs[self.__class__.link_reg]
		except:
			log_error(traceback.format_exc())
			return 0

	def _assemble(self, ctxt, code, addr, result, errors):
		try:
			data, error_str = self.perform_assemble(code, addr)
			errors[0] = core.BNAllocString(str(error_str))
			if data is None:
				return False
			data = str(data)
			buf = ctypes.create_string_buffer(len(data))
			ctypes.memmove(buf, data, len(data))
			core.BNSetDataBufferContents(result, buf, len(data))
			return True
		except:
			log_error(traceback.format_exc())
			errors[0] = core.BNAllocString("Unhandled exception during assembly.\n")
			return False

	def _is_never_branch_patch_available(self, ctxt, data, addr, length):
		try:
			buf = ctypes.create_string_buffer(length)
			ctypes.memmove(buf, data, length)
			return self.perform_is_never_branch_patch_available(buf.raw, addr)
		except:
			log_error(traceback.format_exc())
			return False

	def _is_always_branch_patch_available(self, ctxt, data, addr, length):
		try:
			buf = ctypes.create_string_buffer(length)
			ctypes.memmove(buf, data, length)
			return self.perform_is_always_branch_patch_available(buf.raw, addr)
		except:
			log_error(traceback.format_exc())
			return False

	def _is_invert_branch_patch_available(self, ctxt, data, addr, length):
		try:
			buf = ctypes.create_string_buffer(length)
			ctypes.memmove(buf, data, length)
			return self.perform_is_invert_branch_patch_available(buf.raw, addr)
		except:
			log_error(traceback.format_exc())
			return False

	def _is_skip_and_return_zero_patch_available(self, ctxt, data, addr, length):
		try:
			buf = ctypes.create_string_buffer(length)
			ctypes.memmove(buf, data, length)
			return self.perform_is_skip_and_return_zero_patch_available(buf.raw, addr)
		except:
			log_error(traceback.format_exc())
			return False

	def _is_skip_and_return_value_patch_available(self, ctxt, data, addr, length):
		try:
			buf = ctypes.create_string_buffer(length)
			ctypes.memmove(buf, data, length)
			return self.perform_is_skip_and_return_value_patch_available(buf.raw, addr)
		except:
			log_error(traceback.format_exc())
			return False

	def _convert_to_nop(self, ctxt, data, addr, length):
		try:
			buf = ctypes.create_string_buffer(length)
			ctypes.memmove(buf, data, length)
			result = self.perform_convert_to_nop(buf.raw, addr)
			if result is None:
				return False
			result = str(result)
			if len(result) > length:
				result = result[0:length]
			ctypes.memmove(data, result, len(result))
			return True
		except:
			log_error(traceback.format_exc())
			return False

	def _always_branch(self, ctxt, data, addr, length):
		try:
			buf = ctypes.create_string_buffer(length)
			ctypes.memmove(buf, data, length)
			result = self.perform_always_branch(buf.raw, addr)
			if result is None:
				return False
			result = str(result)
			if len(result) > length:
				result = result[0:length]
			ctypes.memmove(data, result, len(result))
			return True
		except:
			log_error(traceback.format_exc())
			return False

	def _invert_branch(self, ctxt, data, addr, length):
		try:
			buf = ctypes.create_string_buffer(length)
			ctypes.memmove(buf, data, length)
			result = self.perform_invert_branch(buf.raw, addr)
			if result is None:
				return False
			result = str(result)
			if len(result) > length:
				result = result[0:length]
			ctypes.memmove(data, result, len(result))
			return True
		except:
			log_error(traceback.format_exc())
			return False

	def _skip_and_return_value(self, ctxt, data, addr, length, value):
		try:
			buf = ctypes.create_string_buffer(length)
			ctypes.memmove(buf, data, length)
			result = self.perform_skip_and_return_value(buf.raw, addr, value)
			if result is None:
				return False
			result = str(result)
			if len(result) > length:
				result = result[0:length]
			ctypes.memmove(data, result, len(result))
			return True
		except:
			log_error(traceback.format_exc())
			return False

	def perform_get_instruction_low_level_il(self, data, addr, il):
		return None

	def perform_get_flag_write_low_level_il(self, op, size, write_type, flag, operands, il):
		return il.unimplemented()

	def perform_get_flag_condition_low_level_il(self, cond, il):
		return il.unimplemented()

	def perform_assemble(self, code, addr):
		return None, "Architecture does not implement an assembler.\n"

	def perform_is_never_branch_patch_available(self, data, addr):
		return False

	def perform_is_always_branch_patch_available(self, data, addr):
		return False

	def perform_is_invert_branch_patch_available(self, data, addr):
		return False

	def perform_is_skip_and_return_zero_patch_available(self, data, addr):
		return False

	def perform_is_skip_and_return_value_patch_available(self, data, addr):
		return False

	def perform_convert_to_nop(self, data, addr):
		return None

	def perform_always_branch(self, data, addr):
		return None

	def perform_invert_branch(self, data, addr):
		return None

	def perform_skip_and_return_value(self, data, addr, value):
		return None

	def get_instruction_info(self, data, addr):
		info = core.BNInstructionInfo()
		data = str(data)
		buf = (ctypes.c_ubyte * len(data))()
		ctypes.memmove(buf, data, len(data))
		if not core.BNGetInstructionInfo(self.handle, buf, addr, len(data), info):
			return None
		result = InstructionInfo()
		result.length = info.length
		result.branch_delay = info.branchDelay
		for i in xrange(0, info.branchCount):
			branch_type = core.BNBranchType_names[info.branchType[i]]
			target = info.branchTarget[i]
			if info.branchArch[i]:
				arch = Architecture(info.branchArch[i])
			else:
				arch = None
			result.add_branch(branch_type, target, arch)
		return result

	def get_instruction_text(self, data, addr):
		data = str(data)
		count = ctypes.c_ulonglong()
		length = ctypes.c_ulonglong()
		length.value = len(data)
		buf = (ctypes.c_ubyte * len(data))()
		ctypes.memmove(buf, data, len(data))
		tokens = ctypes.POINTER(core.BNInstructionTextToken)()
		if not core.BNGetInstructionText(self.handle, buf, addr, length, tokens, count):
			return None, 0
		result = []
		for i in xrange(0, count.value):
			token_type = core.BNInstructionTextTokenType_names[tokens[i].type]
			text = tokens[i].text
			value = tokens[i].value
			result.append(InstructionTextToken(token_type, text, value))
		core.BNFreeInstructionText(tokens, count.value)
		return result, length.value

	def get_instruction_low_level_il(self, data, addr, il):
		data = str(data)
		length = ctypes.c_ulonglong()
		length.value = len(data)
		buf = (ctypes.c_ubyte * len(data))()
		ctypes.memmove(buf, data, len(data))
		core.BNGetInstructionLowLevelIL(self.handle, buf, addr, length, il.handle)
		return length.value

	def get_reg_name(self, reg):
		return core.BNGetArchitectureRegisterName(self.handle, reg)

	def get_flag_name(self, flag):
		return core.BNGetArchitectureFlagName(self.handle, flag)

	def get_flag_write_type_name(self, write_type):
		return core.BNGetArchitectureFlagWriteTypeName(self.handle, write_type)

	def get_flag_by_name(self, flag):
		return self._flags[flag]

	def get_flag_write_type_by_name(self, write_type):
		return self._flag_write_types[write_type]

	def get_flag_write_low_level_il(self, op, size, write_type, operands, il):
		operand_list = (core.BNRegisterOrConstant * len(operands))()
		for i in xrange(len(operands)):
			if isinstance(operands[i], str):
				operand_list[i].constant = False
				operand_list[i].reg = self._flags[operands[i]]
			else:
				operand_list[i].constant = True
				operand_list[i].value = operands[i]
		return core.BNGetArchitectureFlagWriteLowLevelIL(self.handle, op, size, self._flag_write_types[write_type],
			operand_list, len(operand_list), il.handle)

	def get_default_flag_write_low_level_il(self, op, size, write_type, operands, il):
		operand_list = (core.BNRegisterOrConstant * len(operands))()
		for i in xrange(len(operands)):
			if isinstance(operands[i], str):
				operand_list[i].constant = False
				operand_list[i].reg = self._flags[operands[i]]
			else:
				operand_list[i].constant = True
				operand_list[i].value = operands[i]
		return core.BNGetDefaultArchitectureFlagWriteLowLevelIL(self.handle, op, size, self._flag_write_types[write_type],
			operand_list, len(operand_list), il.handle)

	def get_flag_condition_low_level_il(self, cond, il):
		return core.BNGetArchitectureFlagConditionLowLevelIL(self.handle, cond, il.handle)

	def get_modified_regs_on_write(self, reg):
		reg = core.BNGetArchitectureRegisterByName(self.handle, str(reg))
		count = ctypes.c_ulonglong()
		regs = core.BNGetModifiedArchitectureRegistersOnWrite(self.handle, reg, count)
		result = []
		for i in xrange(0, count.value):
			result.append(core.BNGetArchitectureRegisterName(self.handle, regs[i]))
		core.BNFreeRegisterList(regs)
		return result

	def assemble(self, code, addr = 0):
		result = DataBuffer()
		errors = ctypes.c_char_p()
		if not core.BNAssemble(self.handle, code, addr, result.handle, errors):
			return None, errors.value
		return str(result), errors.value

	def is_never_branch_patch_available(self, data, addr):
		data = str(data)
		buf = (ctypes.c_ubyte * len(data))()
		ctypes.memmove(buf, data, len(data))
		return core.BNIsArchitectureNeverBranchPatchAvailable(self.handle, buf, addr, len(data))

	def is_always_branch_patch_available(self, data, addr):
		data = str(data)
		buf = (ctypes.c_ubyte * len(data))()
		ctypes.memmove(buf, data, len(data))
		return core.BNIsArchitectureAlwaysBranchPatchAvailable(self.handle, buf, addr, len(data))

	def is_invert_branch_patch_available(self, data, addr):
		data = str(data)
		buf = (ctypes.c_ubyte * len(data))()
		ctypes.memmove(buf, data, len(data))
		return core.BNIsArchitectureInvertBranchPatchAvailable(self.handle, buf, addr, len(data))

	def is_skip_and_return_zero_patch_available(self, data, addr):
		data = str(data)
		buf = (ctypes.c_ubyte * len(data))()
		ctypes.memmove(buf, data, len(data))
		return core.BNIsArchitectureSkipAndReturnZeroPatchAvailable(self.handle, buf, addr, len(data))

	def is_skip_and_return_value_patch_available(self, data, addr):
		data = str(data)
		buf = (ctypes.c_ubyte * len(data))()
		ctypes.memmove(buf, data, len(data))
		return core.BNIsArchitectureSkipAndReturnValuePatchAvailable(self.handle, buf, addr, len(data))

	def convert_to_nop(self, data, addr):
		data = str(data)
		buf = (ctypes.c_ubyte * len(data))()
		ctypes.memmove(buf, data, len(data))
		if not core.BNArchitectureConvertToNop(self.handle, buf, addr, len(data)):
			return None
		result = ctypes.create_string_buffer(len(data))
		ctypes.memmove(result, buf, len(data))
		return result.raw

	def always_branch(self, data, addr):
		data = str(data)
		buf = (ctypes.c_ubyte * len(data))()
		ctypes.memmove(buf, data, len(data))
		if not core.BNArchitectureAlwaysBranch(self.handle, buf, addr, len(data)):
			return None
		result = ctypes.create_string_buffer(len(data))
		ctypes.memmove(result, buf, len(data))
		return result.raw

	def invert_branch(self, data, addr):
		data = str(data)
		buf = (ctypes.c_ubyte * len(data))()
		ctypes.memmove(buf, data, len(data))
		if not core.BNArchitectureInvertBranch(self.handle, buf, addr, len(data)):
			return None
		result = ctypes.create_string_buffer(len(data))
		ctypes.memmove(result, buf, len(data))
		return result.raw

	def skip_and_return_value(self, data, addr, value):
		data = str(data)
		buf = (ctypes.c_ubyte * len(data))()
		ctypes.memmove(buf, data, len(data))
		if not core.BNArchitectureSkipAndReturnValue(self.handle, buf, addr, len(data), value):
			return None
		result = ctypes.create_string_buffer(len(data))
		ctypes.memmove(result, buf, len(data))
		return result.raw

	def is_view_type_constant_defined(self, type_name, const_name):
		return core.BNIsBinaryViewTypeArchitectureConstantDefined(self.handle, type_name, const_name)

	def get_view_type_constant(self, type_name, const_name, default_value = 0):
		return core.BNGetBinaryViewTypeArchitectureConstant(self.handle, type_name, const_name, default_value)

	def set_view_type_constant(self, type_name, const_name, value):
		core.BNSetBinaryViewTypeArchitectureConstant(self.handle, type_name, const_name, value)

	def parse_types_from_source(self, source, filename = None, include_dirs = []):
		if filename is None:
			filename = "input"
		dir_buf = (ctypes.c_char_p * len(include_dirs))()
		for i in xrange(0, len(include_dirs)):
			dir_buf[i] = str(include_dirs[i])
		parse = core.BNTypeParserResult()
		errors = ctypes.c_char_p()
		result = core.BNParseTypesFromSource(self.handle, source, filename, parse, errors, dir_buf, len(include_dirs))
		error_str = errors.value
		core.BNFreeString(ctypes.cast(errors, ctypes.POINTER(ctypes.c_byte)))
		if not result:
			return (None, error_str)
		types = {}
		variables = {}
		functions = {}
		for i in xrange(0, parse.typeCount):
			types[parse.types[i].name] = Type(core.BNNewTypeReference(parse.types[i].type))
		for i in xrange(0, parse.variableCount):
			variables[parse.variables[i].name] = Type(core.BNNewTypeReference(parse.variables[i].type))
		for i in xrange(0, parse.functionCount):
			functions[parse.functions[i].name] = Type(core.BNNewTypeReference(parse.functions[i].type))
		return (TypeParserResult(types, variables, functions), error_str)

	def parse_types_from_source_file(self, filename, include_dirs = []):
		dir_buf = (ctypes.c_char_p * len(include_dirs))()
		for i in xrange(0, len(include_dirs)):
			dir_buf[i] = str(include_dirs[i])
		parse = core.BNTypeParserResult()
		errors = ctypes.c_char_p()
		result = core.BNParseTypesFromSourceFile(self.handle, filename, parse, errors, dir_buf, len(include_dirs))
		error_str = errors.value
		core.BNFreeString(ctypes.cast(errors, ctypes.POINTER(ctypes.c_byte)))
		if not result:
			return (None, error_str)
		types = {}
		variables = {}
		functions = {}
		for i in xrange(0, parse.typeCount):
			types[parse.types[i].name] = Type(core.BNNewTypeReference(parse.types[i].type))
		for i in xrange(0, parse.variableCount):
			variables[parse.variables[i].name] = Type(core.BNNewTypeReference(parse.variables[i].type))
		for i in xrange(0, parse.functionCount):
			functions[parse.functions[i].name] = Type(core.BNNewTypeReference(parse.functions[i].type))
		return (TypeParserResult(types, variables, functions), error_str)

	def register_calling_convention(self, cc):
		core.BNRegisterCallingConvention(self.handle, cc.handle)

class ReferenceSource:
	def __init__(self, func, arch, addr):
		self.function = func
		self.arch = arch
		self.address = addr

	def __repr__(self):
		if self.arch:
			return "<ref: %s@0x%x>" % (self.arch.name, self.address)
		else:
			return "<ref: 0x%x>" % self.address

class LowLevelILLabel:
	def __init__(self, handle = None):
		if handle is None:
			self.handle = (core.BNLowLevelILLabel * 1)()
			core.BNLowLevelILInitLabel(self.handle)
		else:
			self.handle = handle

class LowLevelILInstruction(object):
	ILOperations = {
		core.LLIL_NOP: [],
		core.LLIL_SET_REG: [("dest", "reg"), ("src", "expr")],
		core.LLIL_SET_REG_SPLIT: [("hi", "reg"), ("lo", "reg"), ("src", "expr")],
		core.LLIL_SET_FLAG: [("dest", "flag"), ("src", "expr")],
		core.LLIL_LOAD: [("src", "expr")],
		core.LLIL_STORE: [("dest", "expr"), ("src", "expr")],
		core.LLIL_PUSH: [("src", "expr")],
		core.LLIL_POP: [],
		core.LLIL_REG: [("src", "reg")],
		core.LLIL_CONST: [("value", "int")],
		core.LLIL_FLAG: [("src", "flag")],
		core.LLIL_FLAG_BIT: [("src", "flag"), ("bit", "int")],
		core.LLIL_ADD: [("left", "expr"), ("right", "expr")],
		core.LLIL_ADC: [("left", "expr"), ("right", "expr")],
		core.LLIL_SUB: [("left", "expr"), ("right", "expr")],
		core.LLIL_SBB: [("left", "expr"), ("right", "expr")],
		core.LLIL_AND: [("left", "expr"), ("right", "expr")],
		core.LLIL_OR: [("left", "expr"), ("right", "expr")],
		core.LLIL_XOR: [("left", "expr"), ("right", "expr")],
		core.LLIL_LSL: [("left", "expr"), ("right", "expr")],
		core.LLIL_LSR: [("left", "expr"), ("right", "expr")],
		core.LLIL_ASR: [("left", "expr"), ("right", "expr")],
		core.LLIL_ROL: [("left", "expr"), ("right", "expr")],
		core.LLIL_RLC: [("left", "expr"), ("right", "expr")],
		core.LLIL_ROR: [("left", "expr"), ("right", "expr")],
		core.LLIL_RRC: [("left", "expr"), ("right", "expr")],
		core.LLIL_MUL: [("left", "expr"), ("right", "expr")],
		core.LLIL_MULU_DP: [("left", "expr"), ("right", "expr")],
		core.LLIL_MULS_DP: [("left", "expr"), ("right", "expr")],
		core.LLIL_DIVU: [("left", "expr"), ("right", "expr")],
		core.LLIL_DIVU_DP: [("hi", "expr"), ("lo", "expr"), ("right", "expr")],
		core.LLIL_DIVS: [("left", "expr"), ("right", "expr")],
		core.LLIL_DIVS_DP: [("hi", "expr"), ("lo", "expr"), ("right", "expr")],
		core.LLIL_MODU: [("left", "expr"), ("right", "expr")],
		core.LLIL_MODU_DP: [("hi", "expr"), ("lo", "expr"), ("right", "expr")],
		core.LLIL_MODS: [("left", "expr"), ("right", "expr")],
		core.LLIL_MODS_DP: [("hi", "expr"), ("lo", "expr"), ("right", "expr")],
		core.LLIL_NEG: [("src", "expr")],
		core.LLIL_NOT: [("src", "expr")],
		core.LLIL_SX: [("src", "expr")],
		core.LLIL_ZX: [("src", "expr")],
		core.LLIL_JUMP: [("dest", "expr")],
		core.LLIL_JUMP_TO: [("dest", "expr"), ("targets", "int_list")],
		core.LLIL_CALL: [("dest", "expr")],
		core.LLIL_RET: [("dest", "expr")],
		core.LLIL_NORET: [],
		core.LLIL_IF: [("condition", "expr"), ("true", "int"), ("false", "int")],
		core.LLIL_GOTO: [("dest", "int")],
		core.LLIL_FLAG_COND: [("condition", "cond")],
		core.LLIL_CMP_E: [("left", "expr"), ("right", "expr")],
		core.LLIL_CMP_NE: [("left", "expr"), ("right", "expr")],
		core.LLIL_CMP_SLT: [("left", "expr"), ("right", "expr")],
		core.LLIL_CMP_ULT: [("left", "expr"), ("right", "expr")],
		core.LLIL_CMP_SLE: [("left", "expr"), ("right", "expr")],
		core.LLIL_CMP_ULE: [("left", "expr"), ("right", "expr")],
		core.LLIL_CMP_SGE: [("left", "expr"), ("right", "expr")],
		core.LLIL_CMP_UGE: [("left", "expr"), ("right", "expr")],
		core.LLIL_CMP_SGT: [("left", "expr"), ("right", "expr")],
		core.LLIL_CMP_UGT: [("left", "expr"), ("right", "expr")],
		core.LLIL_TEST_BIT: [("left", "expr"), ("right", "expr")],
		core.LLIL_SYSCALL: [],
		core.LLIL_BP: [],
		core.LLIL_TRAP: [("value", "int")],
		core.LLIL_UNDEF: [],
		core.LLIL_UNIMPL: [],
		core.LLIL_UNIMPL_MEM: [("src", "expr")]
	}

	def __init__(self, func, expr_index, instr_index = None):
		instr = core.BNGetLowLevelILByIndex(func.handle, expr_index)
		self.function = func
		self.expr_index = expr_index
		self.instr_index = instr_index
		self.operation = instr.operation
		self.operation_name = core.BNLowLevelILOperation_names[instr.operation]
		self.size = instr.size
		self.address = instr.address
		self.source_operand = instr.sourceOperand
		if instr.flags == 0:
			self.flags = None
		else:
			self.flags = func.arch.get_flag_write_type_name(instr.flags)
		if self.source_operand == 0xffffffff:
			self.source_operand = None
		operands = LowLevelILInstruction.ILOperations[instr.operation]
		self.operands = []
		for i in xrange(0, len(operands)):
			name, operand_type = operands[i]
			if operand_type == "int":
				value = instr.operands[i]
			elif operand_type == "expr":
				value = LowLevelILInstruction(func, instr.operands[i])
			elif operand_type == "reg":
				if (instr.operands[i] & 0x80000000) != 0:
					value = instr.operands[i]
				else:
					value = func.arch.get_reg_name(instr.operands[i])
			elif operand_type == "flag":
				value = func.arch.get_flag_name(instr.operands[i])
			elif operand_type == "cond":
				value = core.BNLowLevelILFlagCondition_names[instr.operands[i]]
			elif operand_type == "int_list":
				count = ctypes.c_ulonglong()
				operands = core.BNLowLevelILGetOperandList(func.handle, self.expr_index, i, count)
				value = []
				for i in xrange(count.value):
					value.append(operands[i])
				core.BNLowLevelILFreeOperandList(operands)
			self.operands.append(value)
			self.__dict__[name] = value

	def __str__(self):
		tokens = self.tokens
		if tokens is None:
			return "invalid"
		result = ""
		for token in tokens:
			result += token.text
		return result

	def __repr__(self):
		return "<il: %s>" % str(self)

	@property
	def tokens(self):
		"""LLIL tokens (read-only)"""
		count = ctypes.c_ulonglong()
		tokens = ctypes.POINTER(core.BNInstructionTextToken)()
		if (self.instr_index is not None) and (self.function.source_function is not None):
			if not core.BNGetLowLevelILInstructionText(self.function.handle, self.function.source_function.handle,
				self.function.arch.handle, self.instr_index, tokens, count):
				return None
		else:
			if not core.BNGetLowLevelILExprText(self.function.handle, self.function.arch.handle,
				self.expr_index, tokens, count):
				return None
		result = []
		for i in xrange(0, count.value):
			token_type = core.BNInstructionTextTokenType_names[tokens[i].type]
			text = tokens[i].text
			value = tokens[i].value
			result.append(InstructionTextToken(token_type, text, value))
		core.BNFreeInstructionText(tokens, count.value)
		return result

	def __setattr__(self, name, value):
		try:
			object.__setattr__(self,name,value)
		except AttributeError:
			raise AttributeError, "attribute '%s' is read only" % name

class LowLevelILExpr:
	def __init__(self, index):
		self.index = index

<<<<<<< HEAD
class LowLevelILFunction(object):
	def __init__(self, arch, handle = None, source_func = None):
		self.arch = arch
		self.source_function = source_func
=======
class LowLevelILFunction:
	def __init__(self, arch, handle = None, mcfunc = None):
		self.arch = arch
		self.mcfunc = mcfunc
>>>>>>> 399568bb
		if handle is not None:
			self.handle = core.handle_of_type(handle, core.BNLowLevelILFunction)
		else:
			self.handle = core.BNCreateLowLevelILFunction(arch.handle)

	def __del__(self):
		core.BNFreeLowLevelILFunction(self.handle)

	@property
	def current_address(self):
		return core.BNLowLevelILGetCurrentAddress(self.handle)

	@current_address.setter
	def current_address(self, value):
		core.BNLowLevelILSetCurrentAddress(self.handle, value)

	@property
	def temp_reg_count(self):
		"""Number of temporary registers (read-only)"""
		return core.BNGetLowLevelILTemporaryRegisterCount(self.handle)

	@property
	def temp_flag_count(self):
		"""Number of temporary flags (read-only)"""
		return core.BNGetLowLevelILTemporaryFlagCount(self.handle)

	@property
	def basic_blocks(self):
		"""Low level IL basic blocks (read-only)"""
		count = ctypes.c_ulonglong()
		blocks = core.BNGetLowLevelILBasicBlockList(self.handle, count)
		result = []
		for i in xrange(0, count.value):
			result.append(BasicBlock(self._view, core.BNNewBasicBlockReference(blocks[i])))
		core.BNFreeBasicBlockList(blocks, count.value)
		return result

	def __setattr__(self, name, value):
		try:
			object.__setattr__(self,name,value)
		except AttributeError:
			raise AttributeError, "attribute '%s' is read only" % name

	def __len__(self):
		return int(core.BNGetLowLevelILInstructionCount(self.handle))

	def __getitem__(self, i):
		if isinstance(i, slice) or isinstance(i, tuple):
			raise IndexError, "expected integer instruction index"
		if isinstance(i, LowLevelILExpr):
			return LowLevelILInstruction(self, i.index)
		if (i < 0) or (i >= len(self)):
			raise IndexError, "index out of range"
		return LowLevelILInstruction(self, core.BNGetLowLevelILIndexForInstruction(self.handle, i), i)

	def __setitem__(self, i):
		raise IndexError, "instruction modification not implemented"

<<<<<<< HEAD
	def clear_indirect_branches(self):
		core.BNLowLevelILClearIndirectBranches(self.handle)

	def set_indirect_branches(self, branches):
		branch_list = (core.BNArchitectureAndAddress * len(branches))()
		for i in xrange(len(branches)):
			branch_list[i].arch = branches[i][0].handle
			branch_list[i].address = branches[i][1]
		core.BNLowLevelILSetIndirectBranches(self.handle, branch_list, len(branches))
=======
	def __iter__(self):
	    count = ctypes.c_ulonglong()
	    blocks = core.BNGetFunctionLowLevelILBasicBlockList(self.mcfunc.handle, count)
	    for i in xrange(0, count.value):
		yield ILBasicBlock(self.mcfunc._view, core.BNNewBasicBlockReference(blocks[i]))
	    core.BNFreeBasicBlockList(blocks, count.value)
	    raise StopIteration
>>>>>>> 399568bb

	def expr(self, operation, a = 0, b = 0, c = 0, d = 0, size = 0, flags = None):
		if isinstance(operation, str):
			operation = BNLowLevelILOperation_by_name[operation]
		if isinstance(flags, str):
			flags = self.arch.get_flag_write_type_by_name(flags)
		elif flags is None:
			flags = 0
		return LowLevelILExpr(core.BNLowLevelILAddExpr(self.handle, operation, size, flags, a, b, c, d))

	def append(self, expr):
		return core.BNLowLevelILAddInstruction(self.handle, expr.index)

	def nop(self):
		return self.expr(core.LLIL_NOP)

	def set_reg(self, size, reg, value, flags = 0):
		if isinstance(reg, str):
			reg = self.arch.regs[reg].index
		return self.expr(core.LLIL_SET_REG, reg, value.index, size = size, flags = flags)

	def set_reg_split(self, size, hi, lo, value, flags = 0):
		if isinstance(hi, str):
			hi = self.arch.regs[hi].index
		if isinstance(lo, str):
			lo = self.arch.regs[lo].index
		return self.expr(core.LLIL_SET_REG_SPLIT, hi, lo, value.index, size = size, flags = flags)

	def set_flag(self, flag, value):
		return self.expr(core.LLIL_SET_FLAG, self.arch.get_flag_by_name(flag), value.index)

	def load(self, size, addr):
		return self.expr(core.LLIL_LOAD, addr.index, size = size)

	def store(self, size, addr, value):
		return self.expr(core.LLIL_STORE, addr.index, value.index, size = size)

	def push(self, size, value):
		return self.expr(core.LLIL_PUSH, value.index, size = size)

	def pop(self, size):
		return self.expr(core.LLIL_POP, size = size)

	def reg(self, size, reg):
		if isinstance(reg, str):
			reg = self.arch.regs[reg].index
		return self.expr(core.LLIL_REG, reg, size = size)

	def const(self, size, value):
		return self.expr(core.LLIL_CONST, value, size = size)

	def flag(self, reg):
		return self.expr(core.LLIL_FLAG, self.arch.get_flag_by_name(reg))

	def flag_bit(self, size, reg, bit):
		return self.expr(core.LLIL_FLAG_BIT, self.arch.get_flag_by_name(reg), bit, size = size)

	def add(self, size, a, b, flags = None):
		return self.expr(core.LLIL_ADD, a.index, b.index, size = size, flags = flags)

	def add_carry(self, size, a, b, flags = None):
		return self.expr(core.LLIL_ADC, a.index, b.index, size = size, flags = flags)

	def sub(self, size, a, b, flags = None):
		return self.expr(core.LLIL_SUB, a.index, b.index, size = size, flags = flags)

	def sub_borrow(self, size, a, b, flags = None):
		return self.expr(core.LLIL_SBB, a.index, b.index, size = size, flags = flags)

	def and_expr(self, size, a, b, flags = None):
		return self.expr(core.LLIL_AND, a.index, b.index, size = size, flags = flags)

	def or_expr(self, size, a, b, flags = None):
		return self.expr(core.LLIL_OR, a.index, b.index, size = size, flags = flags)

	def xor_expr(self, size, a, b, flags = None):
		return self.expr(core.LLIL_XOR, a.index, b.index, size = size, flags = flags)

	def shift_left(self, size, a, b, flags = None):
		return self.expr(core.LLIL_LSL, a.index, b.index, size = size, flags = flags)

	def logical_shift_right(self, size, a, b, flags = None):
		return self.expr(core.LLIL_LSR, a.index, b.index, size = size, flags = flags)

	def arith_shift_right(self, size, a, b, flags = None):
		return self.expr(core.LLIL_ASR, a.index, b.index, size = size, flags = flags)

	def rotate_left(self, size, a, b, flags = None):
		return self.expr(core.LLIL_ROL, a.index, b.index, size = size, flags = flags)

	def rotate_left_carry(self, size, a, b, flags = None):
		return self.expr(core.LLIL_RLC, a.index, b.index, size = size, flags = flags)

	def rotate_right(self, size, a, b, flags = None):
		return self.expr(core.LLIL_ROR, a.index, b.index, size = size, flags = flags)

	def rotate_right_carry(self, size, a, b, flags = None):
		return self.expr(core.LLIL_RRC, a.index, b.index, size = size, flags = flags)

	def mult(self, size, a, b, flags = None):
		return self.expr(core.LLIL_MUL, a.index, b.index, size = size, flags = flags)

	def mult_double_prec_signed(self, size, a, b, flags = None):
		return self.expr(core.LLIL_MULS_DP, a.index, b.index, size = size, flags = flags)

	def mult_double_prec_unsigned(self, size, a, b, flags = None):
		return self.expr(core.LLIL_MULU_DP, a.index, b.index, size = size, flags = flags)

	def div_signed(self, size, a, b, flags = None):
		return self.expr(core.LLIL_DIVS, a.index, b.index, size = size, flags = flags)

	def div_double_prec_signed(self, size, hi, lo, b, flags = None):
		return self.expr(core.LLIL_DIVS_DP, hi.index, lo.index, b.index, size = size, flags = flags)

	def div_unsigned(self, size, a, b, flags = None):
		return self.expr(core.LLIL_DIVS, a.index, b.index, size = size, flags = flags)

	def div_double_prec_unsigned(self, size, hi, lo, b, flags = None):
		return self.expr(core.LLIL_DIVS_DP, hi.index, lo.index, b.index, size = size, flags = flags)

	def mod_signed(self, size, a, b, flags = None):
		return self.expr(core.LLIL_MODS, a.index, b.index, size = size, flags = flags)

	def mod_double_prec_signed(self, size, hi, lo, b, flags = None):
		return self.expr(core.LLIL_MODS_DP, hi.index, lo.index, b.index, size = size, flags = flags)

	def mod_unsigned(self, size, a, b, flags = None):
		return self.expr(core.LLIL_MODS, a.index, b.index, size = size, flags = flags)

	def mod_double_prec_unsigned(self, size, hi, lo, b, flags = None):
		return self.expr(core.LLIL_MODS_DP, hi.index, lo.index, b.index, size = size, flags = flags)

	def neg_expr(self, size, value, flags = None):
		return self.expr(core.LLIL_NEG, value.index, size = size, flags = flags)

	def not_expr(self, size, value, flags = None):
		return self.expr(core.LLIL_NOT, value.index, size = size, flags = flags)

	def sign_extend(self, size, value):
		return self.expr(core.LLIL_SX, value.index, size = size)

	def zero_extend(self, size, value):
		return self.expr(core.LLIL_ZX, value.index, size = size)

	def jump(self, dest):
		return self.expr(core.LLIL_JUMP, dest.index)

	def call(self, dest):
		return self.expr(core.LLIL_CALL, dest.index)

	def ret(self, dest):
		return self.expr(core.LLIL_RET, dest.index)

	def no_ret(self, dest):
		return self.expr(core.LLIL_NORET, dest.index)

	def flag_condition(self, cond):
		if isinstance(cond, str):
			cond = BNLowLevelILFlagCondition_by_name[cond]
		return self.expr(core.LLIL_FLAG_COND, cond)

	def compare_equal(self, size, a, b):
		return self.expr(core.LLIL_CMP_E, a.index, b.index, size = size)

	def compare_not_equal(self, size, a, b):
		return self.expr(core.LLIL_CMP_NE, a.index, b.index, size = size)

	def compare_signed_less_than(self, size, a, b):
		return self.expr(core.LLIL_CMP_SLT, a.index, b.index, size = size)

	def compare_unsigned_less_than(self, size, a, b):
		return self.expr(core.LLIL_CMP_ULT, a.index, b.index, size = size)

	def compare_signed_less_equal(self, size, a, b):
		return self.expr(core.LLIL_CMP_SLE, a.index, b.index, size = size)

	def compare_unsigned_less_equal(self, size, a, b):
		return self.expr(core.LLIL_CMP_ULE, a.index, b.index, size = size)

	def compare_signed_greater_equal(self, size, a, b):
		return self.expr(core.LLIL_CMP_SGE, a.index, b.index, size = size)

	def compare_unsigned_greater_equal(self, size, a, b):
		return self.expr(core.LLIL_CMP_UGE, a.index, b.index, size = size)

	def compare_signed_greater_than(self, size, a, b):
		return self.expr(core.LLIL_CMP_SGT, a.index, b.index, size = size)

	def compare_unsigned_greater_than(self, size, a, b):
		return self.expr(core.LLIL_CMP_UGT, a.index, b.index, size = size)

	def test_bit(self, size, a, b):
		return self.expr(core.LLIL_TEST_BIT, a.index, b.index, size = size)

	def system_call(self):
		return self.expr(core.LLIL_SYSCALL)

	def breakpoint(self):
		return self.expr(core.LLIL_BP)

	def trap(self, value):
		return self.expr(core.LLIL_TRAP, value)

	def undefined(self):
		return self.expr(core.LLIL_UNDEF)

	def unimplemented(self):
		return self.expr(core.LLIL_UNIMPL)

	def unimplemented_memory_ref(self, size, addr):
		return self.expr(core.LLIL_UNIMPL_MEM, addr.index, size = size)

	def goto(self, label):
		return LowLevelILExpr(core.BNLowLevelILGoto(self.handle, label.handle))

	def if_expr(self, operand, t, f):
		return LowLevelILExpr(core.BNLowLevelILIf(self.handle, operand.index, t.handle, f.handle))

	def mark_label(self, label):
		core.BNLowLevelILMarkLabel(self.handle, label.handle)

	def add_label_list(self, labels):
		label_list = (ctypes.POINTER(BNLowLevelILLabel) * len(labels))()
		for i in xrange(len(labels)):
			label_list[i] = labels[i].handle
		return LowLevelILExpr(core.BNLowLevelILAddLabelList(self.handle, label_list, len(labels)))

	def add_operand_list(self, operands):
		operand_list = (ctypes.c_ulonglong * len(operands))()
		for i in xrange(len(operands)):
			operand_list[i] = operands[i]
		return LowLevelILExpr(core.BNLowLevelILAddOperandList(self.handle, operand_list, len(operands)))

	def operand(self, n, expr):
		core.BNLowLevelILSetExprSourceOperand(self.handle, expr.index, n)
		return expr

	def finalize(self, func = None):
		if func is None:
			core.BNFinalizeLowLevelILFunction(self.handle, None)
		else:
			core.BNFinalizeLowLevelILFunction(self.handle, func.handle)

	def add_label_for_address(self, arch, addr):
		if arch is not None:
			arch = arch.handle
		core.BNAddLowLevelILLabelForAddress(self.handle, arch, addr)

	def get_label_for_address(self, arch, addr):
		if arch is not None:
			arch = arch.handle
		label = core.BNGetLowLevelILLabelForAddress(self.handle, arch, addr)
		if label is None:
			return None
		return LowLevelILLabel(label)

class TypeParserResult:
	def __init__(self, types, variables, functions):
		self.types = types
		self.variables = variables
		self.functions = functions

	def __repr__(self):
		return "{types: %s, variables: %s, functions: %s}" % (self.types, self.variables, self.functions)

class _TransformMetaClass(type):
	@property
	def list(self):
		_init_plugins()
		count = ctypes.c_ulonglong()
		xforms = core.BNGetTransformTypeList(count)
		result = []
		for i in xrange(0, count.value):
			result.append(Transform(xforms[i]))
		core.BNFreeTransformTypeList(xforms)
		return result

	def __setattr__(self, name, value):
		try:
			type.__setattr__(self,name,value)
		except AttributeError:
			raise AttributeError, "attribute '%s' is read only" % name

	def __getitem__(cls, name):
		_init_plugins()
		xform = core.BNGetTransformByName(name)
		if xform is None:
			raise KeyError, "'%s' is not a valid transform" % str(name)
		return Transform(xform)

	def register(cls):
		_init_plugins()
		if cls.name is None:
			raise ValueError, "transform 'name' is not defined"
		if cls.long_name is None:
			cls.long_name = cls.name
		if cls.transform_type is None:
			raise ValueError, "transform 'transform_type' is not defined"
		if cls.group is None:
			cls.group = ""
		xform = cls(None)
		cls._registered_cb = xform._cb
		xform.handle = core.BNRegisterTransformType(cls.transform_type, cls.name, cls.long_name, cls.group, xform._cb)

class TransformParameter:
	def __init__(self, name, long_name = None, fixed_length = 0):
		self.name = name
		if long_name is None:
			self.long_name = name
		else:
			self.long_name = long_name
		self.fixed_length = fixed_length

class Transform:
	transform_type = None
	name = None
	long_name = None
	group = None
	parameters = []
	_registered_cb = None
	__metaclass__ = _TransformMetaClass

	def __init__(self, handle):
		if handle is None:
			self._cb = core.BNCustomTransform()
			self._cb.context = 0
			self._cb.getParameters = self._cb.getParameters.__class__(self._get_parameters)
			self._cb.freeParameters = self._cb.freeParameters.__class__(self._free_parameters)
			self._cb.decode = self._cb.decode.__class__(self._decode)
			self._cb.encode = self._cb.encode.__class__(self._encode)
			self._pending_param_lists = {}
			self.type = self.__class__.transform_type
			if not isinstance(self.type, str):
				self.type = core.BNTransformType_names[self.type]
			self.name = self.__class__.name
			self.long_name = self.__class__.long_name
			self.group = self.__class__.group
			self.parameters = self.__class__.parameters
		else:
			self.handle = handle
			self.type = core.BNTransformType_names[core.BNGetTransformType(self.handle)]
			self.name = core.BNGetTransformName(self.handle)
			self.long_name = core.BNGetTransformLongName(self.handle)
			self.group = core.BNGetTransformGroup(self.handle)
			count = ctypes.c_ulonglong()
			params = core.BNGetTransformParameterList(self.handle, count)
			self.parameters = []
			for i in xrange(0, count.value):
				self.parameters.append(TransformParameter(params[i].name, params[i].longName, params[i].fixedLength))
			core.BNFreeTransformParameterList(params, count.value)

	def __repr__(self):
		return "<transform: %s>" % self.name

	def _get_parameters(self, ctxt, count):
		try:
			count[0] = len(self.parameters)
			param_buf = (core.BNTransformParameterInfo * len(self.parameters))()
			for i in xrange(0, len(self.parameters)):
				param_buf[i].name = self.parameters[i].name
				param_buf[i].longName = self.parameters[i].long_name
				param_buf[i].fixedLength = self.parameters[i].fixed_length
			result = ctypes.cast(param_buf, ctypes.c_void_p)
			self._pending_param_lists[result.value] = (result, param_buf)
			return result.value
		except:
			log_error(traceback.format_exc())
			count[0] = 0
			return None

	def _free_parameters(self, params, count):
		try:
			buf = ctypes.cast(params, ctypes.c_void_p)
			if buf.value not in self._pending_param_lists:
				raise ValueError, "freeing parameter list that wasn't allocated"
			del self._pending_param_lists[buf.value]
		except:
			log_error(traceback.format_exc())

	def _decode(self, ctxt, input_buf, output_buf, params, count):
		try:
			input_obj = DataBuffer(handle = core.BNDuplicateDataBuffer(input_buf))
			param_map = {}
			for i in xrange(0, count):
				data = DataBuffer(handle = core.BNDuplicateDataBuffer(params[i].value))
				param_map[params[i].name] = str(data)
			result = self.perform_decode(str(input_obj), param_map)
			if result is None:
				return False
			result = str(result)
			core.BNSetDataBufferContents(output_buf, result, len(result))
			return True
		except:
			log_error(traceback.format_exc())
			return False

	def _encode(self, ctxt, input_buf, output_buf, params, count):
		try:
			input_obj = DataBuffer(handle = core.BNDuplicateDataBuffer(input_buf))
			param_map = {}
			for i in xrange(0, count):
				data = DataBuffer(handle = core.BNDuplicateDataBuffer(params[i].value))
				param_map[params[i].name] = str(data)
			result = self.perform_encode(str(input_obj), param_map)
			if result is None:
				return False
			result = str(result)
			core.BNSetDataBufferContents(output_buf, result, len(result))
			return True
		except:
			log_error(traceback.format_exc())
			return False

	def perform_decode(self, data, params):
		if self.type == "InvertingTransform":
			return perform_encode(data, params)
		return None

	def perform_encode(self, data, params):
		return None

	def decode(self, input_buf, params = {}):
		input_buf = DataBuffer(input_buf)
		output_buf = DataBuffer()
		keys = params.keys()
		param_buf = (core.BNTransformParameter * len(keys))()
		param_data = []
		for i in xrange(0, len(keys)):
			data = DataBuffer(params[keys[i]])
			param_buf[i].name = keys[i]
			param_buf[i].value = data.handle
		if not core.BNDecode(self.handle, input_buf.handle, output_buf.handle, param_buf, len(keys)):
			return None
		return str(output_buf)

	def encode(self, input_buf, params = {}):
		input_buf = DataBuffer(input_buf)
		output_buf = DataBuffer()
		keys = params.keys()
		param_buf = (core.BNTransformParameter * len(keys))()
		param_data = []
		for i in xrange(0, len(keys)):
			data = DataBuffer(params[keys[i]])
			param_buf[i].name = keys[i]
			param_buf[i].value = data.handle
		if not core.BNEncode(self.handle, input_buf.handle, output_buf.handle, param_buf, len(keys)):
			return None
		return str(output_buf)

class FunctionRecognizer:
	_instance = None

	def __init__(self):
		self._cb = core.BNFunctionRecognizer()
		self._cb.context = 0
		self._cb.recognizeLowLevelIL = self._cb.recognizeLowLevelIL.__class__(self._recognize_low_level_il)

	@classmethod
	def register_global(cls):
		if cls._instance is None:
			cls._instance = cls()
		core.BNRegisterGlobalFunctionRecognizer(cls._instance._cb)

	@classmethod
	def register_arch(cls, arch):
		if cls._instance is None:
			cls._instance = cls()
		core.BNRegisterArchitectureFunctionRecognizer(arch.handle, cls._instance._cb)

	def _recognize_low_level_il(self, ctxt, data, func, il):
		try:
			file_metadata = FileMetadata(handle = core.BNGetFileForView(data))
			view = BinaryView(file_metadata, handle = core.BNNewViewReference(data))
			func = Function(view, handle = core.BNNewFunctionReference(func))
			il = LowLevelILFunction(func.arch, handle = core.BNNewLowLevelILFunctionReference(il))
			return self.recognize_low_level_il(view, func, il)
		except:
			log_error(traceback.format_exc())
			return False

	def recognize_low_level_il(self, data, func, il):
		return False

class _UpdateChannelMetaClass(type):
	@property
	def list(self):
		_init_plugins()
		count = ctypes.c_ulonglong()
		errors = ctypes.c_char_p()
		channels = core.BNGetUpdateChannels(count, errors)
		if errors:
			error_str = errors.value
			core.BNFreeString(ctypes.cast(errors, ctypes.POINTER(ctypes.c_byte)))
			raise IOError, error_str
		result = []
		for i in xrange(0, count.value):
			result.append(UpdateChannel(channels[i].name, channels[i].description, channels[i].latestVersion))
		core.BNFreeUpdateChannelList(channels, count.value)
		return result

	@property
	def active(self):
		return core.BNGetActiveUpdateChannel()

	@active.setter
	def active(self, value):
		return core.BNSetActiveUpdateChannel(value)

	def __setattr__(self, name, value):
		try:
			type.__setattr__(self,name,value)
		except AttributeError:
			raise AttributeError, "attribute '%s' is read only" % name

	def __getitem__(cls, name):
		_init_plugins()
		count = ctypes.c_ulonglong()
		errors = ctypes.c_char_p()
		channels = core.BNGetUpdateChannels(count, errors)
		if errors:
			error_str = errors.value
			core.BNFreeString(ctypes.cast(errors, ctypes.POINTER(ctypes.c_byte)))
			raise IOError, error_str
		result = None
		for i in xrange(0, count.value):
			if channels[i].name == str(name):
				result = UpdateChannel(channels[i].name, channels[i].description, channels[i].latestVersion)
				break
		core.BNFreeUpdateChannelList(channels, count.value)
		if result is None:
			raise KeyError, "'%s' is not a valid channel" % str(name)
		return result

class UpdateProgressCallback:
	def __init__(self, func):
		self.cb = ctypes.CFUNCTYPE(ctypes.c_bool, ctypes.c_void_p, ctypes.c_ulonglong, ctypes.c_ulonglong)(self.callback)
		self.func = func

	def callback(self, ctxt, progress, total):
		try:
			if self.func is not None:
				return self.func(progress, total)
			return True
		except:
			log_error(traceback.format_exc())

class UpdateChannel(object):
	__metaclass__ = _UpdateChannelMetaClass

	def __init__(self, name, desc, ver):
		self.name = name
		self.description = desc
		self.latest_version_num = ver

	@property
	def versions(self):
		"""List of versions (read-only)"""
		count = ctypes.c_ulonglong()
		errors = ctypes.c_char_p()
		versions = core.BNGetUpdateChannelVersions(self.name, count, errors)
		if errors:
			error_str = errors.value
			core.BNFreeString(ctypes.cast(errors, ctypes.POINTER(ctypes.c_byte)))
			raise IOError, error_str
		result = []
		for i in xrange(0, count.value):
			result.append(UpdateVersion(self, versions[i].version, versions[i].notes, versions[i].time))
		core.BNFreeUpdateChannelVersionList(versions, count.value)
		return result

	@property
	def latest_version(self):
		"""Latest version (read-only)"""
		count = ctypes.c_ulonglong()
		errors = ctypes.c_char_p()
		versions = core.BNGetUpdateChannelVersions(self.name, count, errors)
		if errors:
			error_str = errors.value
			core.BNFreeString(ctypes.cast(errors, ctypes.POINTER(ctypes.c_byte)))
			raise IOError, error_str
		result = None
		for i in xrange(0, count.value):
			if versions[i].version == self.latest_version_num:
				result = UpdateVersion(self, versions[i].version, versions[i].notes, versions[i].time)
				break
		core.BNFreeUpdateChannelVersionList(versions, count.value)
		return result

	@property
	def updates_available(self):
		"""Whether updates are available (read-only)"""
		errors = ctypes.c_char_p()
		result = core.BNAreUpdatesAvailable(self.name, errors)
		if errors:
			error_str = errors.value
			core.BNFreeString(ctypes.cast(errors, ctypes.POINTER(ctypes.c_byte)))
			raise IOError, error_str
		return result

	def __setattr__(self, name, value):
		try:
			object.__setattr__(self,name,value)
		except AttributeError:
			raise AttributeError, "attribute '%s' is read only" % name

	def __repr__(self):
		return "<channel: %s>" % self.name

	def __str__(self):
		return self.name

	def update_to_latest(self, progress = None):
		cb = UpdateProgressCallback(progress)
		errors = ctypes.c_char_p()
		result = core.BNUpdateToLatestVersion(self.name, errors, cb.cb, None)
		if errors:
			error_str = errors.value
			core.BNFreeString(ctypes.cast(errors, ctypes.POINTER(ctypes.c_byte)))
			raise IOError, error_str
		return core.BNUpdateResult_names[result]

class UpdateVersion:
	def __init__(self, channel, ver, notes, t):
		self.channel = channel
		self.version = ver
		self.notes = notes
		self.time = t

	def __repr__(self):
		return "<version: %s>" % self.version

	def __str__(self):
		return self.version

	def update(self, progress = None):
		cb = UpdateProgressCallback(progress)
		errors = ctypes.c_char_p()
		result = core.BNUpdateToVersion(self.channel.name, self.version, errors, cb.cb, None)
		if errors:
			error_str = errors.value
			core.BNFreeString(ctypes.cast(errors, ctypes.POINTER(ctypes.c_byte)))
			raise IOError, error_str
		return core.BNUpdateResult_names[result]

class PluginCommandContext:
	def __init__(self, view):
		self.view = view
		self.address = 0
		self.length = 0
		self.function = None

class _PluginCommandMetaClass(type):
	@property
	def list(self):
		_init_plugins()
		count = ctypes.c_ulonglong()
		commands = core.BNGetAllPluginCommands(count)
		result = []
		for i in xrange(0, count.value):
			result.append(PluginCommand(commands[i]))
		core.BNFreePluginCommandList(commands)
		return result

	def __setattr__(self, name, value):
		try:
			type.__setattr__(self,name,value)
		except AttributeError:
			raise AttributeError, "attribute '%s' is read only" % name

class PluginCommand:
	_registered_commands = []
	__metaclass__ = _PluginCommandMetaClass

	def __init__(self, cmd):
		self.command = core.BNPluginCommand()
		ctypes.memmove(ctypes.byref(self.command), ctypes.byref(cmd), ctypes.sizeof(core.BNPluginCommand))
		self.name = str(cmd.name)
		self.description = str(cmd.description)
		self.type = core.BNPluginCommandType_names[cmd.type]

	@classmethod
	def _default_action(cls, view, action):
		try:
			file_metadata = FileMetadata(handle = core.BNGetFileForView(view))
			view_obj = BinaryView(file_metadata, handle = core.BNNewViewReference(view))
			action(view_obj)
		except:
			log_error(traceback.format_exc())

	@classmethod
	def _address_action(cls, view, addr, action):
		try:
			file_metadata = FileMetadata(handle = core.BNGetFileForView(view))
			view_obj = BinaryView(file_metadata, handle = core.BNNewViewReference(view))
			action(view_obj, addr)
		except:
			log_error(traceback.format_exc())

	@classmethod
	def _range_action(cls, view, addr, length, action):
		try:
			file_metadata = FileMetadata(handle = core.BNGetFileForView(view))
			view_obj = BinaryView(file_metadata, handle = core.BNNewViewReference(view))
			action(view_obj, addr, length)
		except:
			log_error(traceback.format_exc())

	@classmethod
	def _function_action(cls, view, func, action):
		try:
			file_metadata = FileMetadata(handle = core.BNGetFileForView(view))
			view_obj = BinaryView(file_metadata, handle = core.BNNewViewReference(view))
			func_obj = Function(view_obj, core.BNNewFunctionReference(func))
			action(view_obj, func_obj)
		except:
			log_error(traceback.format_exc())

	@classmethod
	def _default_is_valid(cls, view, is_valid):
		try:
			if is_valid is None:
				return True
			file_metadata = FileMetadata(handle = core.BNGetFileForView(view))
			view_obj = BinaryView(file_metadata, handle = core.BNNewViewReference(view))
			return is_valid(view_obj)
		except:
			log_error(traceback.format_exc())
			return False

	@classmethod
	def _address_is_valid(cls, view, addr, is_valid):
		try:
			if is_valid is None:
				return True
			file_metadata = FileMetadata(handle = core.BNGetFileForView(view))
			view_obj = BinaryView(file_metadata, handle = core.BNNewViewReference(view))
			return is_valid(view_obj, addr)
		except:
			log_error(traceback.format_exc())
			return False

	@classmethod
	def _range_is_valid(cls, view, addr, length, is_valid):
		try:
			if is_valid is None:
				return True
			file_metadata = FileMetadata(handle = core.BNGetFileForView(view))
			view_obj = BinaryView(file_metadata, handle = core.BNNewViewReference(view))
			return is_valid(view_obj, addr, length)
		except:
			log_error(traceback.format_exc())
			return False

	@classmethod
	def _function_is_valid(cls, view, func, is_valid):
		try:
			if is_valid is None:
				return True
			file_metadata = FileMetadata(handle = core.BNGetFileForView(view))
			view_obj = BinaryView(file_metadata, handle = core.BNNewViewReference(view))
			func_obj = Function(view_obj, core.BNNewFunctionReference(func))
			return is_valid(view_obj, func_obj)
		except:
			log_error(traceback.format_exc())
			return False

	@classmethod
	def register(cls, name, description, action, is_valid = None):
		_init_plugins()
		action_obj = ctypes.CFUNCTYPE(None, ctypes.c_void_p, ctypes.POINTER(core.BNBinaryView))(lambda ctxt, view: cls._default_action(view, action))
		is_valid_obj = ctypes.CFUNCTYPE(ctypes.c_bool, ctypes.c_void_p, ctypes.POINTER(core.BNBinaryView))(lambda ctxt, view: cls._default_is_valid(view, is_valid))
		cls._registered_commands.append((action_obj, is_valid_obj))
		core.BNRegisterPluginCommand(name, description, action_obj, is_valid_obj, None)

	@classmethod
	def register_for_address(cls, name, description, action, is_valid = None):
		_init_plugins()
		action_obj = ctypes.CFUNCTYPE(None, ctypes.c_void_p, ctypes.POINTER(core.BNBinaryView), ctypes.c_ulonglong)(lambda ctxt, view, addr: cls._address_action(view, addr, action))
		is_valid_obj = ctypes.CFUNCTYPE(ctypes.c_bool, ctypes.c_void_p, ctypes.POINTER(core.BNBinaryView), ctypes.c_ulonglong)(lambda ctxt, view, addr: cls._address_is_valid(view, addr, is_valid))
		cls._registered_commands.append((action_obj, is_valid_obj))
		core.BNRegisterPluginCommandForAddress(name, description, action_obj, is_valid_obj, None)

	@classmethod
	def register_for_range(cls, name, description, action, is_valid = None):
		_init_plugins()
		action_obj = ctypes.CFUNCTYPE(None, ctypes.c_void_p, ctypes.POINTER(core.BNBinaryView), ctypes.c_ulonglong, ctypes.c_ulonglong)(lambda ctxt, view, addr, length: cls._range_action(view, addr, length, action))
		is_valid_obj = ctypes.CFUNCTYPE(ctypes.c_bool, ctypes.c_void_p, ctypes.POINTER(core.BNBinaryView), ctypes.c_ulonglong, ctypes.c_ulonglong)(lambda ctxt, view, addr, length: cls._range_is_valid(view, addr, length, is_valid))
		cls._registered_commands.append((action_obj, is_valid_obj))
		core.BNRegisterPluginCommandForRange(name, description, action_obj, is_valid_obj, None)

	@classmethod
	def register_for_function(cls, name, description, action, is_valid = None):
		_init_plugins()
		action_obj = ctypes.CFUNCTYPE(None, ctypes.c_void_p, ctypes.POINTER(core.BNBinaryView), ctypes.POINTER(core.BNFunction))(lambda ctxt, view, func: cls._function_action(view, func, action))
		is_valid_obj = ctypes.CFUNCTYPE(ctypes.c_bool, ctypes.c_void_p, ctypes.POINTER(core.BNBinaryView), ctypes.POINTER(core.BNFunction))(lambda ctxt, view, func: cls._function_is_valid(view, func, is_valid))
		cls._registered_commands.append((action_obj, is_valid_obj))
		core.BNRegisterPluginCommandForFunction(name, description, action_obj, is_valid_obj, None)

	@classmethod
	def get_valid_list(cls, context):
		commands = cls.list
		result = []
		for cmd in commands:
			if cmd.is_valid(context):
				result.append(cmd)
		return result

	def is_valid(self, context):
		if context.view is None:
			return False
		if self.command.type == core.DefaultPluginCommand:
			if not self.command.defaultIsValid:
				return True
			return self.command.defaultIsValid(self.command.context, context.view.handle)
		elif self.command.type == core.AddressPluginCommand:
			if not self.command.addressIsValid:
				return True
			return self.command.addressIsValid(self.command.context, context.view.handle, context.address)
		elif self.command.type == core.RangePluginCommand:
			if context.length == 0:
				return False
			if not self.command.rangeIsValid:
				return True
			return self.command.rangeIsValid(self.command.context, context.view.handle, context.address, context.length)
		elif self.command.type == core.FunctionPluginCommand:
			if context.function is None:
				return False
			if not self.command.functionIsValid:
				return True
			return self.command.functionIsValid(self.command.context, context.view.handle, context.function.handle)
		return False

	def execute(self, context):
		if not self.is_valid(context):
			return
		if self.command.type == core.DefaultPluginCommand:
			self.command.defaultCommand(self.command.context, context.view.handle)
		elif self.command.type == core.AddressPluginCommand:
			self.command.addressCommand(self.command.context, context.view.handle, context.address)
		elif self.command.type == core.RangePluginCommand:
			self.command.rangeCommand(self.command.context, context.view.handle, context.address, context.length)
		elif self.command.type == core.FunctionPluginCommand:
			self.command.functionCommand(self.command.context, context.view.handle, context.function.handle)

	def __repr__(self):
		return "<PluginCommand: %s>" % self.name

class CallingConvention:
	name = None
	caller_saved_regs = []
	int_arg_regs = []
	float_arg_regs = []
	arg_regs_share_index = False
	stack_reserved_for_arg_regs = False
	int_return_reg = None
	high_int_return_reg = None
	float_return_reg = None

	_registered_calling_conventions = []

	def __init__(self, arch, handle = None):
		if handle is None:
			self.arch = arch
			self._pending_reg_lists = {}
			self._cb = core.BNCustomCallingConvention()
			self._cb.context = 0
			self._cb.getCallerSavedRegisters = self._cb.getCallerSavedRegisters.__class__(self._get_caller_saved_regs)
			self._cb.getIntegerArgumentRegisters = self._cb.getIntegerArgumentRegisters.__class__(self._get_int_arg_regs)
			self._cb.getFloatArgumentRegisters = self._cb.getFloatArgumentRegisters.__class__(self._get_float_arg_regs)
			self._cb.freeRegisterList = self._cb.freeRegisterList.__class__(self._free_register_list)
			self._cb.areArgumentRegistersSharedIndex = self._cb.areArgumentRegistersSharedIndex.__class__(self._arg_regs_share_index)
			self._cb.isStackReservedForArgumentRegisters = self._cb.isStackReservedForArgumentRegisters.__class__(self._stack_reserved_for_arg_regs)
			self._cb.getIntegerReturnValueRegister = self._cb.getIntegerReturnValueRegister.__class__(self._get_int_return_reg)
			self._cb.getHighIntegerReturnValueRegister = self._cb.getHighIntegerReturnValueRegister.__class__(self._get_high_int_return_reg)
			self._cb.getFloatReturnValueRegister = self._cb.getFloatReturnValueRegister.__class__(self._get_float_return_reg)
			self.handle = core.BNCreateCallingConvention(arch.handle, self.__class__.name, self._cb)
			self.__class__._registered_calling_conventions.append(self)
		else:
			self.handle = handle
			self.arch = Architecture(core.BNGetCallingConventionArchitecture(self.handle))
			self.__dict__["name"] = core.BNGetCallingConventionName(self.handle)
			self.__dict__["arg_regs_share_index"] = core.BNAreArgumentRegistersSharedIndex(self.handle)
			self.__dict__["stack_reserved_for_arg_regs"] = core.BNIsStackReservedForArgumentRegisters(self.handle)

			count = ctypes.c_ulonglong()
			regs = core.BNGetCallerSavedRegisters(self.handle, count)
			result = []
			arch = self.arch
			for i in xrange(0, count.value):
				result.append(arch.get_reg_name(regs[i]))
			core.BNFreeRegisterList(regs, count.value)
			self.__dict__["caller_saved_regs"] = result

			count = ctypes.c_ulonglong()
			regs = core.BNGetIntegerArgumentRegisters(self.handle, count)
			result = []
			arch = self.arch
			for i in xrange(0, count.value):
				result.append(arch.get_reg_name(regs[i]))
			core.BNFreeRegisterList(regs, count.value)
			self.__dict__["int_arg_regs"] = result

			count = ctypes.c_ulonglong()
			regs = core.BNGetFloatArgumentRegisters(self.handle, count)
			result = []
			arch = self.arch
			for i in xrange(0, count.value):
				result.append(arch.get_reg_name(regs[i]))
			core.BNFreeRegisterList(regs, count.value)
			self.__dict__["float_arg_regs"] = result

			reg = core.BNGetIntegerReturnValueRegister(self.handle)
			if reg == 0xffffffff:
				self.__dict__["int_return_reg"] = None
			else:
				self.__dict__["int_return_reg"] = self.arch.get_reg_name(reg)

			reg = core.BNGetHighIntegerReturnValueRegister(self.handle)
			if reg == 0xffffffff:
				self.__dict__["high_int_return_reg"] = None
			else:
				self.__dict__["high_int_return_reg"] = self.arch.get_reg_name(reg)

			reg = core.BNGetFloatReturnValueRegister(self.handle)
			if reg == 0xffffffff:
				self.__dict__["float_return_reg"] = None
			else:
				self.__dict__["float_return_reg"] = self.arch.get_reg_name(reg)

	def __del__(self):
		core.BNFreeCallingConvention(self.handle)

	def _get_caller_saved_regs(self, ctxt, count):
		try:
			regs = self.__class__.caller_saved_regs
			count[0] = len(regs)
			reg_buf = (ctypes.c_uint * len(regs))()
			for i in xrange(0, len(regs)):
				reg_buf[i] = self.arch.regs[regs[i]].index
			result = ctypes.cast(reg_buf, ctypes.c_void_p)
			self._pending_reg_lists[result.value] = (result, reg_buf)
			return result.value
		except:
			log_error(traceback.format_exc())
			count[0] = 0
			return None

	def _get_int_arg_regs(self, ctxt, count):
		try:
			regs = self.__class__.int_arg_regs
			count[0] = len(regs)
			reg_buf = (ctypes.c_uint * len(regs))()
			for i in xrange(0, len(regs)):
				reg_buf[i] = self.arch.regs[regs[i]].index
			result = ctypes.cast(reg_buf, ctypes.c_void_p)
			self._pending_reg_lists[result.value] = (result, reg_buf)
			return result.value
		except:
			log_error(traceback.format_exc())
			count[0] = 0
			return None

	def _get_float_arg_regs(self, ctxt, count):
		try:
			regs = self.__class__.float_arg_regs
			count[0] = len(regs)
			reg_buf = (ctypes.c_uint * len(regs))()
			for i in xrange(0, len(regs)):
				reg_buf[i] = self.arch.regs[regs[i]].index
			result = ctypes.cast(reg_buf, ctypes.c_void_p)
			self._pending_reg_lists[result.value] = (result, reg_buf)
			return result.value
		except:
			log_error(traceback.format_exc())
			count[0] = 0
			return None

	def _free_register_list(self, ctxt, regs):
		try:
			buf = ctypes.cast(regs, ctypes.c_void_p)
			if buf.value not in self._pending_reg_lists:
				raise ValueError, "freeing register list that wasn't allocated"
			del self._pending_reg_lists[buf.value]
		except:
			log_error(traceback.format_exc())

	def _arg_regs_share_index(self, ctxt):
		try:
			return self.__class__.arg_regs_share_index
		except:
			log_error(traceback.format_exc())
			return False

	def _stack_reserved_for_arg_regs(self, ctxt):
		try:
			return self.__class__.stack_reserved_for_arg_regs
		except:
			log_error(traceback.format_exc())
			return False

	def _get_int_return_reg(self, ctxt):
		try:
			return self.arch.regs[self.__class__.int_return_reg].index
		except:
			log_error(traceback.format_exc())
			return False

	def _get_high_int_return_reg(self, ctxt):
		try:
			if self.__class__.high_int_return_reg is None:
				return 0xffffffff
			return self.arch.regs[self.__class__.high_int_return_reg].index
		except:
			log_error(traceback.format_exc())
			return False

	def _get_float_return_reg(self, ctxt):
		try:
			if self.__class__.float_return_reg is None:
				return 0xffffffff
			return self.arch.regs[self.__class__.float_int_return_reg].index
		except:
			log_error(traceback.format_exc())
			return False

	def __repr__(self):
		return "<calling convention: %s %s>" % (self.arch.name, self.name)

	def __str__(self):
		return self.name

class _PlatformMetaClass(type):
	@property
	def list(self):
		_init_plugins()
		count = ctypes.c_ulonglong()
		platforms = core.BNGetPlatformList(count)
		result = []
		for i in xrange(0, count.value):
			result.append(Platform(None, core.BNNewPlatformReference(platforms[i])))
		core.BNFreePlatformList(platforms, count.value)
		return result

	@property
	def os_list(self):
		_init_plugins()
		count = ctypes.c_ulonglong()
		platforms = core.BNGetPlatformOSList(count)
		result = []
		for i in xrange(0, count.value):
			result.append(str(platforms[i]))
		core.BNFreePlatformOSList(platforms, count.value)
		return result

	def __setattr__(self, name, value):
		try:
			type.__setattr__(self,name,value)
		except AttributeError:
			raise AttributeError, "attribute '%s' is read only" % name

	def __getitem__(cls, value):
		_init_plugins()
		platform = core.BNGetPlatformByName(str(value))
		if platform is None:
			raise KeyError, "'%s' is not a valid platform" % str(value)
		return Platform(None, platform)

	def get_list(cls, os = None, arch = None):
		_init_plugins()
		count = ctypes.c_ulonglong()
		if os is None:
			platforms = core.BNGetPlatformList(count)
		elif arch is None:
			platforms = core.BNGetPlatformListByOS(os)
		else:
			platforms = core.BNGetPlatformListByArchitecture(os, arch.handle)
		result = []
		for i in xrange(0, count.value):
			result.append(Platform(None, core.BNNewPlatformReference(platforms[i])))
		core.BNFreePlatformList(platforms, count.value)
		return result

class Platform:
	__metaclass__ = _PlatformMetaClass
	name = None

	def __init__(self, arch, handle = None):
		if handle is None:
			self.arch = arch
			self.handle = core.BNCreatePlatform(arch.handle, self.__class__.name)
		else:
			self.handle = handle
			self.__dict__["name"] = core.BNGetPlatformName(self.handle)
			self.arch = Architecture(core.BNGetPlatformArchitecture(self.handle))

	def __del__(self):
		core.BNFreePlatform(self.handle)

	@property
	def default_calling_convention(self):
		result = core.BNGetPlatformDefaultCallingConvention(self.handle)
		if result is None:
			return None
		return CallingConvention(None, result)

	@default_calling_convention.setter
	def default_calling_convention(self, value):
		core.BNRegisterPlatformDefaultCallingConvention(self.handle, value.handle)

	@property
	def cdecl_calling_convention(self):
		result = core.BNGetPlatformCdeclCallingConvention(self.handle)
		if result is None:
			return None
		return CallingConvention(None, result)

	@cdecl_calling_convention.setter
	def cdecl_calling_convention(self, value):
		core.BNRegisterPlatformCdeclCallingConvention(self.handle, value.handle)

	@property
	def stdcall_calling_convention(self):
		result = core.BNGetPlatformStdcallCallingConvention(self.handle)
		if result is None:
			return None
		return CallingConvention(None, result)

	@stdcall_calling_convention.setter
	def stdcall_calling_convention(self, value):
		core.BNRegisterPlatformStdcallCallingConvention(self.handle, value.handle)

	@property
	def fastcall_calling_convention(self):
		result = core.BNGetPlatformFastcallCallingConvention(self.handle)
		if result is None:
			return None
		return CallingConvention(None, result)

	@fastcall_calling_convention.setter
	def fastcall_calling_convention(self, value):
		core.BNRegisterPlatformFastcallCallingConvention(self.handle, value.handle)

	@property
	def system_call_convention(self):
		result = core.BNGetPlatformSystemCallConvention(self.handle)
		if result is None:
			return None
		return CallingConvention(None, result)

	@system_call_convention.setter
	def system_call_convention(self, value):
		core.BNSetPlatformSystemCallConvention(self.handle, value.handle)

	@property
	def calling_conventions(self):
		"""List of platform calling conventions (read-only)"""
		count = ctypes.c_ulonglong()
		cc = core.BNGetPlatformCallingConventions(self.handle, count)
		result = []
		for i in xrange(0, count.value):
			result.append(CallingConvention(None, core.BNNewCallingConventionReference(cc[i])))
		core.BNFreeCallingConventionList(cc, count.value)
		return result

	def __setattr__(self, name, value):
		try:
			object.__setattr__(self,name,value)
		except AttributeError:
			raise AttributeError, "attribute '%s' is read only" % name

	def __repr__(self):
		return "<platform: %s>" % self.name

	def __str__(self):
		return self.name

	def register(self, os):
		core.BNRegisterPlatform(os, self.handle)

	def register_calling_convention(self, cc):
		core.BNRegisterPlatformCallingConvention(self.handle, cc.handle)

def LLIL_TEMP(n):
	return n | 0x80000000

def LLIL_REG_IS_TEMP(n):
	return (n & 0x80000000) != 0

def LLIL_GET_TEMP_REG_INDEX(n):
	return n & 0x7fffffff

def shutdown():
	core.BNShutdown()

def log(level, text):
	core.BNLog(level, "%s", str(text))

def log_debug(text):
	core.BNLogDebug("%s", str(text))

def log_info(text):
	core.BNLogInfo("%s", str(text))

def log_warn(text):
	core.BNLogWarn("%s", str(text))

def log_error(text):
	core.BNLogError("%s", str(text))

def log_alert(text):
	core.BNLogAlert("%s", str(text))

def log_to_stdout(min_level):
	core.BNLogToStdout(min_level)

def log_to_stderr(min_level):
	core.BNLogToStderr(min_level)

def log_to_file(min_level, path, append = False):
	core.BNLogToFile(min_level, str(path), append)

def close_logs():
	core.BNCloseLogs()

def escape_string(text):
	return DataBuffer(text).escape()

def unescape_string(text):
	return DataBuffer(text).unescape()

def preprocess_source(source, filename = None, include_dirs = []):
	if filename is None:
		filename = "input"
	dir_buf = (ctypes.c_char_p * len(include_dirs))()
	for i in xrange(0, len(include_dirs)):
		dir_buf[i] = str(include_dirs[i])
	output = ctypes.c_char_p()
	errors = ctypes.c_char_p()
	result = core.BNPreprocessSource(source, filename, output, errors, dir_buf, len(include_dirs))
	output_str = output.value
	error_str = errors.value
	core.BNFreeString(ctypes.cast(output, ctypes.POINTER(ctypes.c_byte)))
	core.BNFreeString(ctypes.cast(errors, ctypes.POINTER(ctypes.c_byte)))
	if result:
		return (output_str, error_str)
	return (None, error_str)

def are_auto_updates_enabled():
	return core.BNAreAutoUpdatesEnabled()

def set_auto_updates_enabled(enabled):
	core.BNSetAutoUpdatesEnabled(enabled)

def get_time_since_last_update_check():
	return core.BNGetTimeSinceLastUpdateCheck()

def updates_checked():
	core.BNUpdatesChecked()

bundled_plugin_path = core.BNGetBundledPluginDirectory()
user_plugin_path = core.BNGetUserPluginDirectory()

core_version = core.BNGetVersionString()
core_build_id = core.BNGetBuildId()

# Ensure all enumeration constants from the core are exposed by this module
for name in core.all_enum_values:
	globals()[name] = core.all_enum_values[name]<|MERGE_RESOLUTION|>--- conflicted
+++ resolved
@@ -2077,7 +2077,6 @@
 	def __del__(self):
 		core.BNFreeFunction(self.handle)
 
-<<<<<<< HEAD
 	@property
 	def view(self):
 		"""Function view (read-only)"""
@@ -2190,75 +2189,13 @@
 			result.append(IndirectBranchInfo(Architecture(branches[i].sourceArch), branches[i].sourceAddr, Architecture(branches[i].destArch), branches[i].destAddr, branches[i].autoDefined))
 		core.BNFreeIndirectBranchList(branches)
 		return result
-=======
-	def __getattr__(self, name):
-		if name == "view":
-			return self._view
-		elif name == "arch":
-			arch = core.BNGetFunctionArchitecture(self.handle)
-			if arch is None:
-				return None
-			return Architecture(arch)
-		elif name == "start":
-			return core.BNGetFunctionStart(self.handle)
-		elif name == "symbol":
-			sym = core.BNGetFunctionSymbol(self.handle)
-			if sym is None:
-				return None
-			return Symbol(None, None, None, handle = sym)
-		elif name == "auto":
-			return core.BNWasFunctionAutomaticallyDiscovered(self.handle)
-		elif name == "can_return":
-			return core.BNCanFunctionReturn(self.handle)
-		elif name == "explicitly_defined_type":
-			return core.BNHasExplicitlyDefinedType(self.handle)
-		elif name == "basic_blocks":
-			count = ctypes.c_ulonglong()
-			blocks = core.BNGetFunctionBasicBlockList(self.handle, count)
-			result = []
-			for i in xrange(0, count.value):
-				result.append(BasicBlock(self._view, core.BNNewBasicBlockReference(blocks[i])))
-			core.BNFreeBasicBlockList(blocks, count.value)
-			return result
-		elif name == "comments":
-			count = ctypes.c_ulonglong()
-			addrs = core.BNGetCommentedAddresses(self.handle, count)
-			result = {}
-			for i in xrange(0, count.value):
-				result[addrs[i]] = self.get_comment_at(addrs[i])
-			core.BNFreeAddressList(addrs)
-			return result
-		elif name == "low_level_il":
-			return LowLevelILFunction(self.arch, core.BNNewLowLevelILFunctionReference(
-						core.BNGetFunctionLowLevelIL(self.handle)), self)
-		elif name == "low_level_il_basic_blocks":
-			count = ctypes.c_ulonglong()
-			blocks = core.BNGetFunctionLowLevelILBasicBlockList(self.handle, count)
-			result = []
-			for i in xrange(0, count.value):
-				result.append(BasicBlock(self._view, core.BNNewBasicBlockReference(blocks[i])))
-			core.BNFreeBasicBlockList(blocks, count.value)
-			return result
-		elif name == "type":
-			return Type(core.BNGetFunctionType(self.handle))
-		elif name == "stack_layout":
-			count = ctypes.c_ulonglong()
-			v = core.BNGetStackLayout(self.handle, count)
-			result = []
-			for i in xrange(0, count.value):
-				result.append(StackVariable(v[i].offset, v[i].name, Type(handle = core.BNNewTypeReference(v[i].type))))
-			result.sort(key = lambda x: x.offset)
-			core.BNFreeStackLayout(v, count.value)
-			return result
-		raise AttributeError, "no attribute '%s'" % name
->>>>>>> 399568bb
 
 	def __iter__(self):
 		count = ctypes.c_ulonglong()
 		blocks = core.BNGetFunctionBasicBlockList(self.handle, count)
 		for i in xrange(0, count.value):
 			yield BasicBlock(self._view, core.BNNewBasicBlockReference(blocks[i]))
-	    	core.BNFreeBasicBlockList(blocks, count.value)
+		core.BNFreeBasicBlockList(blocks, count.value)
 		raise StopIteration
 
 	def __setattr__(self, name, value):
@@ -2343,7 +2280,7 @@
 		result = []
 		for i in xrange(0, count.value):
 			result.append(StackVariableReference(refs[i].sourceOperand, Type(core.BNNewTypeReference(refs[i].type)),
-							     refs[i].name, refs[i].startingOffset, refs[i].referencedOffset))
+				refs[i].name, refs[i].startingOffset, refs[i].referencedOffset))
 		core.BNFreeStackVariableReferenceList(refs, count.value)
 		return result
 
@@ -2515,16 +2452,15 @@
 			return "<block: 0x%x-0x%x>" % (self.start, self.end)
 
 	def __iter__(self):
-		func = getattr(self, "function")
-		start = getattr(self, "start")
-		end = getattr(self, "end")
+		start = self.start
+		end = self.end
 
 		idx = start
 		while idx < end:
 			data = self.view.read(idx, 16)
 			inst_info = self.view.arch.get_instruction_info(data, idx)
 			inst_text = self.view.arch.get_instruction_text(data, idx)
-			
+
 			yield inst_text
 			idx += inst_info.length
 		raise StopIteration
@@ -2532,16 +2468,14 @@
 	def mark_recent_use():
 		core.BNMarkBasicBlockAsRecentlyUsed(self.handle)
 
-class ILBasicBlock(BasicBlock):
+class LowLevelILBasicBlock(BasicBlock):
+	def __init__(self, view, handle, owner):
+		super(LowLevelILBasicBlock, self).__init__(view, handle)
+		self.il_function = owner
+
 	def __iter__(self):
-		func = getattr(self, "function")
-		low_level_il_function = func.low_level_il
-		start = getattr(self, "start")
-		end = getattr(self, "end")
-
-		for idx in xrange(start, end):
-			yield low_level_il_function[idx]
-
+		for idx in xrange(self.start, self.end):
+			yield self.il_function[idx]
 		raise StopIteration
 
 class FunctionGraphTextLine:
@@ -2928,7 +2862,7 @@
 				info = core.BNGetArchitectureRegisterInfo(self.handle, regs[i])
 				full_width_reg = core.BNGetArchitectureRegisterName(self.handle, info.fullWidthRegister)
 				self.regs[name] = RegisterInfo(full_width_reg, info.size, info.offset,
-								   core.BNImplicitRegisterExtend_names[info.extend], regs[i])
+					core.BNImplicitRegisterExtend_names[info.extend], regs[i])
 			core.BNFreeRegisterList(regs)
 
 			count = ctypes.c_ulonglong()
@@ -4031,17 +3965,10 @@
 	def __init__(self, index):
 		self.index = index
 
-<<<<<<< HEAD
 class LowLevelILFunction(object):
 	def __init__(self, arch, handle = None, source_func = None):
 		self.arch = arch
 		self.source_function = source_func
-=======
-class LowLevelILFunction:
-	def __init__(self, arch, handle = None, mcfunc = None):
-		self.arch = arch
-		self.mcfunc = mcfunc
->>>>>>> 399568bb
 		if handle is not None:
 			self.handle = core.handle_of_type(handle, core.BNLowLevelILFunction)
 		else:
@@ -4074,8 +4001,11 @@
 		count = ctypes.c_ulonglong()
 		blocks = core.BNGetLowLevelILBasicBlockList(self.handle, count)
 		result = []
+		view = None
+		if self.source_function is not None:
+			view = self.source_function.view
 		for i in xrange(0, count.value):
-			result.append(BasicBlock(self._view, core.BNNewBasicBlockReference(blocks[i])))
+			result.append(LowLevelILBasicBlock(view, core.BNNewBasicBlockReference(blocks[i]), self))
 		core.BNFreeBasicBlockList(blocks, count.value)
 		return result
 
@@ -4100,7 +4030,18 @@
 	def __setitem__(self, i):
 		raise IndexError, "instruction modification not implemented"
 
-<<<<<<< HEAD
+	def __iter__(self):
+		count = ctypes.c_ulonglong()
+		blocks = core.BNGetLowLevelILBasicBlockList(self.handle, count)
+		result = []
+		view = None
+		if self.source_function is not None:
+			view = self.source_function.view
+		for i in xrange(0, count.value):
+			yield LowLevelILBasicBlock(view, core.BNNewBasicBlockReference(blocks[i]), self)
+		core.BNFreeBasicBlockList(blocks, count.value)
+		raise StopIteration
+
 	def clear_indirect_branches(self):
 		core.BNLowLevelILClearIndirectBranches(self.handle)
 
@@ -4110,15 +4051,6 @@
 			branch_list[i].arch = branches[i][0].handle
 			branch_list[i].address = branches[i][1]
 		core.BNLowLevelILSetIndirectBranches(self.handle, branch_list, len(branches))
-=======
-	def __iter__(self):
-	    count = ctypes.c_ulonglong()
-	    blocks = core.BNGetFunctionLowLevelILBasicBlockList(self.mcfunc.handle, count)
-	    for i in xrange(0, count.value):
-		yield ILBasicBlock(self.mcfunc._view, core.BNNewBasicBlockReference(blocks[i]))
-	    core.BNFreeBasicBlockList(blocks, count.value)
-	    raise StopIteration
->>>>>>> 399568bb
 
 	def expr(self, operation, a = 0, b = 0, c = 0, d = 0, size = 0, flags = None):
 		if isinstance(operation, str):
