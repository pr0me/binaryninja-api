# Copyright (c) 2015-2016 Vector 35 LLC
#
# Permission is hereby granted, free of charge, to any person obtaining a copy
# of this software and associated documentation files (the "Software"), to
# deal in the Software without restriction, including without limitation the
# rights to use, copy, modify, merge, publish, distribute, sublicense, and/or
# sell copies of the Software, and to permit persons to whom the Software is
# furnished to do so, subject to the following conditions:
#
# The above copyright notice and this permission notice shall be included in
# all copies or substantial portions of the Software.
#
# THE SOFTWARE IS PROVIDED "AS IS", WITHOUT WARRANTY OF ANY KIND, EXPRESS OR
# IMPLIED, INCLUDING BUT NOT LIMITED TO THE WARRANTIES OF MERCHANTABILITY,
# FITNESS FOR A PARTICULAR PURPOSE AND NONINFRINGEMENT. IN NO EVENT SHALL THE
# AUTHORS OR COPYRIGHT HOLDERS BE LIABLE FOR ANY CLAIM, DAMAGES OR OTHER
# LIABILITY, WHETHER IN AN ACTION OF CONTRACT, TORT OR OTHERWISE, ARISING
# FROM, OUT OF OR IN CONNECTION WITH THE SOFTWARE OR THE USE OR OTHER DEALINGS
# IN THE SOFTWARE.

import _binaryninjacore as core
import abc
import ctypes
import traceback
import json
import struct
import threading
import code
import sys
import copy

_plugin_init = False
def _init_plugins():
	global _plugin_init
	if not _plugin_init:
		_plugin_init = True
		core.BNInitCorePlugins()
		core.BNInitUserPlugins()
	if not core.BNIsLicenseValidated():
		raise RuntimeError, "License is not valid. Please supply a valid license."

class DataBuffer(object):
	def __init__(self, contents="", handle=None):
		if handle is not None:
			self.handle = core.handle_of_type(handle, core.BNDataBuffer)
		elif isinstance(contents, int) or isinstance(contents, long):
			self.handle = core.BNCreateDataBuffer(None, contents)
		elif isinstance(contents, DataBuffer):
			self.handle = core.BNDuplicateDataBuffer(contents.handle)
		else:
			self.handle = core.BNCreateDataBuffer(contents, len(contents))

	def __del__(self):
		core.BNFreeDataBuffer(self.handle)

	def __len__(self):
		return int(core.BNGetDataBufferLength(self.handle))

	def __getitem__(self, i):
		if isinstance(i, tuple):
			result = ""
			source = str(self)
			for s in i:
				result += source[s]
			return result
		elif isinstance(i, slice):
			if i.step is not None:
				i = i.indices(len(self))
				start = i[0]
				stop = i[1]
				if stop <= start:
					return ""
				buf = ctypes.create_string_buffer(stop - start)
				ctypes.memmove(buf, core.BNGetDataBufferContentsAt(self.handle, start), stop - start)
				return buf.raw
			else:
				return str(self)[i]
		elif i < 0:
			if i >= -len(self):
				return chr(core.BNGetDataBufferByte(self.handle, int(len(self) + i)))
			raise IndexError, "index out of range"
		elif i < len(self):
			return chr(core.BNGetDataBufferByte(self.handle, int(i)))
		else:
			raise IndexError, "index out of range"

	def __setitem__(self, i, value):
		if isinstance(i, slice):
			if i.step is not None:
				raise IndexError, "step not supported on assignment"
			i = i.indices(len(self))
			start = i[0]
			stop = i[1]
			if stop < start:
				stop = start
			if len(value) != (stop - start):
				data = str(self)
				data = data[0:start] + value + data[stop:]
				core.BNSetDataBufferContents(self.handle, data, len(data))
			else:
				value = str(value)
				buf = ctypes.create_string_buffer(value)
				ctypes.memmove(core.BNGetDataBufferContentsAt(self.handle, start), buf, len(value))
		elif i < 0:
			if i >= -len(self):
				if len(value) != 1:
					raise ValueError, "expected single byte for assignment"
				value = str(value)
				buf = ctypes.create_string_buffer(value)
				ctypes.memmove(core.BNGetDataBufferContentsAt(self.handle, int(len(self) + i)), buf, 1)
			else:
				raise IndexError, "index out of range"
		elif i < len(self):
			if len(value) != 1:
				raise ValueError, "expected single byte for assignment"
			value = str(value)
			buf = ctypes.create_string_buffer(value)
			ctypes.memmove(core.BNGetDataBufferContentsAt(self.handle, int(i)), buf, 1)
		else:
			raise IndexError, "index out of range"

	def __str__(self):
		buf = ctypes.create_string_buffer(len(self))
		ctypes.memmove(buf, core.BNGetDataBufferContents(self.handle), len(self))
		return buf.raw

	def __repr__(self):
		return repr(str(self))

	def escape(self):
		return core.BNDataBufferToEscapedString(self.handle)

	def unescape(self):
		return DataBuffer(handle=core.BNDecodeEscapedString(str(self)))

	def base64_encode(self):
		return core.BNDataBufferToBase64(self.handle)

	def base64_decode(self):
		return DataBuffer(handle = core.BNDecodeBase64(str(self)))

	def zlib_compress(self):
		buf = core.BNZlibCompress(self.handle)
		if buf is None:
			return None
		return DataBuffer(handle = buf)

	def zlib_decompress(self):
		buf = core.BNZlibDecompress(self.handle)
		if buf is None:
			return None
		return DataBuffer(handle = buf)

class NavigationHandler(object):
	def _register(self, handle):
		self._cb = core.BNNavigationHandler()
		self._cb.context = 0
		self._cb.getCurrentView = self._cb.getCurrentView.__class__(self._get_current_view)
		self._cb.getCurrentOffset = self._cb.getCurrentOffset.__class__(self._get_current_offset)
		self._cb.navigate = self._cb.navigate.__class__(self._navigate)
		core.BNSetFileMetadataNavigationHandler(handle, self._cb)

	def _get_current_view(self, ctxt):
		try:
			view = self.get_current_view()
		except:
			log_error(traceback.format_exc())
			view = ""
		return core.BNAllocString(view)

	def _get_current_offset(self, ctxt):
		try:
			return self.get_current_offset()
		except:
			log_error(traceback.format_exc())
			return 0

	def _navigate(self, ctxt, view, offset):
		try:
			return self.navigate(view, offset)
		except:
			log_error(traceback.format_exc())
			return False

class _AssociatedDataStore(dict):
	_defaults = {}

	@classmethod
	def set_default(cls, name, value):
		cls._defaults[name] = value

	def __getattr__(self, name):
		if name in self.__dict__:
			return self.__dict__[name]
		if name not in self:
			if name in self.__class__._defaults:
				result = copy.copy(self.__class__._defaults[name])
				self[name] = result
				return result
		return self.__getitem__(name)

	def __setattr__(self, name, value):
		self.__setitem__(name, value)

	def __delattr__(self, name):
		self.__delitem__(name)

class _FileMetadataAssociatedDataStore(_AssociatedDataStore):
	_defaults = {}

class FileMetadata(object):
	_associated_data = {}

	"""
	``class FileMetadata`` represents the file being analyzed by Binary Ninja. It is responsible for opening,
	closing, creating the database (.bndb) files, and is used to keep track of undoable actions.
	"""
	def __init__(self, filename = None, handle = None):
		"""
		Instantiates a new FileMetadata class.

		:param filename: The string path to the file to be opened. Defaults to None.
		:param handle: A handle to the underlying C FileMetadata object. Defaults to None.
		"""
		if handle is not None:
			self.handle = core.handle_of_type(handle, core.BNFileMetadata)
		else:
			_init_plugins()
			self.handle = core.BNCreateFileMetadata()
			if filename is not None:
				core.BNSetFilename(self.handle, str(filename))
		self.nav = None

	def __del__(self):
		if self.navigation is not None:
			core.BNSetFileMetadataNavigationHandler(self.handle, None)
		core.BNFreeFileMetadata(self.handle)

	@classmethod
	def _unregister(cls, f):
		handle = ctypes.cast(f, ctypes.c_void_p)
		if handle.value in cls._associated_data:
			del cls._associated_data[handle.value]

	@classmethod
	def set_default_session_data(cls, name, value):
		_FileMetadataAssociatedDataStore.set_default(name, value)

	@property
	def filename(self):
		"""The name of the file (read/write)"""
		return core.BNGetFilename(self.handle)

	@filename.setter
	def filename(self, value):
		core.BNSetFilename(self.handle, str(value))

	@property
	def modified(self):
		"""Boolean result of whether the file is modified (Inverse of 'saved' property) (read/write)"""
		return core.BNIsFileModified(self.handle)

	@modified.setter
	def modified(self, value):
		if value:
			core.BNMarkFileModified(self.handle)
		else:
			core.BNMarkFileSaved(self.handle)

	@property
	def analysis_changed(self):
		"""Boolean result of whether the auto-analysis results have changed (read-only)"""
		return core.BNIsAnalysisChanged(self.handle)

	@property
	def has_database(self):
		"""Whether the FileMetadata is backed by a database (read-only)"""
		return core.BNIsBackedByDatabase(self.handle)

	@property
	def view(self):
		return core.BNGetCurrentView(self.handle)

	@view.setter
	def view(self, value):
		core.BNNavigate(self.handle, str(value), core.BNGetCurrentOffset(self.handle))

	@property
	def offset(self):
		"""The current offset into the file (read/write)"""
		return core.BNGetCurrentOffset(self.handle)

	@offset.setter
	def offset(self, value):
		core.BNNavigate(self.handle, core.BNGetCurrentView(self.handle), value)

	@property
	def raw(self):
		"""Gets the "Raw" BinaryView of the file"""
		view = core.BNGetFileViewOfType(self.handle, "Raw")
		if view is None:
			return None
		return BinaryView(file_metadata = self, handle = view)

	@property
	def saved(self):
		"""Boolean result of whether the file has been saved (Inverse of 'modified' property) (read/write)"""
		return not core.BNIsFileModified(self.handle)

	@saved.setter
	def saved(self, value):
		if value:
			core.BNMarkFileSaved(self.handle)
		else:
			core.BNMarkFileModified(self.handle)

	@property
	def navigation(self):
		return self.nav

	@navigation.setter
	def navigation(self, value):
		value._register(self.handle)
		self.nav = value

	@property
	def session_data(self):
		"""Dictionary object where plugins can store arbitrary data associated with the file"""
		handle = ctypes.cast(self.handle, ctypes.c_void_p)
		if handle.value not in FileMetadata._associated_data:
			obj = _FileMetadataAssociatedDataStore()
			FileMetadata._associated_data[handle.value] = obj
			return obj
		else:
			return FileMetadata._associated_data[handle.value]

	def close(self):
		"""
		Closes the underlying file handle. It is recommended that this is done in a
		`finally` clause to avoid handle leaks.
		"""
		core.BNCloseFile(self.handle)

	def begin_undo_actions(self):
		"""
		``begin_undo_actions`` start recording actions taken so the can be undone at some point.

		:rtype: None
		:Example:

			>>> bv.get_disassembly(0x100012f1)
			'xor     eax, eax'
			>>> bv.begin_undo_actions()
			>>> bv.convert_to_nop(bv.arch, 0x100012f1)
			True
			>>> bv.commit_undo_actions()
			>>> bv.get_disassembly(0x100012f1)
			'nop'
			>>> bv.undo()
			>>> bv.get_disassembly(0x100012f1)
			'xor     eax, eax'
			>>>
		"""
		core.BNBeginUndoActions(self.handle)

	def commit_undo_actions(self):
		"""
		``commit_undo_actions`` commit the actions taken since the last commit to the undo database.

		:rtype: None
		:Example:

			>>> bv.get_disassembly(0x100012f1)
			'xor     eax, eax'
			>>> bv.begin_undo_actions()
			>>> bv.convert_to_nop(bv.arch, 0x100012f1)
			True
			>>> bv.commit_undo_actions()
			>>> bv.get_disassembly(0x100012f1)
			'nop'
			>>> bv.undo()
			>>> bv.get_disassembly(0x100012f1)
			'xor     eax, eax'
			>>>
		"""
		core.BNCommitUndoActions(self.handle)

	def undo(self):
		"""
		``undo`` undo the last commited action in the undo database.

		:rtype: None
		:Example:

			>>> bv.get_disassembly(0x100012f1)
			'xor     eax, eax'
			>>> bv.begin_undo_actions()
			>>> bv.convert_to_nop(bv.arch, 0x100012f1)
			True
			>>> bv.commit_undo_actions()
			>>> bv.get_disassembly(0x100012f1)
			'nop'
			>>> bv.undo()
			>>> bv.get_disassembly(0x100012f1)
			'xor     eax, eax'
			>>> bv.redo()
			>>> bv.get_disassembly(0x100012f1)
			'nop'
			>>>
		"""
		core.BNUndo(self.handle)

	def redo(self):
		"""
		``redo`` redo the last commited action in the undo database.

		:rtype: None
		:Example:

			>>> bv.get_disassembly(0x100012f1)
			'xor     eax, eax'
			>>> bv.begin_undo_actions()
			>>> bv.convert_to_nop(bv.arch, 0x100012f1)
			True
			>>> bv.commit_undo_actions()
			>>> bv.get_disassembly(0x100012f1)
			'nop'
			>>> bv.undo()
			>>> bv.get_disassembly(0x100012f1)
			'xor     eax, eax'
			>>> bv.redo()
			>>> bv.get_disassembly(0x100012f1)
			'nop'
			>>>
		"""
		core.BNRedo(self.handle)

	def navigate(self, view, offset):
		return core.BNNavigate(self.handle, str(view), offset)

	def create_database(self, filename, progress_func = None):
		if progress_func is None:
			return core.BNCreateDatabase(self.raw.handle, str(filename))
		else:
			return core.BNCreateDatabaseWithProgress(self.raw.handle, str(filename), None,
				ctypes.CFUNCTYPE(None, ctypes.c_void_p, ctypes.c_ulonglong, ctypes.c_ulonglong)(
					lambda ctxt, cur, total: progress_func(cur, total)))

	def open_existing_database(self, filename, progress_func = None):
		if progress_func is None:
			view = core.BNOpenExistingDatabase(self.handle, str(filename))
		else:
			view = core.BNOpenExistingDatabaseWithProgress(self.handle, str(filename), None,
				ctypes.CFUNCTYPE(None, ctypes.c_void_p, ctypes.c_ulonglong, ctypes.c_ulonglong)(
				lambda ctxt, cur, total: progress_func(cur, total)))
		if view is None:
			return None
		return BinaryView(file_metadata = self, handle = view)

	def save_auto_snapshot(self, progress_func = None):
		if progress_func is None:
			return core.BNSaveAutoSnapshot(self.raw.handle)
		else:
			return core.BNSaveAutoSnapshotWithProgress(self.raw.handle, None,
				ctypes.CFUNCTYPE(None, ctypes.c_void_p, ctypes.c_ulonglong, ctypes.c_ulonglong)(
				lambda ctxt, cur, total: progress_func(cur, total)))

	def get_view_of_type(self, name):
		view = core.BNGetFileViewOfType(self.handle, str(name))
		if view is None:
			view_type = core.BNGetBinaryViewTypeByName(str(name))
			if view_type is None:
				return None
			view = core.BNCreateBinaryViewOfType(view_type, self.raw.handle)
			if view is None:
				return None
		return BinaryView(file_metadata = self, handle = view)

	def __setattr__(self, name, value):
		try:
			object.__setattr__(self,name,value)
		except AttributeError:
			raise AttributeError, "attribute '%s' is read only" % name

class FileAccessor:
	def __init__(self):
		self._cb = core.BNFileAccessor()
		self._cb.context = 0
		self._cb.getLength = self._cb.getLength.__class__(self._get_length)
		self._cb.read = self._cb.read.__class__(self._read)
		self._cb.write = self._cb.write.__class__(self._write)

	def __len__(self):
		return self.get_length()

	def _get_length(self, ctxt):
		try:
			return self.get_length()
		except:
			log_error(traceback.format_exc())
			return 0

	def _read(self, ctxt, dest, offset, length):
		try:
			data = self.read(offset, length)
			if data is None:
				return 0
			if len(data) > length:
				data = data[0:length]
			ctypes.memmove(dest, data, len(data))
			return len(data)
		except:
			log_error(traceback.format_exc())
			return 0

	def _write(self, ctxt, offset, src, length):
		try:
			data = ctypes.create_string_buffer(length)
			ctypes.memmove(data, src, length)
			return self.write(offset, data.raw)
		except:
			log_error(traceback.format_exc())
			return 0

class CoreFileAccessor(FileAccessor):
	def __init__(self, accessor):
		self._cb.context = accessor.context
		self._cb.getLength = accessor.getLength
		self._cb.read = accessor.read
		self._cb.write = accessor.write

	def get_length(self):
		return self._cb.getLength(self._cb.context)

	def read(self, offset, length):
		data = ctypes.create_string_buffer(length)
		length = self._cb.read(self._cb.context, data, offset, length)
		return data.raw[0:length]

	def write(self, offset, value):
		value = str(value)
		data = ctypes.create_string_buffer(value)
		return self._cb.write(self._cb.context, offset, data, len(value))

class BinaryDataNotification:
	def data_written(self, view, offset, length):
		pass

	def data_inserted(self, view, offset, length):
		pass

	def data_removed(self, view, offset, length):
		pass

	def function_added(self, view, func):
		pass

	def function_removed(self, view, func):
		pass

	def function_updated(self, view, func):
		pass

	def data_var_added(self, view, var):
		pass

	def data_var_removed(self, view, var):
		pass

	def data_var_updated(self, view, var):
		pass

	def string_found(self, view, string_type, offset, length):
		pass

	def string_removed(self, view, string_type, offset, length):
		pass

class UndoAction:
	name = None
	action_type = None
	_registered = False
	_registered_cb = None

	def __init__(self, view):
		self._cb = core.BNUndoAction()
		if not self.__class__._registered:
			raise TypeError, "undo action type not registered"
		action_type = self.__class__.action_type
		if isinstance(action_type, str):
			self._cb.type = core.BNActionType_by_name[action_type]
		else:
			self._cb.type = action_type
		self._cb.context = 0
		self._cb.undo = self._cb.undo.__class__(self._undo)
		self._cb.redo = self._cb.redo.__class__(self._redo)
		self._cb.serialize = self._cb.serialize.__class__(self._serialize)
		self.view = view

	@classmethod
	def register(cls):
		_init_plugins()
		if cls.name is None:
			raise ValueError, "undo action 'name' not defined"
		if cls.action_type is None:
			raise ValueError, "undo action 'action_type' not defined"
		cb_type = ctypes.CFUNCTYPE(ctypes.c_bool, ctypes.c_void_p, ctypes.c_char_p, ctypes.POINTER(core.BNUndoAction))
		cls._registered_cb = cb_type(cls._deserialize)
		core.BNRegisterUndoActionType(cls.name, 0, cls._registered_cb)
		cls._registered = True

	@classmethod
	def _deserialize(cls, ctxt, data, result):
		try:
			action = cls.deserialize(json.loads(data))
			if action is None:
				return False
			result.context = action._cb.context
			result.undo = action._cb.undo
			result.redo = action._cb.redo
			result.serialize = action._cb.serialize
			return True
		except:
			log_error(traceback.format_exc())
			return False

	def _undo(self, ctxt, view):
		try:
			self.undo()
		except:
			log_error(traceback.format_exc())
			return False

	def _redo(self, ctxt, view):
		try:
			self.redo()
		except:
			log_error(traceback.format_exc())
			return False

	def _serialize(self, ctxt):
		try:
			return json.dumps(self.serialize())
		except:
			log_error(traceback.format_exc())
			return "null"

class StringReference(object):
	def __init__(self, string_type, start, length):
		self.type = string_type
		self.start = start
		self.length = length

	def __repr__(self):
		return "<%s: %#x, len %#x>" % (self.type, self.start, self.length)

class BinaryDataNotificationCallbacks(object):
	def __init__(self, view, notify):
		self.view = view
		self.notify = notify
		self._cb = core.BNBinaryDataNotification()
		self._cb.context = 0
		self._cb.dataWritten = self._cb.dataWritten.__class__(self._data_written)
		self._cb.dataInserted = self._cb.dataInserted.__class__(self._data_inserted)
		self._cb.dataRemoved = self._cb.dataRemoved.__class__(self._data_removed)
		self._cb.functionAdded = self._cb.functionAdded.__class__(self._function_added)
		self._cb.functionRemoved = self._cb.functionRemoved.__class__(self._function_removed)
		self._cb.functionUpdated = self._cb.functionUpdated.__class__(self._function_updated)
		self._cb.dataVariableAdded = self._cb.dataVariableAdded.__class__(self._data_var_added)
		self._cb.dataVariableRemoved = self._cb.dataVariableRemoved.__class__(self._data_var_removed)
		self._cb.dataVariableUpdated = self._cb.dataVariableUpdated.__class__(self._data_var_updated)
		self._cb.stringFound = self._cb.stringFound.__class__(self._string_found)
		self._cb.stringRemoved = self._cb.stringRemoved.__class__(self._string_removed)

	def _register(self):
		core.BNRegisterDataNotification(self.view.handle, self._cb)

	def _unregister(self):
		core.BNUnregisterDataNotification(self.view.handle, self._cb)

	def _data_written(self, ctxt, view, offset, length):
		try:
			self.notify.data_written(self.view, offset, length)
		except OSError:
			log_error(traceback.format_exc())

	def _data_inserted(self, ctxt, view, offset, length):
		try:
			self.notify.data_inserted(self.view, offset, length)
		except:
			log_error(traceback.format_exc())

	def _data_removed(self, ctxt, view, offset, length):
		try:
			self.notify.data_removed(self.view, offset, length)
		except:
			log_error(traceback.format_exc())

	def _function_added(self, ctxt, view, func):
		try:
			self.notify.function_added(self.view, Function(self.view, core.BNNewFunctionReference(func)))
		except:
			log_error(traceback.format_exc())

	def _function_removed(self, ctxt, view, func):
		try:
			self.notify.function_removed(self.view, Function(self.view, core.BNNewFunctionReference(func)))
		except:
			log_error(traceback.format_exc())

	def _function_updated(self, ctxt, view, func):
		try:
			self.notify.function_updated(self.view, Function(self.view, core.BNNewFunctionReference(func)))
		except:
			log_error(traceback.format_exc())

	def _data_var_added(self, ctxt, view, var):
		try:
			address = var.address
			var_type = Type(core.BNNewTypeReference(var.type))
			auto_discovered = var.autoDiscovered
			self.notify.data_var_added(self.view, DataVariable(address, var_type, auto_discovered))
		except:
			log_error(traceback.format_exc())

	def _data_var_removed(self, ctxt, view, var):
		try:
			address = var.address
			var_type = Type(core.BNNewTypeReference(var.type))
			auto_discovered = var.autoDiscovered
			self.notify.data_var_removed(self.view, DataVariable(address, var_type, auto_discovered))
		except:
			log_error(traceback.format_exc())

	def _data_var_updated(self, ctxt, view, var):
		try:
			address = var.address
			var_type = Type(core.BNNewTypeReference(var.type))
			auto_discovered = var.autoDiscovered
			self.notify.data_var_updated(self.view, DataVariable(address, var_type, auto_discovered))
		except:
			log_error(traceback.format_exc())

	def _string_found(self, ctxt, view, string_type, offset, length):
		try:
			self.notify.string_found(self.view, core.BNStringType_names[string_type], offset, length)
		except:
			log_error(traceback.format_exc())

	def _string_removed(self, ctxt, view, string_type, offset, length):
		try:
			self.notify.string_removed(self.view, core.BNStringType_names[string_type], offset, length)
		except:
			log_error(traceback.format_exc())

class _BinaryViewTypeMetaclass(type):
	@property
	def list(self):
		"""List all BinaryView types (read-only)"""
		_init_plugins()
		count = ctypes.c_ulonglong()
		types = core.BNGetBinaryViewTypes(count)
		result = []
		for i in xrange(0, count.value):
			result.append(BinaryViewType(types[i]))
		core.BNFreeBinaryViewTypeList(types)
		return result

	def __iter__(self):
		_init_plugins()
		count = ctypes.c_ulonglong()
		types = core.BNGetBinaryViewTypes(count)
		try:
			for i in xrange(0, count.value):
				yield BinaryViewType(types[i])
		finally:
			core.BNFreeBinaryViewTypeList(types)

	def __getitem__(self, value):
		_init_plugins()
		view_type = core.BNGetBinaryViewTypeByName(str(value))
		if view_type is None:
			raise KeyError, "'%s' is not a valid view type" % str(value)
		return BinaryViewType(view_type)

	def __setattr__(self, name, value):
		try:
			type.__setattr__(self, name, value)
		except AttributeError:
			raise AttributeError, "attribute '%s' is read only" % name

class BinaryViewType(object):
	__metaclass__ = _BinaryViewTypeMetaclass

	def __init__(self, handle):
		self.handle = core.handle_of_type(handle, core.BNBinaryViewType)

	@property
	def name(self):
		"""Binary View name (read-only)"""
		return core.BNGetBinaryViewTypeName(self.handle)

	@property
	def long_name(self):
		"""BinaryView long name (read-only)"""
		return core.BNGetBinaryViewTypeLongName(self.handle)

	def __repr__(self):
		return "<view type: '%s'>" % self.name

	def create(self, data):
		view = core.BNCreateBinaryViewOfType(self.handle, data.handle)
		if view is None:
			return None
		return BinaryView(file_metadata = data.file, handle = view)

	def open(self, src, file_metadata = None):
		data = BinaryView.open(src, file_metadata)
		if data is None:
			return None
		return self.create(data)

	def is_valid_for_data(self, data):
		return core.BNIsBinaryViewTypeValidForData(self.handle, data.handle)

	def register_arch(self, ident, endian, arch):
		core.BNRegisterArchitectureForViewType(self.handle, ident, endian, arch.handle)

	def get_arch(self, ident, endian):
		arch = core.BNGetArchitectureForViewType(self.handle, ident, endian)
		if arch is None:
			return None
		return Architecture(arch)

	def register_platform(self, ident, arch, platform):
		core.BNRegisterPlatformForViewType(self.handle, ident, arch.handle, platform.handle)

	def register_default_platform(self, arch, platform):
		core.BNRegisterDefaultPlatformForViewType(self.handle, arch.handle, platform.handle)

	def get_platform(self, ident, arch):
		platform = core.BNGetPlatformForViewType(self.handle, ident, arch.handle)
		if platform is None:
			return None
		return Platform(None, platform)

	def __setattr__(self, name, value):
		try:
			object.__setattr__(self, name, value)
		except AttributeError:
			raise AttributeError, "attribute '%s' is read only" % name

class AnalysisCompletionEvent(object):
	def __init__(self, view, callback):
		self.view = view
		self.callback = callback
		self._cb = ctypes.CFUNCTYPE(None, ctypes.c_void_p)(self._notify)
		self.handle = core.BNAddAnalysisCompletionEvent(self.view.handle, None, self._cb)

	def __del__(self):
		core.BNFreeAnalysisCompletionEvent(self.handle)

	def _notify(self, ctxt):
		try:
			self.callback()
		except:
			log_error(traceback.format_exc())

	def _empty_callback(self):
		pass

	def cancel(self):
		self.callback = self._empty_callback
		core.BNCancelAnalysisCompletionEvent(self.handle)

class AnalysisProgress(object):
	def __init__(self, state, count, total):
		self.state = state
		self.count = count
		self.total = total

	def __str__(self):
		if self.state == core.DisassembleState:
			return "Disassembling (%d/%d)" % (self.count, self.total)
		if self.state == core.AnalyzeState:
			return "Analyzing (%d/%d)" % (self.count, self.total)
		return "Idle"

	def __repr__(self):
		return "<progress: %s>" % str(self)

class LinearDisassemblyPosition(object):
	"""
	``class LinearDisassemblyPosition`` is a helper object containing the position of the current Linear Disassembly.

	.. note:: This object should not be instantiated directly. Rather call \
	:py:method:`get_linear_disassembly_position_at` which instantiates this object.
	"""
	def __init__(self, func, block, addr):
		self.function = func
		self.block = block
		self.address = addr

class LinearDisassemblyLine(object):
	def __init__(self, line_type, func, block, line_offset, contents):
		self.type = line_type
		self.function = func
		self.block = block
		self.line_offset = line_offset
		self.contents = contents

	def __str__(self):
		return str(self.contents)

	def __repr__(self):
		return repr(self.contents)

class DataVariable(object):
	def __init__(self, addr, var_type, auto_discovered):
		self.address = addr
		self.type = var_type
		self.auto_discovered = auto_discovered

	def __repr__(self):
		return "<var 0x%x: %s>" % (self.address, str(self.type))

class Segment(object):
	def __init__(self, start, length, data_offset, data_length, flags):
		self.start = start
		self.length = length
		self.data_offset = data_offset
		self.data_length = data_length
		self.flags = flags

	@property
	def end(self):
		return self.start + self.length

	def __len__(self):
		return self.length

	def __repr__(self):
		return "<segment: %#x-%#x, %s%s%s>" % (self.start, self.end,
			"r" if (self.flags & core.SegmentReadable) != 0 else "-",
			"w" if (self.flags & core.SegmentWritable) != 0 else "-",
			"x" if (self.flags & core.SegmentExecutable) != 0 else "-")

class Section(object):
	def __init__(self, name, section_type, start, length, linked_section, info_section, info_data, align, entry_size):
		self.name = name
		self.type = section_type
		self.start = start
		self.length = length
		self.linked_section = linked_section
		self.info_section = info_section
		self.info_data = info_data
		self.align = align
		self.entry_size = entry_size

	@property
	def end(self):
		return self.start + self.length

	def __len__(self):
		return self.length

	def __repr__(self):
		return "<section %s: %#x-%#x>" % (self.name, self.start, self.end)

class AddressRange(object):
	def __init__(self, start, end):
		self.start = start
		self.end = end

	@property
	def length(self):
		return self.end - self.start

	def __len__(self):
		return self.end - self.start

	def __repr__(self):
		return "<%#x-%#x>" % (self.start, self.end)

class _BinaryViewAssociatedDataStore(_AssociatedDataStore):
	_defaults = {}

class BinaryView(object):
	"""
	``class BinaryView`` implements a view on binary data, and presents a queryable interface of a binary file. One key
	job of BinaryView is file format parsing which allows Binary Ninja to read, write, insert, remove portions
	of the file given a virtual address. For the purposes of this documentation we define a virtual address as the
	memory address that the various pieces of the physical file will be loaded at.

	A binary file does not have to have just one BinaryView, thus much of the interface to manipulate disassembly exists
	within or is accessed through a BinaryView. All files are guaranteed to have at least the ``Raw`` BinaryView. The
	``Raw`` BinaryView is simply a hex editor, but is helpful for manipulating binary files via their absolute addresses.

	BinaryViews are plugins and thus registered with Binary Ninja at startup, and thus should **never** be instantiated
	directly as this is already done. The list of available BinaryViews can be seen in the BinaryViewType class which
	provides an iterator and map of the various installed BinaryViews::

		>>> list(BinaryViewType)
		[<view type: 'Raw'>, <view type: 'ELF'>, <view type: 'Mach-O'>, <view type: 'PE'>]
		>>> BinaryViewType['ELF']
		<view type: 'ELF'>

	To open a file with a given BinaryView the following code can be used::

		>>> bv = BinaryViewType['Mach-O'].open("/bin/ls")
		>>> bv
		<BinaryView: '/bin/ls', start 0x100000000, len 0xa000>

	`By convention in the rest of this document we will use bv to mean an open BinaryView of an executable file.`
	When a BinaryView is open on an executable view, analysis does not automatically run, this can be done by running
	the ``update_analysis_and_wait()`` method which disassembles the executable and returns when all disassembly is
	finished::

		>>> bv.update_analysis_and_wait()
		>>>

	Since BinaryNinja's analysis is multi-threaded (depending on version) this can also be done in the background by
	using the ``update_analysis()`` method instead.

	By standard python convention methods which start with '_' should be considered private and should not be called
	externally. Additionanlly, methods which begin with ``perform_`` should not be called either and are
	used explicitly for subclassing the BinaryView.

	.. note:: An important note on the ``*_user_*()`` methods. Binary Ninja makes a distinction between edits \
	performed by the user and actions performed by auto analysis.  Auto analysis actions that can quickly be recalculated \
	are not saved to the database. Auto analysis actions that take a long time and all user edits are stored in the \
	database (e.g. ``remove_user_function()`` rather than ``remove_function()``). Thus use ``_user_`` methods if saving \
	to the database is desired.
	"""
	name = None
	long_name = None
	_registered = False
	_registered_cb = None
	registered_view_type = None
	next_address = 0
	_associated_data = {}

	def __init__(self, file_metadata = None, parent_view = None, handle = None):
		if handle is not None:
			self.handle = core.handle_of_type(handle, core.BNBinaryView)
			if file_metadata is None:
				self.file = FileMetadata(handle = core.BNGetFileForView(handle))
			else:
				self.file = file_metadata
		elif self.__class__ is BinaryView:
			_init_plugins()
			if file_metadata is None:
				file_metadata = FileMetadata()
			self.handle = core.BNCreateBinaryDataView(file_metadata.handle)
			self.file = FileMetadata(handle = core.BNNewFileReference(file_metadata))
		else:
			_init_plugins()
			if not self.__class__._registered:
				raise TypeError, "view type not registered"
			self._cb = core.BNCustomBinaryView()
			self._cb.context = 0
			self._cb.init = self._cb.init.__class__(self._init)
			self._cb.read = self._cb.read.__class__(self._read)
			self._cb.write = self._cb.write.__class__(self._write)
			self._cb.insert = self._cb.insert.__class__(self._insert)
			self._cb.remove = self._cb.remove.__class__(self._remove)
			self._cb.getModification = self._cb.getModification.__class__(self._get_modification)
			self._cb.isValidOffset = self._cb.isValidOffset.__class__(self._is_valid_offset)
			self._cb.isOffsetReadable = self._cb.isOffsetReadable.__class__(self._is_offset_readable)
			self._cb.isOffsetWritable = self._cb.isOffsetWritable.__class__(self._is_offset_writable)
			self._cb.isOffsetExecutable = self._cb.isOffsetExecutable.__class__(self._is_offset_executable)
			self._cb.getNextValidOffset = self._cb.getNextValidOffset.__class__(self._get_next_valid_offset)
			self._cb.getStart = self._cb.getStart.__class__(self._get_start)
			self._cb.getLength = self._cb.getLength.__class__(self._get_length)
			self._cb.getEntryPoint = self._cb.getEntryPoint.__class__(self._get_entry_point)
			self._cb.isExecutable = self._cb.isExecutable.__class__(self._is_executable)
			self._cb.getDefaultEndianness = self._cb.getDefaultEndianness.__class__(self._get_default_endianness)
			self._cb.getAddressSize = self._cb.getAddressSize.__class__(self._get_address_size)
			self._cb.save = self._cb.save.__class__(self._save)
			self.file = file_metadata
			if parent_view is not None:
				parent_view = parent_view.handle
			self.handle = core.BNCreateCustomBinaryView(self.__class__.name, file_metadata.handle, parent_view, self._cb)
		self.notifications = {}
		self.next_address = None  # Do NOT try to access view before init() is called, use placeholder

	@classmethod
	def register(cls):
		_init_plugins()
		if cls.name is None:
			raise ValueError, "view 'name' not defined"
		if cls.long_name is None:
			cls.long_name = cls.name
		cls._registered_cb = core.BNCustomBinaryViewType()
		cls._registered_cb.context = 0
		cls._registered_cb.create = cls._registered_cb.create.__class__(cls._create)
		cls._registered_cb.isValidForData = cls._registered_cb.isValidForData.__class__(cls._is_valid_for_data)
		cls.registered_view_type = BinaryViewType(core.BNRegisterBinaryViewType(cls.name, cls.long_name, cls._registered_cb))
		cls._registered = True

	@classmethod
	def _create(cls, ctxt, data):
		try:
			file_metadata = FileMetadata(handle = core.BNGetFileForView(data))
			view = cls(BinaryView(file_metadata = file_metadata, handle = core.BNNewViewReference(data)))
			if view is None:
				return None
			return ctypes.cast(core.BNNewViewReference(view.handle), ctypes.c_void_p).value
		except:
			log_error(traceback.format_exc())
			return None

	@classmethod
	def _is_valid_for_data(cls, ctxt, data):
		try:
			return cls.is_valid_for_data(BinaryView(handle = core.BNNewViewReference(data)))
		except:
			log_error(traceback.format_exc())
			return False

	@classmethod
	def open(cls, src, file_metadata = None):
		_init_plugins()
		if isinstance(src, FileAccessor):
			if file_metadata is None:
				file_metadata = FileMetadata()
			view = core.BNCreateBinaryDataViewFromFile(file_metadata.handle, src._cb)
		else:
			if file_metadata is None:
				file_metadata = FileMetadata(str(src))
			view = core.BNCreateBinaryDataViewFromFilename(file_metadata.handle, str(src))
		if view is None:
			return None
		result = BinaryView(file_metadata = file_metadata, handle = view)
		return result

	@classmethod
	def new(cls, data = None, file_metadata = None):
		_init_plugins()
		if file_metadata is None:
			file_metadata = FileMetadata()
		if data is None:
			view = core.BNCreateBinaryDataView(file_metadata.handle)
		else:
			buf = DataBuffer(data)
			view = core.BNCreateBinaryDataViewFromBuffer(file_metadata.handle, buf.handle)
		if view is None:
			return None
		result = BinaryView(file_metadata = file_metadata, handle = view)
		return result

	@classmethod
	def _unregister(cls, view):
		handle = ctypes.cast(view, ctypes.c_void_p)
		if handle.value in cls._associated_data:
			del cls._associated_data[handle.value]

	@classmethod
	def set_default_session_data(cls, name, value):
<<<<<<< HEAD
=======
		"""
		```set_default_session_data``` saves a variable to the BinaryView.
		:param name: name of the variable to be saved
		:param value: value of the variable to be saved

		:Example:
			>>> BinaryView.set_default_session_data("variable_name", "value")
			>>> bv.session_data.variable_name
			'value'
		"""
>>>>>>> 3b719e99
		_BinaryViewAssociatedDataStore.set_default(name, value)

	def __del__(self):
		for i in self.notifications.values():
			i._unregister()
		core.BNFreeBinaryView(self.handle)

	def __iter__(self):
		count = ctypes.c_ulonglong(0)
		funcs = core.BNGetAnalysisFunctionList(self.handle, count)
		try:
			for i in xrange(0, count.value):
				yield Function(self, core.BNNewFunctionReference(funcs[i]))
		finally:
			core.BNFreeFunctionList(funcs, count.value)

	@property
	def parent_view(self):
		"""View that contains the raw data used by this view (read-only)"""
		result = core.BNGetParentView(self.handle)
		if result is None:
			return None
		return BinaryView(handle = result)

	@property
	def modified(self):
		"""boolean modification state of the BinaryView (read/write)"""
		return self.file.modified

	@modified.setter
	def modified(self, value):
		self.file.modified = value

	@property
	def analysis_changed(self):
		"""boolean analysis state changed of the currently running analysis (read-only)"""
		return self.file.analysis_changed

	@property
	def has_database(self):
		"""boolean has a database been written to disk (read-only)"""
		return self.file.has_database

	@property
	def view(self):
		return self.file.view

	@view.setter
	def view(self, value):
		self.file.view = value

	@property
	def offset(self):
		return self.file.offset

	@offset.setter
	def offset(self, value):
		self.file.offset = value

	@property
	def start(self):
		"""Start offset of the binary (read-only)"""
		return core.BNGetStartOffset(self.handle)

	@property
	def end(self):
		"""End offset of the binary (read-only)"""
		return core.BNGetEndOffset(self.handle)

	@property
	def entry_point(self):
		"""Entry point of the binary (read-only)"""
		return core.BNGetEntryPoint(self.handle)

	@property
	def arch(self):
		"""The architecture associated with the current BinaryView (read/write)"""
		arch = core.BNGetDefaultArchitecture(self.handle)
		if arch is None:
			return None
		return Architecture(handle = arch)

	@arch.setter
	def arch(self, value):
		if value is None:
			core.BNSetDefaultArchitecture(self.handle, None)
		else:
			core.BNSetDefaultArchitecture(self.handle, value.handle)

	@property
	def platform(self):
		"""The platform associated with the current BinaryView (read/write)"""
		platform = core.BNGetDefaultPlatform(self.handle)
		if platform is None:
			return None
		return Platform(self.arch, handle = platform)

	@platform.setter
	def platform(self, value):
		if value is None:
			core.BNSetDefaultPlatform(self.handle, None)
		else:
			core.BNSetDefaultPlatform(self.handle, value.handle)

	@property
	def endianness(self):
		"""Endianness of the binary (read-only)"""
		return core.BNGetDefaultEndianness(self.handle)

	@property
	def address_size(self):
		"""Address size of the binary (read-only)"""
		return core.BNGetViewAddressSize(self.handle)

	@property
	def executable(self):
		"""Whether the binary is an executable (read-only)"""
		return core.BNIsExecutableView(self.handle)

	@property
	def functions(self):
		"""List of functions (read-only)"""
		count = ctypes.c_ulonglong(0)
		funcs = core.BNGetAnalysisFunctionList(self.handle, count)
		result = []
		for i in xrange(0, count.value):
			result.append(Function(self, core.BNNewFunctionReference(funcs[i])))
		core.BNFreeFunctionList(funcs, count.value)
		return result

	@property
	def has_functions(self):
		"""Boolean whether the binary has functions (read-only)"""
		return core.BNHasFunctions(self.handle)

	@property
	def entry_function(self):
		"""Entry function (read-only)"""
		func = core.BNGetAnalysisEntryPoint(self.handle)
		if func is None:
			return None
		return Function(self, func)

	@property
	def symbols(self):
		"""Dict of symbols (read-only)"""
		count = ctypes.c_ulonglong(0)
		syms = core.BNGetSymbols(self.handle, count)
		result = {}
		for i in xrange(0, count.value):
			sym = Symbol(None, None, None, handle = core.BNNewSymbolReference(syms[i]))
			result[sym.raw_name] = sym
		core.BNFreeSymbolList(syms, count.value)
		return result

	@property
	def view_type(self):
		"""View type (read-only)"""
		return core.BNGetViewType(self.handle)

	@property
	def available_view_types(self):
		"""Available view types (read-only)"""
		count = ctypes.c_ulonglong(0)
		types = core.BNGetBinaryViewTypesForData(self.handle, count)
		result = []
		for i in xrange(0, count.value):
			result.append(BinaryViewType(types[i]))
		core.BNFreeBinaryViewTypeList(types)
		return result

	@property
	def strings(self):
		"""List of strings (read-only)"""
		return self.get_strings()

	@property
	def saved(self):
		"""boolean state of whether or not the file has been saved (read/write)"""
		return self.file.saved

	@saved.setter
	def saved(self, value):
		self.file.saved = value

	@property
	def analysis_progress(self):
		"""Status of current analysis (read-only)"""
		result = core.BNGetAnalysisProgress(self.handle)
		return AnalysisProgress(result.state, result.count, result.total)

	@property
	def linear_disassembly(self):
		"""Iterator for all lines in the linear disassembly of the view"""
		return self.get_linear_disassembly(None)

	@property
	def data_vars(self):
		"""List of data variables (read-only)"""
		count = ctypes.c_ulonglong(0)
		var_list = core.BNGetDataVariables(self.handle, count)
		result = {}
		for i in xrange(0, count.value):
			addr = var_list[i].address
			var_type = Type(core.BNNewTypeReference(var_list[i].type))
			auto_discovered = var_list[i].autoDiscovered
			result[addr] = DataVariable(addr, var_type, auto_discovered)
		core.BNFreeDataVariables(var_list, count.value)
		return result

	@property
	def types(self):
		"""List of defined types (read-only)"""
		count = ctypes.c_ulonglong(0)
		type_list = core.BNGetAnalysisTypeList(self.handle, count)
		result = {}
		for i in xrange(0, count.value):
			result[type_list[i].name] = Type(core.BNNewTypeReference(type_list[i].type))
		core.BNFreeTypeList(type_list, count.value)
		return result

	@property
<<<<<<< HEAD
=======
	def segments(self):
		"""List of segments (read-only)"""
		count = ctypes.c_ulonglong(0)
		segment_list = core.BNGetSegments(self.handle, count)
		result = []
		for i in xrange(0, count.value):
			result.append(Segment(segment_list[i].start, segment_list[i].length,
				segment_list[i].dataOffset, segment_list[i].dataLength, segment_list[i].flags))
		core.BNFreeSegmentList(segment_list)
		return result

	@property
	def sections(self):
		"""List of sections (read-only)"""
		count = ctypes.c_ulonglong(0)
		section_list = core.BNGetSections(self.handle, count)
		result = {}
		for i in xrange(0, count.value):
			result[section_list[i].name] = Section(section_list[i].name, section_list[i].type, section_list[i].start,
				section_list[i].length, section_list[i].linkedSection, section_list[i].infoSection,
				section_list[i].infoData, section_list[i].align, section_list[i].entrySize)
		core.BNFreeSectionList(section_list, count.value)
		return result

	@property
	def allocated_ranges(self):
		"""List of valid address ranges for this view (read-only)"""
		count = ctypes.c_ulonglong(0)
		range_list = core.BNGetAllocatedRanges(self.handle, count)
		result = []
		for i in xrange(0, count.value):
			result.append(AddressRange(range_list[i].start, range_list[i].end))
		core.BNFreeAddressRanges(range_list)
		return result

	@property
>>>>>>> 3b719e99
	def session_data(self):
		"""Dictionary object where plugins can store arbitrary data associated with the view"""
		handle = ctypes.cast(self.handle, ctypes.c_void_p)
		if handle.value not in BinaryView._associated_data:
			obj = _BinaryViewAssociatedDataStore()
			BinaryView._associated_data[handle.value] = obj
			return obj
		else:
			return BinaryView._associated_data[handle.value]

	def __len__(self):
		return int(core.BNGetViewLength(self.handle))

	def __getitem__(self, i):
		if isinstance(i, tuple):
			result = ""
			for s in i:
				result += self.__getitem__(s)
			return result
		elif isinstance(i, slice):
			if i.step is not None:
				raise IndexError, "step not implemented"
			i = i.indices(self.end)
			start = i[0]
			stop = i[1]
			if stop <= start:
				return ""
			return str(self.read(start, stop - start))
		elif i < 0:
			if i >= -len(self):
				value = str(self.read(int(len(self) + i), 1))
				if len(value) == 0:
					return IndexError, "index not readable"
				return value
			raise IndexError, "index out of range"
		elif (i >= self.start) and (i < self.end):
			value = str(self.read(int(i), 1))
			if len(value) == 0:
				return IndexError, "index not readable"
			return value
		else:
			raise IndexError, "index out of range"

	def __setitem__(self, i, value):
		if isinstance(i, slice):
			if i.step is not None:
				raise IndexError, "step not supported on assignment"
			i = i.indices(self.end)
			start = i[0]
			stop = i[1]
			if stop < start:
				stop = start
			if len(value) != (stop - start):
				self.remove(start, stop - start)
				self.insert(start, value)
			else:
				self.write(start, value)
		elif i < 0:
			if i >= -len(self):
				if len(value) != 1:
					raise ValueError, "expected single byte for assignment"
				if self.write(int(len(self) + i), value) != 1:
					raise IndexError, "index not writable"
			else:
				raise IndexError, "index out of range"
		elif (i >= self.start) and (i < self.end):
			if len(value) != 1:
				raise ValueError, "expected single byte for assignment"
			if self.write(int(i), value) != 1:
				raise IndexError, "index not writable"
		else:
			raise IndexError, "index out of range"

	def __repr__(self):
		start = self.start
		length = len(self)
		if start != 0:
			size = "start %#x, len %#x" % (start, length)
		else:
			size = "len %#x" % length
		filename = self.file.filename
		if len(filename) > 0:
			return "<BinaryView: '%s', %s>" % (filename, size)
		return "<BinaryView: %s>" % (size)

	def _init(self, ctxt):
		try:
			return self.init()
		except:
			log_error(traceback.format_exc())
			return False

	def _read(self, ctxt, dest, offset, length):
		try:
			data = self.perform_read(offset, length)
			if data is None:
				return 0
			if len(data) > length:
				data = data[0:length]
			ctypes.memmove(dest, str(data), len(data))
			return len(data)
		except:
			log_error(traceback.format_exc())
			return 0

	def _write(self, ctxt, offset, src, length):
		try:
			data = ctypes.create_string_buffer(length)
			ctypes.memmove(data, src, length)
			return self.perform_write(offset, data.raw)
		except:
			log_error(traceback.format_exc())
			return 0

	def _insert(self, ctxt, offset, src, length):
		try:
			data = ctypes.create_string_buffer(length)
			ctypes.memmove(data, src, length)
			return self.perform_insert(offset, data.raw)
		except:
			log_error(traceback.format_exc())
			return 0

	def _remove(self, ctxt, offset, length):
		try:
			return self.perform_remove(offset, length)
		except:
			log_error(traceback.format_exc())
			return 0

	def _get_modification(self, ctxt, offset):
		try:
			return self.perform_get_modification(offset)
		except:
			log_error(traceback.format_exc())
			return core.Original

	def _is_valid_offset(self, ctxt, offset):
		try:
			return self.perform_is_valid_offset(offset)
		except:
			log_error(traceback.format_exc())
			return False

	def _is_offset_readable(self, ctxt, offset):
		try:
			return self.perform_is_offset_readable(offset)
		except:
			log_error(traceback.format_exc())
			return False

	def _is_offset_writable(self, ctxt, offset):
		try:
			return self.perform_is_offset_writable(offset)
		except:
			log_error(traceback.format_exc())
			return False

	def _is_offset_executable(self, ctxt, offset):
		try:
			return self.perform_is_offset_executable(offset)
		except:
			log_error(traceback.format_exc())
			return False

	def _get_next_valid_offset(self, ctxt, offset):
		try:
			return self.perform_get_next_valid_offset(offset)
		except:
			log_error(traceback.format_exc())
			return offset

	def _get_start(self, ctxt):
		try:
			return self.perform_get_start()
		except:
			log_error(traceback.format_exc())
			return 0

	def _get_length(self, ctxt):
		try:
			return self.perform_get_length()
		except:
			log_error(traceback.format_exc())
			return 0

	def _get_entry_point(self, ctxt):
		try:
			return self.perform_get_entry_point()
		except:
			log_error(traceback.format_exc())
			return 0

	def _is_executable(self, ctxt):
		try:
			return self.perform_is_executable()
		except:
			log_error(traceback.format_exc())
			return False

	def _get_default_endianness(self, ctxt):
		try:
			return self.perform_get_default_endianness()
		except:
			log_error(traceback.format_exc())
			return core.LittleEndian

	def _get_address_size(self, ctxt):
		try:
			return self.perform_get_address_size()
		except:
			log_error(traceback.format_exc())
			return 8

	def _save(self, ctxt, file_accessor):
		try:
			return self.perform_save(CoreFileAccessor(file_accessor))
		except:
			log_error(traceback.format_exc())
			return False

	def init(self):
		return True

	def get_disassembly(self, addr, arch=None):
		"""
		``get_disassembly`` simple helper function for printing disassembly of a given address

		:param int addr: virtual address of instruction
		:param Architecture arch: optional Architecture, ``self.arch`` is used if this parameter is None
		:return: a str representation of the instruction at virtual address ``addr`` or None
		:rtype: str or None
		:Example:

			>>> bv.get_disassembly(bv.entry_point)
			'push    ebp'
			>>>
		"""
		if arch is None:
			arch = self.arch
		txt, size = arch.get_instruction_text(self.read(addr, self.arch.max_instr_length), addr)
		self.next_address = addr + size
		if txt is None:
			return None
		return ''.join(str(a) for a in txt).strip()

	def get_next_disassembly(self, arch=None):
		"""
		``get_next_disassembly`` simple helper function for printing disassembly of the next instruction.
		The internal state of the instruction to be printed is stored in the ``next_address`` attribute

		:param Architecture arch: optional Architecture, ``self.arch`` is used if this parameter is None
		:return: a str representation of the instruction at virtual address ``self.next_address``
		:rtype: str or None
		:Example:

			>>> bv.get_next_disassembly()
			'push    ebp'
			>>> bv.get_next_disassembly()
			'mov     ebp, esp'
			>>> #Now reset the starting point back to the entry point
			>>> bv.next_address = bv.entry_point
			>>> bv.get_next_disassembly()
			'push    ebp'
			>>>
		"""
		if arch is None:
			arch = self.arch
		if self.next_address is None:
			self.next_address = self.entry_point
		txt, size = arch.get_instruction_text(self.read(self.next_address, self.arch.max_instr_length), self.next_address)
		self.next_address += size
		if txt is None:
			return None
		return ''.join(str(a) for a in txt).strip()

	def perform_save(self, accessor):
		if self.parent_view is not None:
			return self.parent_view.save(accessor)
		return False

	@abc.abstractmethod
	def perform_get_address_size(self):
		raise NotImplementedError

	def perform_get_length(self):
		"""
		``perform_get_length`` implements a query for the size of the virtual address range used by
		the BinaryView.

		.. note:: This method **may** be overridden by custom BinaryViews. Use ``add_auto_segment`` to provide
		data without overriding this method.
		.. warning:: This method **must not** be called directly.

		:return: returns the size of the virtual address range used by the BinaryView.
		:rtype: int
		"""
		return 0

	def perform_read(self, addr, length):
		"""
		``perform_read`` implements a mapping between a virtual address and an absolute file offset, reading
		``length`` bytes from the rebased address ``addr``.

		.. note:: This method **may** be overridden by custom BinaryViews. Use ``add_auto_segment`` to provide
		data without overriding this method.
		.. warning:: This method **must not** be called directly.

		:param int addr: a virtual address to attempt to read from
		:param int length: the number of bytes to be read
		:return: length bytes read from addr, should return empty string on error
		:rtype: str
		"""
		return ""

	def perform_write(self, addr, data):
		"""
		``perform_write`` implements a mapping between a virtual address and an absolute file offset, writing
		the bytes ``data`` to rebased address ``addr``.

		.. note:: This method **may** be overridden by custom BinaryViews. Use ``add_auto_segment`` to provide
		data without overriding this method.
		.. warning:: This method **must not** be called directly.

		:param int addr: a virtual address
		:param str data: the data to be written
		:return: length of data written, should return 0 on error
		:rtype: int
		"""
		return 0

	def perform_insert(self, addr, data):
		"""
		``perform_insert`` implements a mapping between a virtual address and an absolute file offset, inserting
		the bytes ``data`` to rebased address ``addr``.

		.. note:: This method **may** be overridden by custom BinaryViews. If not overridden, inserting is disallowed
		.. warning:: This method **must not** be called directly.

		:param int addr: a virtual address
		:param str data: the data to be inserted
		:return: length of data inserted, should return 0 on error
		:rtype: int
		"""
		return 0

	def perform_remove(self, addr, length):
		"""
		``perform_remove`` implements a mapping between a virtual address and an absolute file offset, removing
		``length`` bytes from the rebased address ``addr``.

		.. note:: This method **may** be overridden by custom BinaryViews. If not overridden, removing data is disallowed
		.. warning:: This method **must not** be called directly.

		:param int addr: a virtual address
		:param str data: the data to be removed
		:return: length of data removed, should return 0 on error
		:rtype: int
		"""
		return 0

	def perform_get_modification(self, addr):
		"""
		``perform_get_modification`` implements query to the whether the virtual address ``addr`` is modified.

		.. note:: This method **may** be overridden by custom BinaryViews. Use ``add_auto_segment`` to provide
		data without overriding this method.
		.. warning:: This method **must not** be called directly.

		:param int addr: a virtual address to be checked
		:return: One of the following: Original = 0, Changed = 1, Inserted = 2
		:rtype: BNModificationStatus
		"""
		return core.Original

	def perform_is_valid_offset(self, addr):
		"""
		``perform_is_valid_offset`` implements a check if an virtual address ``addr`` is valid.

		.. note:: This method **may** be overridden by custom BinaryViews. Use ``add_auto_segment`` to provide
		data without overriding this method.
		.. warning:: This method **must not** be called directly.

		:param int addr: a virtual address to be checked
		:return: true if the virtual address is valid, false if the virtual address is invalid or error
		:rtype: bool
		"""
		data = self.read(addr, 1)
		return (data is not None) and (len(data) == 1)

	def perform_is_offset_readable(self, offset):
		"""
		``perform_is_offset_readable`` implements a check if an virtual address is readable.

		.. note:: This method **may** be overridden by custom BinaryViews. Use ``add_auto_segment`` to provide
		data without overriding this method.
		.. warning:: This method **must not** be called directly.

		:param int offset: a virtual address to be checked
		:return: true if the virtual address is readable, false if the virtual address is not readable or error
		:rtype: bool
		"""
		return self.is_valid_offset(offset)

	def perform_is_offset_writable(self, addr):
		"""
		``perform_is_offset_writable`` implements a check if a virtual address ``addr`` is writable.

		.. note:: This method **may** be overridden by custom BinaryViews. Use ``add_auto_segment`` to provide
		data without overriding this method.
		.. warning:: This method **must not** be called directly.

		:param int addr: a virtual address to be checked
		:return: true if the virtual address is writable, false if the virtual address is not writable or error
		:rtype: bool
		"""
		return self.is_valid_offset(addr)

	def perform_is_offset_executable(self, addr):
		"""
		``perform_is_offset_writable`` implements a check if a virtual address ``addr`` is executable.

		.. note:: This method **may** be overridden by custom BinaryViews. Use ``add_auto_segment`` to provide
		data without overriding this method.
		.. warning:: This method **must not** be called directly.

		:param int addr: a virtual address to be checked
		:return: true if the virtual address is executable, false if the virtual address is not executable or error
		:rtype: int
		"""
		return self.is_valid_offset(addr)

	def perform_get_next_valid_offset(self, addr):
		"""
		``perform_get_next_valid_offset`` implements a query for the next valid readable, writable, or executable virtual
		memory address.

		.. note:: This method **may** be overridden by custom BinaryViews. Use ``add_auto_segment`` to provide
		data without overriding this method.
		.. warning:: This method **must not** be called directly.

		:param int addr: a virtual address to start checking from.
		:return: the next readable, writable, or executable virtual memory address
		:rtype: int
		"""
		if addr < self.perform_get_start():
			return self.perform_get_start()
		return addr

	def perform_get_start(self):
		"""
		``perform_get_start`` implements a query for the first readable, writable, or executable virtual address in
		the BinaryView.

		.. note:: This method **may** be overridden by custom BinaryViews. Use ``add_auto_segment`` to provide
		data without overriding this method.
		.. warning:: This method **must not** be called directly.

		:return: returns the first virtual address in the BinaryView.
		:rtype: int
		"""
		return 0

	def perform_get_entry_point(self):
		"""
		``perform_get_entry_point`` implements a query for the initial entry point for code execution.

		.. note:: This method **should** be implmented for custom BinaryViews that are executable.
		.. warning:: This method **must not** be called directly.

		:return: the virtual address of the entry point
		:rtype: int
		"""
		return 0

	def perform_is_executable(self):
		"""
		``perform_is_executable`` implements a check which returns true if the BinaryView is executable.

		.. note:: This method **must** be implemented for custom BinaryViews that are executable.
		.. warning:: This method **must not** be called directly.

		:return: true if the current BinaryView is executable, false if it is not executable or on error
		:rtype: bool
		"""
		return False

	def perform_get_default_endianness(self):
		"""
		``perform_get_default_endianness`` implements a check which returns true if the BinaryView is executable.

		.. note:: This method **may** be implemented for custom BinaryViews that are not LittleEndian.
		.. warning:: This method **must not** be called directly.

		:return: either ``core.LittleEndian`` or ``core.BigEndian``
		:rtype: BNEndianness
		"""
		return core.LittleEndian

	def create_database(self, filename, progress_func = None):
		"""
		``perform_get_database`` writes the current database (.bndb) file out to the specified file.

		:param str filename: path and filename to write the bndb to, this string `should` have ".bndb" appended to it.
		:param callable() progress_func: optional function to be called with the current progress and total count.
		:return: true on success, false on failure
		:rtype: bool
		"""
		return self.file.create_database(filename, progress_func)

	def save_auto_snapshot(self, progress_func = None):
		"""
		``save_auto_snapshot`` saves the current database to the already created file.

		.. note:: :py:method:`create_database` should have been called prior to executing this method

		:param callable() progress_func: optional function to be called with the current progress and total count.
		:return: True if it successfully saved the snapshot, False otherwise
		:rtype: bool
		"""
		return self.file.save_auto_snapshot(progress_func)

	def get_view_of_type(self, name):
		"""
		``get_view_of_type`` returns the BinaryView associated with the provided name if it exists.

		:param str name: Name of the view to be retrieved
		:return: BinaryView object assocated with the provided name or None on failure
		:rtype: BinaryView or None
		"""
		return self.file.get_view_of_type(name)

	def begin_undo_actions(self):
		"""
		``begin_undo_actions`` start recording actions taken so the can be undone at some point.

		:rtype: None
		:Example:

			>>> bv.get_disassembly(0x100012f1)
			'xor     eax, eax'
			>>> bv.begin_undo_actions()
			>>> bv.convert_to_nop(bv.arch, 0x100012f1)
			True
			>>> bv.commit_undo_actions()
			>>> bv.get_disassembly(0x100012f1)
			'nop'
			>>> bv.undo()
			>>> bv.get_disassembly(0x100012f1)
			'xor     eax, eax'
			>>>
		"""
		self.file.begin_undo_actions()

	def add_undo_action(self, action):
		core.BNAddUndoAction(self.handle, action.__class__.name, action._cb)

	def commit_undo_actions(self):
		"""
		``commit_undo_actions`` commit the actions taken since the last commit to the undo database.

		:rtype: None
		:Example:

			>>> bv.get_disassembly(0x100012f1)
			'xor     eax, eax'
			>>> bv.begin_undo_actions()
			>>> bv.convert_to_nop(bv.arch, 0x100012f1)
			True
			>>> bv.commit_undo_actions()
			>>> bv.get_disassembly(0x100012f1)
			'nop'
			>>> bv.undo()
			>>> bv.get_disassembly(0x100012f1)
			'xor     eax, eax'
			>>>
		"""
		self.file.commit_undo_actions()

	def undo(self):
		"""
		``undo`` undo the last commited action in the undo database.

		:rtype: None
		:Example:

			>>> bv.get_disassembly(0x100012f1)
			'xor     eax, eax'
			>>> bv.begin_undo_actions()
			>>> bv.convert_to_nop(bv.arch, 0x100012f1)
			True
			>>> bv.commit_undo_actions()
			>>> bv.get_disassembly(0x100012f1)
			'nop'
			>>> bv.undo()
			>>> bv.get_disassembly(0x100012f1)
			'xor     eax, eax'
			>>> bv.redo()
			>>> bv.get_disassembly(0x100012f1)
			'nop'
			>>>
		"""
		self.file.undo()

	def redo(self):
		"""
		``redo`` redo the last commited action in the undo database.

		:rtype: None
		:Example:

			>>> bv.get_disassembly(0x100012f1)
			'xor     eax, eax'
			>>> bv.begin_undo_actions()
			>>> bv.convert_to_nop(bv.arch, 0x100012f1)
			True
			>>> bv.commit_undo_actions()
			>>> bv.get_disassembly(0x100012f1)
			'nop'
			>>> bv.undo()
			>>> bv.get_disassembly(0x100012f1)
			'xor     eax, eax'
			>>> bv.redo()
			>>> bv.get_disassembly(0x100012f1)
			'nop'
			>>>
		"""
		self.file.redo()

	def navigate(self, view, offset):
		self.file.navigate(view, offset)

	def read(self, addr, length):
		"""
		``read`` returns the data reads at most ``length`` bytes from virtual address ``addr``.

		:param int addr: virtual address to read from.
		:param int length: number of bytes to read.
		:return: at most ``length`` bytes from the virtual address ``addr``, empty string on error or no data.
		:rtype: str
		:Example:

			>>> #Opening a x86_64 Mach-O binary
			>>> bv = BinaryViewType['Raw'].open("/bin/ls")
			>>> bv.read(0,4)
			\'\\xcf\\xfa\\xed\\xfe\'
		"""
		buf = DataBuffer(handle = core.BNReadViewBuffer(self.handle, addr, length))
		return str(buf)

	def write(self, addr, data):
		"""
		``write`` writes the bytes in ``data`` to the virtual address ``addr``.

		:param int addr: virtual address to write to.
		:param str data: data to be written at addr.
		:return: number of bytes written to virtual address ``addr``
		:rtype: int
		:Example:

			>>> bv.read(0,4)
			'BBBB'
			>>> bv.write(0, "AAAA")
			4L
			>>> bv.read(0,4)
			'AAAA'
		"""
		buf = DataBuffer(data)
		return core.BNWriteViewBuffer(self.handle, addr, buf.handle)

	def insert(self, addr, data):
		"""
		``insert`` inserts the bytes in ``data`` to the virtual address ``addr``.

		:param int addr: virtual address to write to.
		:param str data: data to be inserted at addr.
		:return: number of bytes inserted to virtual address ``addr``
		:rtype: int
		:Example:

			>>> bv.insert(0,"BBBB")
			4L
			>>> bv.read(0,8)
			'BBBBAAAA'
		"""
		buf = DataBuffer(data)
		return core.BNInsertViewBuffer(self.handle, addr, buf.handle)

	def remove(self, addr, length):
		"""
		``remove`` removes at most ``length`` bytes from virtual address ``addr``.

		:param int addr: virtual address to remove from.
		:param int length: number of bytes to remove.
		:return: number of bytes removed from virtual address ``addr``
		:rtype: int
		:Example:

			>>> bv.read(0,8)
			'BBBBAAAA'
			>>> bv.remove(0,4)
			4L
			>>> bv.read(0,4)
			'AAAA'
		"""
		return core.BNRemoveViewData(self.handle, addr, length)

	def get_modification(self, addr, length = None):
		"""
		``get_modification`` returns the modified bytes of up to ``length`` bytes from virtual address ``addr``, or if
		``length`` is None returns the core.BNModificationStatus.

		:param int addr: virtual address to get modification from
		:param int length: optional length of modification
		:return: Either core.BNModificationStatus of the byte at ``addr``, or string of modified bytes at ``addr``
		:rtype: core.BNModificationStatus or str
		"""
		if length is None:
			return core.BNGetModification(self.handle, addr)
		data = (core.BNModificationStatus * length)()
		length = core.BNGetModificationArray(self.handle, addr, data, length)
		return data[0:length]

	def is_valid_offset(self, addr):
		"""
		``is_valid_offset`` checks if an virtual address ``addr`` is valid .

		:param int addr: a virtual address to be checked
		:return: true if the virtual address is valid, false if the virtual address is invalid or error
		:rtype: bool
		"""
		return core.BNIsValidOffset(self.handle, addr)

	def is_offset_readable(self, addr):
		"""
		``is_offset_readable`` checks if an virtual address ``addr`` is valid for reading.

		:param int addr: a virtual address to be checked
		:return: true if the virtual address is valid for reading, false if the virtual address is invalid or error
		:rtype: bool
		"""
		return core.BNIsOffsetReadable(self.handle, addr)

	def is_offset_writable(self, addr):
		"""
		``is_offset_writable`` checks if an virtual address ``addr`` is valid for writing.

		:param int addr: a virtual address to be checked
		:return: true if the virtual address is valid for writing, false if the virtual address is invalid or error
		:rtype: bool
		"""
		return core.BNIsOffsetWritable(self.handle, addr)

	def is_offset_executable(self, addr):
		"""
		``is_offset_executable`` checks if an virtual address ``addr`` is valid for executing.

		:param int addr: a virtual address to be checked
		:return: true if the virtual address is valid for executing, false if the virtual address is invalid or error
		:rtype: bool
		"""
		return core.BNIsOffsetExecutable(self.handle, addr)

	def save(self, dest):
		"""
		``save`` saves the original binary file to the provided destination ``dest`` along with any modifications.

		:param str dest: destination path and filename of file to be written
		:return: boolean True on success, False on failure
		:rtype: bool
		"""
		if isinstance(dest, FileAccessor):
			return core.BNSaveToFile(self.handle, dest._cb)
		return core.BNSaveToFilename(self.handle, str(dest))

	def register_notification(self, notify):
		cb = BinaryDataNotificationCallbacks(self, notify)
		cb._register()
		self.notifications[notify] = cb

	def unregister_notification(self, notify):
		if notify in self.notifications:
			self.notifications[notify]._unregister()
			del self.notifications[notify]

	def add_function(self, platform, addr):
		"""
		``add_function`` add a new function of the given ``platform`` at the virtual address ``addr``

		:param Platform platform: Platform for the function to be added
		:param int addr: virtual address of the function to be added
		:rtype: None
		:Example:

			>>> bv.add_function(bv.platform, 1)
			>>> bv.functions
			[<func: x86_64@0x1>]

		"""
		core.BNAddFunctionForAnalysis(self.handle, platform.handle, addr)

	def add_entry_point(self, platform, addr):
		"""
		``add_entry_point`` adds an virtual address to start analysis from for a given platform.

		:param Platform platform: Platform for the entry point analysis
		:param int addr: virtual address to start analysis from
		:rtype: None
		:Example:
			>>> bv.add_entry_point(bv.platform, 0xdeadbeef)
			>>>
		"""
		core.BNAddEntryPointForAnalysis(self.handle, platform.handle, addr)

	def remove_function(self, func):
		"""
		``remove_function`` removes the function ``func`` from the list of functions

		:param Function func: a Function object.
		:rtype: None
		:Example:

			>>> bv.functions
			[<func: x86_64@0x1>]
			>>> bv.remove_function(bv.functions[0])
			>>> bv.functions
			[]
		"""
		core.BNRemoveAnalysisFunction(self.handle, func.handle)

	def create_user_function(self, platform, addr):
		"""
		``create_user_function`` add a new *user* function of the given ``platform`` at the virtual address ``addr``

		:param Platform platform: Platform for the function to be added
		:param int addr: virtual address of the *user* function to be added
		:rtype: None
		:Example:

			>>> bv.create_user_function(bv.platform, 1)
			>>> bv.functions
			[<func: x86_64@0x1>]

		"""
		core.BNCreateUserFunction(self.handle, platform.handle, addr)

	def remove_user_function(self, func):
		"""
		``remove_user_function`` removes the *user* function ``func`` from the list of functions

		:param Function func: a Function object.
		:rtype: None
		:Example:

			>>> bv.functions
			[<func: x86_64@0x1>]
			>>> bv.remove_user_function(bv.functions[0])
			>>> bv.functions
			[]
		"""
		core.BNRemoveUserFunction(self.handle, func.handle)

	def update_analysis(self):
		"""
		``update_analysis`` asynchronously starts the analysis running and returns immediately. Analysis of BinaryViews
		does not occur automatically, the user must start analysis by calling either ``update_analysis()`` or
		``update_analysis_and_wait()``. An analysis update **must** be run after changes are made which could change
		analysis results such as adding functions.

		:rtype: None
		"""
		core.BNUpdateAnalysis(self.handle)

	def update_analysis_and_wait(self):
		"""
		``update_analysis_and_wait`` blocking call to update the analysis, this call returns when the analysis is
		complete.  Analysis of BinaryViews does not occur automatically, the user must start analysis by calling either
		``update_analysis()`` or ``update_analysis_and_wait()``. An analysis update **must** be run after changes are
		made which could change analysis results such as adding functions.

		:rtype: None
		"""
		class WaitEvent:
			def __init__(self):
				self.cond = threading.Condition()
				self.done = False

			def complete(self):
				self.cond.acquire()
				self.done = True
				self.cond.notify()
				self.cond.release()

			def wait(self):
				self.cond.acquire()
				while not self.done:
					self.cond.wait()
				self.cond.release()

		wait = WaitEvent()
		event = AnalysisCompletionEvent(self, lambda: wait.complete())
		core.BNUpdateAnalysis(self.handle)
		wait.wait()

	def abort_analysis(self):
		"""
		``abort_analysis`` will abort the currently running analysis.

		:rtype: None
		"""
		core.BNAbortAnalysis(self.handle)

	def define_data_var(self, addr, var_type):
		"""
		``define_data_var`` defines a non-user data variable ``var_type`` at the virtual address ``addr``.

		:param int addr: virtual address to define the given data variable
		:param Type var_type: type to be defined at the given virtual address
		:rtype: None
		:Example:

			>>> t = bv.parse_type_string("int foo")
			>>> t
			(<type: int32_t>, 'foo')
			>>> bv.define_data_var(bv.entry_point, t[0])
			>>>
		"""
		core.BNDefineDataVariable(self.handle, addr, var_type.handle)

	def define_user_data_var(self, addr, var_type):
		"""
		``define_data_var`` defines a user data variable ``var_type`` at the virtual address ``addr``.

		:param int addr: virtual address to define the given data variable
		:param binaryninja.Type var_type: type to be defined at the given virtual address
		:rtype: None
		:Example:

			>>> t = bv.parse_type_string("int foo")
			>>> t
			(<type: int32_t>, 'foo')
			>>> bv.define_user_data_var(bv.entry_point, t[0])
			>>>
		"""
		core.BNDefineUserDataVariable(self.handle, addr, var_type.handle)

	def undefine_data_var(self, addr):
		"""
		``undefine_data_var`` removes the non-user data variable at the virtual address ``addr``.

		:param int addr: virtual address to define the data variable to be removed
		:rtype: None
		:Example:

			>>> bv.undefine_data_var(bv.entry_point)
			>>>
		"""
		core.BNUndefineDataVariable(self.handle, addr)

	def undefine_user_data_var(self, addr):
		"""
		``undefine_data_var`` removes the user data variable at the virtual address ``addr``.

		:param int addr: virtual address to define the data variable to be removed
		:rtype: None
		:Example:

			>>> bv.undefine_user_data_var(bv.entry_point)
			>>>
		"""
		core.BNUndefineUserDataVariable(self.handle, addr)

	def get_data_var_at(self, addr):
		"""
		``get_data_var_at`` returns the data type at a given virtual address.

		:param int addr: virtual address to get the data type from
		:return: returns the DataVariable at the given virtual address, None on error.
		:rtype: DataVariable
		:Example:

			>>> t = bv.parse_type_string("int foo")
			>>> bv.define_data_var(bv.entry_point, t[0])
			>>> bv.get_data_var_at(bv.entry_point)
			<var 0x100001174: int32_t>

		"""
		var = core.BNDataVariable()
		if not core.BNGetDataVariableAtAddress(self.handle, addr, var):
			return None
		return DataVariable(var.address, Type(var.type), var.autoDiscovered)

	def get_function_at(self, platform, addr):
		"""
		``get_function_at`` gets a binaryninja.Function object for the function at the virtual address ``addr``:

		:param binaryninja.Platform platform: platform of the desired function
		:param int addr: virtual address of the desired function
		:return: returns a Function object or None for the function at the virtual address provided
		:rtype: Function
		:Example:

			>>> bv.get_function_at(bv.platform, bv.entry_point)
			<func: x86_64@0x100001174>
			>>>
		"""
		func = core.BNGetAnalysisFunction(self.handle, platform.handle, addr)
		if func is None:
			return None
		return Function(self, func)

	def get_functions_at(self, addr):
		"""
		``get_functions_at`` get a list of binaryninja.Function objects (one for each valid platform) at the given
		virtual address. Binary Ninja does not limit the number of platforms in a given file thus there may be multiple
		functions defined from different architectures at the same location. This API allows you to query all of valid
		platforms.

		:param int addr: virtual address of the desired Function object list.
		:return: a list of binaryninja.Function objects defined at the provided virtual address
		:rtype: list(Function)
		"""
		count = ctypes.c_ulonglong(0)
		funcs = core.BNGetAnalysisFunctionsForAddress(self.handle, addr, count)
		result = []
		for i in xrange(0, count.value):
			result.append(Function(self, core.BNNewFunctionReference(funcs[i])))
		core.BNFreeFunctionList(funcs, count.value)
		return result

	def get_recent_function_at(self, addr):
		func = core.BNGetRecentAnalysisFunctionForAddress(self.handle, addr)
		if func is None:
			return None
		return Function(self, func)

	def get_basic_blocks_at(self, addr):
		"""
		``get_basic_blocks_at`` get a list of :py:Class:`BasicBlock` objects which exist at the provided virtual address.

		:param int addr: virtual address of BasicBlock desired
		:return: a list of :py:Class:`BasicBlock` objects
		:rtype: list(BasicBlock)
		"""
		count = ctypes.c_ulonglong(0)
		blocks = core.BNGetBasicBlocksForAddress(self.handle, addr, count)
		result = []
		for i in xrange(0, count.value):
			result.append(BasicBlock(self, core.BNNewBasicBlockReference(blocks[i])))
		core.BNFreeBasicBlockList(blocks, count.value)
		return result

	def get_basic_blocks_starting_at(self, addr):
		"""
		``get_basic_blocks_starting_at`` get a list of :py:Class:`BasicBlock` objects which start at the provided virtual address.

		:param int addr: virtual address of BasicBlock desired
		:return: a list of :py:Class:`BasicBlock` objects
		:rtype: list(BasicBlock)
		"""
		count = ctypes.c_ulonglong(0)
		blocks = core.BNGetBasicBlocksStartingAtAddress(self.handle, addr, count)
		result = []
		for i in xrange(0, count.value):
			result.append(BasicBlock(self, core.BNNewBasicBlockReference(blocks[i])))
		core.BNFreeBasicBlockList(blocks, count.value)
		return result

	def get_recent_basic_block_at(self, addr):
		block = core.BNGetRecentBasicBlockForAddress(self.handle, addr)
		if block is None:
			return None
		return BasicBlock(self, block)

	def get_code_refs(self, addr, length = None):
		"""
		``get_code_refs`` returns a list of ReferenceSource objects (xrefs or cross-references) that point to the provided virtual address.

		:param int addr: virtual address to query for references
		:return: List of References for the given virtual address
		:rtype: list(ReferenceSource)
		:Example:

			>>> bv.get_code_refs(here)
			[<ref: x86@0x4165ff>]
			>>>

		"""
		count = ctypes.c_ulonglong(0)
		if length is None:
			refs = core.BNGetCodeReferences(self.handle, addr, count)
		else:
			refs = core.BNGetCodeReferencesInRange(self.handle, addr, length, count)
		result = []
		for i in xrange(0, count.value):
			if refs[i].func:
				func = Function(self, core.BNNewFunctionReference(refs[i].func))
			else:
				func = None
			if refs[i].arch:
				arch = Architecture(refs[i].arch)
			else:
				arch = None
			addr = refs[i].addr
			result.append(ReferenceSource(func, arch, addr))
		core.BNFreeCodeReferences(refs, count.value)
		return result

	def get_symbol_at(self, addr):
		"""
		``get_symbol_at`` returns the Symbol at the provided virtual address.

		:param int addr: virtual address to query for symbol
		:return: Symbol for the given virtual address
		:rtype: Symbol
		:Example:

			>>> bv.get_symbol_at(bv.entry_point)
			<FunctionSymbol: "_start" @ 0x100001174>
			>>>
		"""
		sym = core.BNGetSymbolByAddress(self.handle, addr)
		if sym is None:
			return None
		return Symbol(None, None, None, handle = sym)

	def get_symbol_by_raw_name(self, name):
		"""
		``get_symbol_by_raw_name`` retrieves a Symbol object for the given a raw (mangled) name.

		:param str name: raw (mangled) name of Symbol to be retrieved
		:return: Symbol object corresponding to the provided raw name
		:rtype: Symbol
		:Example:

			>>> bv.get_symbol_by_raw_name('?testf@Foobar@@SA?AW4foo@1@W421@@Z')
			<FunctionSymbol: "public: static enum Foobar::foo __cdecl Foobar::testf(enum Foobar::foo)" @ 0x10001100>
			>>>
		"""
		sym = core.BNGetSymbolByRawName(self.handle, name)
		if sym is None:
			return None
		return Symbol(None, None, None, handle = sym)

	def get_symbols_by_name(self, name):
		"""
		``get_symbols_by_name`` retrieves a list of Symbol objects for the given symbol name.

		:param str name: name of Symbol object to be retrieved
		:return: Symbol object corresponding to the provided name
		:rtype: Symbol
		:Example:

			>>> bv.get_symbols_by_name('?testf@Foobar@@SA?AW4foo@1@W421@@Z')
			[<FunctionSymbol: "public: static enum Foobar::foo __cdecl Foobar::testf(enum Foobar::foo)" @ 0x10001100>]
			>>>
		"""
		count = ctypes.c_ulonglong(0)
		syms = core.BNGetSymbolsByName(self.handle, name, count)
		result = []
		for i in xrange(0, count.value):
			result.append(Symbol(None, None, None, handle = core.BNNewSymbolReference(syms[i])))
		core.BNFreeSymbolList(syms, count.value)
		return result

	def get_symbols(self, start = None, length = None):
		"""
		``get_symbols`` retrieves the list of all Symbol objects in the optionally provided range.

		:param int start: optional start virtual address
		:param int length: optional length
		:return: list of all Symbol objects, or those Symbol objects in the range of ``start``-``start+length``
		:rtype: list(Symbol)
		:Example:

			>>> bv.get_symbols(0x1000200c, 1)
			[<ImportAddressSymbol: "KERNEL32!IsProcessorFeaturePresent@IAT" @ 0x1000200c>]
			>>>
		"""
		count = ctypes.c_ulonglong(0)
		if start is None:
			syms = core.BNGetSymbols(self.handle, count)
		else:
			syms = core.BNGetSymbolsInRange(self.handle, start, length, count)
		result = []
		for i in xrange(0, count.value):
			result.append(Symbol(None, None, None, handle = core.BNNewSymbolReference(syms[i])))
		core.BNFreeSymbolList(syms, count.value)
		return result

	def get_symbols_of_type(self, sym_type, start = None, length = None):
		"""
		``get_symbols_of_type`` retrieves a list of all Symbol objects of the provided symbol type in the optionally
		 provided range.

		:param SymbolType sym_type: A Symbol type: :py:Class:`Symbol`.
		:param int start: optional start virtual address
		:param int length: optional length
		:return: list of all Symbol objects of type sym_type, or those Symbol objects in the range of ``start``-``start+length``
		:rtype: list(Symbol)
		:Example:

			>>> bv.get_symbols_of_type(core.ImportAddressSymbol, 0x10002028, 1)
			[<ImportAddressSymbol: "KERNEL32!GetCurrentThreadId@IAT" @ 0x10002028>]
			>>>
		"""
		if isinstance(sym_type, str):
			sym_type = core.BNSymbolType_by_name[sym_type]
		count = ctypes.c_ulonglong(0)
		if start is None:
			syms = core.BNGetSymbolsOfType(self.handle, sym_type, count)
		else:
			syms = core.BNGetSymbolsOfTypeInRange(self.handle, sym_type, start, length, count)
		result = []
		for i in xrange(0, count.value):
			result.append(Symbol(None, None, None, handle = core.BNNewSymbolReference(syms[i])))
		core.BNFreeSymbolList(syms, count.value)
		return result

	def define_auto_symbol(self, sym):
		"""
		``define_auto_symbol`` adds a symbol to the internal list of automatically discovered Symbol objects.

		:param Symbol sym: the symbol to define
		:rtype: None
		"""
		core.BNDefineAutoSymbol(self.handle, sym.handle)

	def define_auto_symbol_and_var_or_function(self, sym, sym_type, platform = None):
		"""
		``define_auto_symbol`` adds a symbol to the internal list of automatically discovered Symbol objects.

		:param Symbol sym: the symbol to define
		:rtype: None
		"""
		if platform is None:
			platform = self.platform
		if platform is not None:
			platform = platform.handle
		if sym_type is not None:
			sym_type = sym_type.handle
		core.BNDefineAutoSymbolAndVariableOrFunction(self.handle, platform, sym.handle, sym_type)

	def undefine_auto_symbol(self, sym):
		"""
		``undefine_auto_symbol`` removes a symbol from the internal list of automatically discovered Symbol objects.

		:param Symbol sym: the symbol to undefine
		:rtype: None
		"""
		core.BNUndefineAutoSymbol(self.handle, sym.handle)

	def define_user_symbol(self, sym):
		"""
		``define_user_symbol`` adds a symbol to the internal list of user added Symbol objects.

		:param Symbol sym: the symbol to define
		:rtype: None
		"""
		core.BNDefineUserSymbol(self.handle, sym.handle)

	def undefine_user_symbol(self, sym):
		"""
		``undefine_user_symbol`` removes a symbol from the internal list of user added Symbol objects.

		:param Symbol sym: the symbol to undefine
		:rtype: None
		"""
		core.BNUndefineUserSymbol(self.handle, sym.handle)

	def define_imported_function(self, import_addr_sym, func):
		"""
		``define_imported_function`` defines an imported Function ``func`` with a ImportedFunctionSymbol type.

		:param Symbol import_addr_sym: A Symbol object with type ImportedFunctionSymbol
		:param Function func: A Function object to define as an imported function
		:rtype: None
		"""
		core.BNDefineImportedFunction(self.handle, import_addr_sym.handle, func.handle)

	def is_never_branch_patch_available(self, arch, addr):
		"""
		``is_never_branch_patch_available`` queries the architecture plugin to determine if the instruction at the
		instruction at ``addr`` can be made to **never branch**. The actual logic of which is implemented in the
		``perform_is_never_branch_patch_available`` in the corresponding architecture.

		:param Architecture arch: the architecture for the current view
		:param int addr: the virtual address of the instruction to be patched
		:return: True if the instruction can be patched, False otherwise
		:rtype: bool
		:Example:

			>>> bv.get_disassembly(0x100012ed)
			'test    eax, eax'
			>>> bv.is_never_branch_patch_available(bv.arch, 0x100012ed)
			False
			>>> bv.get_disassembly(0x100012ef)
			'jg      0x100012f5'
			>>> bv.is_never_branch_patch_available(bv.arch, 0x100012ef)
			True
			>>>
		"""
		return core.BNIsNeverBranchPatchAvailable(self.handle, arch.handle, addr)

	def is_always_branch_patch_available(self, arch, addr):
		"""
		``is_always_branch_patch_available`` queries the architecture plugin to determine if the
		instruction at ``addr`` can be made to **always branch**. The actual logic of which is implemented in the
		``perform_is_always_branch_patch_available`` in the corresponding architecture.

		:param Architecture arch: the architecture for the current view
		:param int addr: the virtual address of the instruction to be patched
		:return: True if the instruction can be patched, False otherwise
		:rtype: bool
		:Example:

			>>> bv.get_disassembly(0x100012ed)
			'test    eax, eax'
			>>> bv.is_always_branch_patch_available(bv.arch, 0x100012ed)
			False
			>>> bv.get_disassembly(0x100012ef)
			'jg      0x100012f5'
			>>> bv.is_always_branch_patch_available(bv.arch, 0x100012ef)
			True
			>>>
		"""
		return core.BNIsAlwaysBranchPatchAvailable(self.handle, arch.handle, addr)

	def is_invert_branch_patch_available(self, arch, addr):
		"""
		``is_invert_branch_patch_available`` queries the architecture plugin to determine if the instruction at ``addr``
		is a branch that can be inverted. The actual logic of which is implemented in the
		``perform_is_invert_branch_patch_available`` in the corresponding architecture.

		:param Architecture arch: the architecture for the current view
		:param int addr: the virtual address of the instruction to be patched
		:return: True if the instruction can be patched, False otherwise
		:rtype: bool
		:Example:

			>>> bv.get_disassembly(0x100012ed)
			'test    eax, eax'
			>>> bv.is_invert_branch_patch_available(bv.arch, 0x100012ed)
			False
			>>> bv.get_disassembly(0x100012ef)
			'jg      0x100012f5'
			>>> bv.is_invert_branch_patch_available(bv.arch, 0x100012ef)
			True
			>>>
		"""
		return core.BNIsInvertBranchPatchAvailable(self.handle, arch.handle, addr)

	def is_skip_and_return_zero_patch_available(self, arch, addr):
		"""
		``is_skip_and_return_zero_patch_available`` queries the architecture plugin to determine if the
		instruction at ``addr`` is similar to an x86 "call"  instruction which can be made to return zero.  The actual
		logic of which is implemented in the ``perform_is_skip_and_return_zero_patch_available`` in the corresponding
		architecture.

		:param Architecture arch: the architecture for the current view
		:param int addr: the virtual address of the instruction to be patched
		:return: True if the instruction can be patched, False otherwise
		:rtype: bool
		:Example:

			>>> bv.get_disassembly(0x100012f6)
			'mov     dword [0x10003020], eax'
			>>> bv.is_skip_and_return_zero_patch_available(bv.arch, 0x100012f6)
			False
			>>> bv.get_disassembly(0x100012fb)
			'call    0x10001629'
			>>> bv.is_skip_and_return_zero_patch_available(bv.arch, 0x100012fb)
			True
			>>>
		"""
		return core.BNIsSkipAndReturnZeroPatchAvailable(self.handle, arch.handle, addr)

	def is_skip_and_return_value_patch_available(self, arch, addr):
		"""
		``is_skip_and_return_value_patch_available`` queries the architecture plugin to determine if the
		instruction at ``addr`` is similar to an x86 "call" instruction which can be made to return a value. The actual
		logic of which is implemented in the ``perform_is_skip_and_return_value_patch_available`` in the corresponding
		architecture.

		:param Architecture arch: the architecture for the current view
		:param int addr: the virtual address of the instruction to be patched
		:return: True if the instruction can be patched, False otherwise
		:rtype: bool
		:Example:

			>>> bv.get_disassembly(0x100012f6)
			'mov     dword [0x10003020], eax'
			>>> bv.is_skip_and_return_value_patch_available(bv.arch, 0x100012f6)
			False
			>>> bv.get_disassembly(0x100012fb)
			'call    0x10001629'
			>>> bv.is_skip_and_return_value_patch_available(bv.arch, 0x100012fb)
			True
			>>>
		"""
		return core.BNIsSkipAndReturnValuePatchAvailable(self.handle, arch.handle, addr)

	def convert_to_nop(self, arch, addr):
		"""
		``convert_to_nop`` converts the instruction at virtual address ``addr`` to a nop of the provided architecture.

		.. note:: This API performs a binary patch, analysis may need to be updated afterward. Additionally the binary\
		file must be saved in order to preserve the changes made.

		:param Architecture arch: architecture of the current BinaryView
		:param int addr: virtual address of the instruction to conver to nops
		:return: True on success, False on falure.
		:rtype: bool
		:Example:

			>>> bv.get_disassembly(0x100012fb)
			'call    0x10001629'
			>>> bv.convert_to_nop(bv.arch, 0x100012fb)
			True
			>>> #The above 'call' instruction is 5 bytes, a nop in x86 is 1 byte,
			>>> # thus 5 nops are used:
			>>> bv.get_disassembly(0x100012fb)
			'nop'
			>>> bv.get_next_disassembly()
			'nop'
			>>> bv.get_next_disassembly()
			'nop'
			>>> bv.get_next_disassembly()
			'nop'
			>>> bv.get_next_disassembly()
			'nop'
			>>> bv.get_next_disassembly()
			'mov     byte [ebp-0x1c], al'
		"""
		return core.BNConvertToNop(self.handle, arch.handle, addr)

	def always_branch(self, arch, addr):
		"""
		``always_branch`` convert the instruction of architecture ``arch`` at the virtual address ``addr`` to an
		unconditional branch.

		.. note:: This API performs a binary patch, analysis may need to be updated afterward. Additionally the binary\
		file must be saved in order to preserve the changes made.

		:param Architecture arch: architecture of the current binary view
		:param int addr: virtual address of the instruction to be modified
		:return: True on success, False on falure.
		:rtype: bool
		:Example:

			>>> bv.get_disassembly(0x100012ef)
			'jg      0x100012f5'
			>>> bv.always_branch(bv.arch, 0x100012ef)
			True
			>>> bv.get_disassembly(0x100012ef)
			'jmp     0x100012f5'
			>>>
		"""
		return core.BNAlwaysBranch(self.handle, arch.handle, addr)

	def never_branch(self, arch, addr):
		"""
		``never_branch`` convert the branch instruction of architecture ``arch`` at the virtual address ``addr`` to
		a fall through.

		.. note:: This API performs a binary patch, analysis may need to be updated afterward. Additionally the binary\
		file must be saved in order to preserve the changes made.

		:param Architecture arch: architecture of the current binary view
		:param int addr: virtual address of the instruction to be modified
		:return: True on success, False on falure.
		:rtype: bool
		:Example:

			>>> bv.get_disassembly(0x1000130e)
			'jne     0x10001317'
			>>> bv.never_branch(bv.arch, 0x1000130e)
			True
			>>> bv.get_disassembly(0x1000130e)
			'nop'
			>>>
		"""
		return core.BNConvertToNop(self.handle, arch.handle, addr)

	def invert_branch(self, arch, addr):
		"""
		``invert_branch`` convert the branch instruction of architecture ``arch`` at the virtual address ``addr`` to the
		inverse branch.

		.. note:: This API performs a binary patch, analysis may need to be updated afterward. Additionally the binary
		file must be saved in order to preserve the changes made.

		:param Architecture arch: architecture of the current binary view
		:param int addr: virtual address of the instruction to be modified
		:return: True on success, False on falure.
		:rtype: bool
		:Example:

			>>> bv.get_disassembly(0x1000130e)
			'je      0x10001317'
			>>> bv.invert_branch(bv.arch, 0x1000130e)
			True
			>>>
			>>> bv.get_disassembly(0x1000130e)
			'jne     0x10001317'
			>>>
		"""
		return core.BNInvertBranch(self.handle, arch.handle, addr)

	def skip_and_return_value(self, arch, addr, value):
		"""
		``skip_and_return_value`` convert the ``call`` instruction of architecture ``arch`` at the virtual address
		``addr`` to the equivilent of returning a value.

		:param Architecture arch: architecture of the current binary view
		:param int addr: virtual address of the instruction to be modified
		:param int value: value to make the instruction *return*
		:return: True on success, False on falure.
		:rtype: bool
		:Example:

			>>> bv.get_disassembly(0x1000132a)
			'call    0x1000134a'
			>>> bv.skip_and_return_value(bv.arch, 0x1000132a, 42)
			True
			>>> #The return value from x86 functions is stored in eax thus:
			>>> bv.get_disassembly(0x1000132a)
			'mov     eax, 0x2a'
			>>>
		"""
		return core.BNSkipAndReturnValue(self.handle, arch.handle, addr, value)

	def get_instruction_length(self, arch, addr):
		"""
		``get_instruction_length`` returns the number of bytes in the instruction of Architecture ``arch`` at the virtual
		address ``addr``

		:param Architecture arch: architecture of the current binary view
		:param int addr: virtual address of the instruction query
		:return: Number of bytes in instruction
		:rtype: int
		:Example:

			>>> bv.get_disassembly(0x100012f1)
			'xor     eax, eax'
			>>> bv.get_instruction_length(bv.arch, 0x100012f1)
			2L
			>>>
		"""
		return core.BNGetInstructionLength(self.handle, arch.handle, addr)

	def notify_data_written(self, offset, length):
		core.BNNotifyDataWritten(self.handle, offset, length)

	def notify_data_inserted(self, offset, length):
		core.BNNotifyDataInserted(self.handle, offset, length)

	def notify_data_removed(self, offset, length):
		core.BNNotifyDataRemoved(self.handle, offset, length)

	def get_strings(self, start = None, length = None):
		"""
		``get_strings`` returns a list of strings defined in the binary in the optional virtual address range:
		``start-(start+length)``

		:param int start: optional virtual address to start the string list from, defaults to start of the binary
		:param int length: optional length range to return strings from, defaults to length of the binary
		:return: a list of all strings or a list of strings defined between ``start`` and ``start+length``
		:rtype: list(str())
		:Example:

			>>> bv.get_strings(0x1000004d, 1)
			[<AsciiString: 0x1000004d, len 0x2c>]
			>>>
		"""
		count = ctypes.c_ulonglong(0)
		if start is None:
			strings = core.BNGetStrings(self.handle, count)
		else:
			strings = core.BNGetStringsInRange(self.handle, start, length, count)
		result = []
		for i in xrange(0, count.value):
			result.append(StringReference(core.BNStringType_names[strings[i].type], strings[i].start, strings[i].length))
		core.BNFreeStringReferenceList(strings)
		return result

	def add_analysis_completion_event(self, callback):
		"""
		``add_analysis_completion_event`` sets up a call back function to be called when analysis has been completed.
		This is helpful when using asynchronously analysis.

		:param callable() callback: A function to be called with no parameters when analysis has completed.
		:return: An initialized AnalysisCompletionEvent object.
		:rtype: AnalysisCompletionEvent
		:Example:

			>>> def completionEvent():
			...   print "done"
			...
			>>> bv.add_analysis_completion_event(completionEvent)
			<binaryninja.AnalysisCompletionEvent object at 0x10a2c9f10>
			>>> bv.update_analysis()
			done
			>>>
		"""
		return AnalysisCompletionEvent(self, callback)

	def get_next_function_start_after(self, addr):
		"""
		``get_next_function_start_after`` returns the virtual address of the Function that occurs after the virtual address
		``addr``

		:param int addr: the virtual address to start looking from.
		:return: the virtual address of the next Function
		:rtype: int
		:Example:

			>>> bv.get_next_function_start_after(bv.entry_point)
			268441061L
			>>> hex(bv.get_next_function_start_after(bv.entry_point))
			'0x100015e5L'
			>>> hex(bv.get_next_function_start_after(0x100015e5))
			'0x10001629L'
			>>> hex(bv.get_next_function_start_after(0x10001629))
			'0x1000165eL'
			>>>
		"""
		return core.BNGetNextFunctionStartAfterAddress(self.handle, addr)

	def get_next_basic_block_start_after(self, addr):
		"""
		``get_next_basic_block_start_after`` returns the virtual address of the BasicBlock that occurs after the virtual
		 address ``addr``

		:param int addr: the virtual address to start looking from.
		:return: the virtual address of the next BasicBlock
		:rtype: int
		:Example:

			>>> hex(bv.get_next_basic_block_start_after(bv.entry_point))
			'0x100014a8L'
			>>> hex(bv.get_next_basic_block_start_after(0x100014a8))
			'0x100014adL'
			>>>
		"""
		return core.BNGetNextBasicBlockStartAfterAddress(self.handle, addr)

	def get_next_data_after(self, addr):
		"""
		``get_next_data_after`` retrieves the virtual address of the next non-code byte.

		:param int addr: the virtual address to start looking from.
		:return: the virtual address of the next data byte which is data, not code
		:rtype: int
		:Example:

			>>> hex(bv.get_next_data_after(0x10000000))
			'0x10000001L'
		"""
		return core.BNGetNextDataAfterAddress(self.handle, addr)

	def get_next_data_var_after(self, addr):
		"""
		``get_next_data_var_after`` retrieves the next virtual address of the next :py:Class:`DataVariable`

		:param int addr: the virtual address to start looking from.
		:return: the virtual address of the next :py:Class:`DataVariable`
		:rtype: int
		:Example:

			>>> hex(bv.get_next_data_var_after(0x10000000))
			'0x1000003cL'
			>>> bv.get_data_var_at(0x1000003c)
			<var 0x1000003c: int32_t>
			>>>
		"""
		return core.BNGetNextDataVariableAfterAddress(self.handle, addr)

	def get_previous_function_start_before(self, addr):
		"""
		``get_previous_function_start_before`` returns the virtual address of the Function that occurs prior to the
		virtual address provided

		:param int addr: the virtual address to start looking from.
		:return: the virtual address of the previous Function
		:rtype: int
		:Example:

			>>> hex(bv.entry_point)
			'0x1000149fL'
			>>> hex(bv.get_next_function_start_after(bv.entry_point))
			'0x100015e5L'
			>>> hex(bv.get_previous_function_start_before(0x100015e5))
			'0x1000149fL'
			>>>
		"""
		return core.BNGetPreviousFunctionStartBeforeAddress(self.handle, addr)

	def get_previous_basic_block_start_before(self, addr):
		"""
		``get_previous_basic_block_start_before`` returns the virtual address of the BasicBlock that occurs prior to the
		provided virtual address

		:param int addr: the virtual address to start looking from.
		:return: the virtual address of the previous BasicBlock
		:rtype: int
		:Example:

			>>> hex(bv.entry_point)
			'0x1000149fL'
			>>> hex(bv.get_next_basic_block_start_after(bv.entry_point))
			'0x100014a8L'
			>>> hex(bv.get_previous_basic_block_start_before(0x100014a8))
			'0x1000149fL'
			>>>
		"""
		return core.BNGetPreviousBasicBlockStartBeforeAddress(self.handle, addr)

	def get_previous_basic_block_end_before(self, addr):
		"""
		``get_previous_basic_block_end_before``

		:param int addr: the virtual address to start looking from.
		:return: the virtual address of the previous BasicBlock end
		:rtype: int
		:Example:
			>>> hex(bv.entry_point)
			'0x1000149fL'
			>>> hex(bv.get_next_basic_block_start_after(bv.entry_point))
			'0x100014a8L'
			>>> hex(bv.get_previous_basic_block_end_before(0x100014a8))
			'0x100014a8L'
		"""
		return core.BNGetPreviousBasicBlockEndBeforeAddress(self.handle, addr)

	def get_previous_data_before(self, addr):
		"""
		``get_previous_data_before``

		:param int addr: the virtual address to start looking from.
		:return: the virtual address of the previous data (non-code) byte
		:rtype: int
		:Example:

			>>> hex(bv.get_previous_data_before(0x1000001))
			'0x1000000L'
			>>>
		"""
		return core.BNGetPreviousDataBeforeAddress(self.handle, addr)

	def get_previous_data_var_before(self, addr):
		"""
		``get_previous_data_var_before``

		:param int addr: the virtual address to start looking from.
		:return: the virtual address of the previous :py:Class:`DataVariable`
		:rtype: int
		:Example:

			>>> hex(bv.get_previous_data_var_before(0x1000003c))
			'0x10000000L'
			>>> bv.get_data_var_at(0x10000000)
			<var 0x10000000: int16_t>
			>>>
		"""
		return core.BNGetPreviousDataVariableBeforeAddress(self.handle, addr)

	def get_linear_disassembly_position_at(self, addr, settings):
		"""
		``get_linear_disassembly_position_at`` instantiates a :py:class:`LinearDisassemblyPosition` object for use in
		:py:method:`get_previous_linear_disassembly_lines` or :py:method:`get_next_linear_disassembly_lines`.

		:param int addr: virtual address of linear disassembly position
		:param DisassemblySettings settings: an instantiated :py:class:`DisassemblySettings` object
		:return: An instantied :py:class:`LinearDisassemblyPosition` object for the provided virtual address
		:rtype: LinearDisassemblyPosition
		:Example:

			>>> settings = DisassemblySettings()
			>>> pos = bv.get_linear_disassembly_position_at(0x1000149f, settings)
			>>> lines = bv.get_previous_linear_disassembly_lines(pos, settings)
			>>> lines
			[<0x1000149a: pop     esi>, <0x1000149b: pop     ebp>,
			<0x1000149c: retn    0xc>, <0x1000149f: >]
		"""
		if settings is not None:
			settings = settings.handle
		pos = core.BNGetLinearDisassemblyPositionForAddress(self.handle, addr, settings)
		func = None
		block = None
		if pos.function:
			func = Function(self, pos.function)
		if pos.block:
			block = BasicBlock(self, pos.block)
		return LinearDisassemblyPosition(func, block, pos.address)

	def _get_linear_disassembly_lines(self, api, pos, settings):
		pos_obj = core.BNLinearDisassemblyPosition()
		pos_obj.function = None
		pos_obj.block = None
		pos_obj.address = pos.address
		if pos.function is not None:
			pos_obj.function = core.BNNewFunctionReference(pos.function.handle)
		if pos.block is not None:
			pos_obj.block = core.BNNewBasicBlockReference(pos.block.handle)

		if settings is not None:
			settings = settings.handle

		count = ctypes.c_ulonglong(0)
		lines = api(self.handle, pos_obj, settings, count)

		result = []
		for i in xrange(0, count.value):
			func = None
			block = None
			if lines[i].function:
				func = Function(self, core.BNNewFunctionReference(lines[i].function))
			if lines[i].block:
				block = BasicBlock(self, core.BNNewBasicBlockReference(lines[i].block))
			addr = lines[i].contents.addr
			tokens = []
			for j in xrange(0, lines[i].contents.count):
				token_type = core.BNInstructionTextTokenType_names[lines[i].contents.tokens[j].type]
				text = lines[i].contents.tokens[j].text
				value = lines[i].contents.tokens[j].value
				size = lines[i].contents.tokens[j].size
				operand = lines[i].contents.tokens[j].operand
				tokens.append(InstructionTextToken(token_type, text, value, size, operand))
			contents = DisassemblyTextLine(addr, tokens)
			result.append(LinearDisassemblyLine(lines[i].type, func, block, lines[i].lineOffset, contents))

		func = None
		block = None
		if pos_obj.function:
			func = Function(self, pos_obj.function)
		if pos_obj.block:
			block = BasicBlock(self, pos_obj.block)
		pos.function = func
		pos.block = block
		pos.address = pos_obj.address

		core.BNFreeLinearDisassemblyLines(lines, count.value)
		return result

	def get_previous_linear_disassembly_lines(self, pos, settings):
		"""
		``get_previous_linear_disassembly_lines`` retrieves a list of :py:class:`LinearDisassemblyLine` objects for the
		previous disassembly lines, and updates the LinearDisassemblyPosition passed in. This function can be called
		repeatedly to get more lines of linear disassembly.

		:param LinearDisassemblyPosition pos: Position to start retrieving linear disassembly lines from
		:param DisassemblySettings settings: DisassemblySettings display settings for the linear disassembly
		:return: a list of :py:class:`LinearDisassemblyLine` objects for the previous lines.
		:Example:

			>>> settings = DisassemblySettings()
			>>> pos = bv.get_linear_disassembly_position_at(0x1000149a, settings)
			>>> bv.get_previous_linear_disassembly_lines(pos, settings)
			[<0x10001488: push    dword [ebp+0x10 {arg_c}]>, ... , <0x1000149a: >]
			>>> bv.get_previous_linear_disassembly_lines(pos, settings)
			[<0x10001483: xor     eax, eax  {0x0}>, ... , <0x10001488: >]
		"""
		return self._get_linear_disassembly_lines(core.BNGetPreviousLinearDisassemblyLines, pos, settings)

	def get_next_linear_disassembly_lines(self, pos, settings):
		"""
		``get_next_linear_disassembly_lines`` retrieves a list of :py:class:`LinearDisassemblyLine` objects for the
		next disassembly lines, and updates the LinearDisassemblyPosition passed in. This function can be called
		repeatedly to get more lines of linear disassembly.

		:param LinearDisassemblyPosition pos: Position to start retrieving linear disassembly lines from
		:param DisassemblySettings settings: DisassemblySettings display settings for the linear disassembly
		:return: a list of :py:class:`LinearDisassemblyLine` objects for the next lines.
		:Example:

			>>> settings = DisassemblySettings()
			>>> pos = bv.get_linear_disassembly_position_at(0x10001483, settings)
			>>> bv.get_next_linear_disassembly_lines(pos, settings)
			[<0x10001483: xor     eax, eax  {0x0}>, <0x10001485: inc     eax  {0x1}>, ... , <0x10001488: >]
			>>> bv.get_next_linear_disassembly_lines(pos, settings)
			[<0x10001488: push    dword [ebp+0x10 {arg_c}]>, ... , <0x1000149a: >]
			>>>
		"""
		return self._get_linear_disassembly_lines(core.BNGetNextLinearDisassemblyLines, pos, settings)

	def get_linear_disassembly(self, settings):
		"""
		``get_linear_disassembly`` gets an iterator for all lines in the linear disassembly of the view for the given
		disassembly settings.

		.. note:: linear_disassembly doesn't just return disassembly it will return a single line from the linear view,\
		 and thus will contain both data views, and disassembly.

		:param DisassemblySettings settings: instance specifying the desired output formatting.
		:return: An iterator containing formatted dissassembly lines.
		:rtype: LinearDisassemblyIterator
		:Example:

			>>> settings = DisassemblySettings()
			>>> lines = bv.get_linear_disassembly(settings)
			>>> for line in lines:
			...  print line
			...  break
			...
			cf fa ed fe 07 00 00 01  ........
		"""
		class LinearDisassemblyIterator(object):
			def __init__(self, view, settings):
				self.view = view
				self.settings = settings

			def __iter__(self):
				pos = self.view.get_linear_disassembly_position_at(self.view.start, self.settings)
				while True:
					lines = self.view.get_next_linear_disassembly_lines(pos, self.settings)
					if len(lines) == 0:
						break
					for line in lines:
						yield line

		return iter(LinearDisassemblyIterator(self, settings))

	def parse_type_string(self, text):
		"""
		``parse_type_string`` converts `C-style` string into a :py:Class:`Type`.

		:param str text: `C-style` string of type to create
		:return: A tuple of a :py:Class:`Type` and string type name
		:rtype: tuple(Type, str)
		:Example:

			>>> bv.parse_type_string("int foo")
			(<type: int32_t>, 'foo')
			>>>
		"""
		result = core.BNNameAndType()
		errors = ctypes.c_char_p()
		if not core.BNParseTypeString(self.handle, text, result, errors):
			error_str = errors.value
			core.BNFreeString(ctypes.cast(errors, ctypes.POINTER(ctypes.c_byte)))
			raise SyntaxError, error_str
		type_obj = Type(core.BNNewTypeReference(result.type))
		name = result.name
		core.BNFreeNameAndType(result)
		return type_obj, name

	def get_type_by_name(self, name):
		"""
		``get_type_by_name`` returns the defined type whose name corresponds with the provided ``name``

		:param str name: Type name to lookup
		:return: A :py:Class:`Type` or None if the type does not exist
		:rtype: Type or None
		:Example:

			>>> type, name = bv.parse_type_string("int foo")
			>>> bv.define_type(name, type)
			>>> bv.get_type_by_name(name)
			<type: int32_t>
			>>>
		"""
		obj = core.BNGetAnalysisTypeByName(self.handle, name)
		if not obj:
			return None
		return Type(obj)

	def is_type_auto_defined(self, name):
		"""
		``is_type_auto_defined`` queries the user type list of name. If name is not in the *user* type list then the name
		is considered an *auto* type.

		:param str name: Name of type to query
		:return: True if the type is not a *user* type. False if the type is a *user* type.
		:Example:
			>>> bv.is_type_auto_defined("foo")
			True
			>>> bv.define_user_type("foo", bv.parse_type_string("struct {int x,y;}")[0])
			>>> bv.is_type_auto_defined("foo")
			False
			>>>
		"""
		return core.BNIsAnalysisTypeAutoDefined(self.handle, name)

	def define_type(self, name, type_obj):
		"""
		``define_type`` registers a :py:Class:`Type` ``type_obj`` of the given ``name`` in the global list of types for
		the current :py:Class:`BinaryView`.

		:param str name: Name of the type to be registered
		:param Type type_obj: Type object to be registered
		:rtype: None
		:Example:

			>>> type, name = bv.parse_type_string("int foo")
			>>> bv.define_type(name, type)
			>>> bv.get_type_by_name(name)
			<type: int32_t>
		"""
		core.BNDefineAnalysisType(self.handle, name, type_obj.handle)

	def define_user_type(self, name, type_obj):
		"""
		``define_user_type`` registers a :py:Class:`Type` ``type_obj`` of the given ``name`` in the global list of user
		types for the current :py:Class:`BinaryView`.

		:param str name: Name of the user type to be registered
		:param Type type_obj: Type object to be registered
		:rtype: None
		:Example:

			>>> type, name = bv.parse_type_string("int foo")
			>>> bv.define_user_type(name, type)
			>>> bv.get_type_by_name(name)
			<type: int32_t>
		"""
		core.BNDefineUserAnalysisType(self.handle, name, type_obj.handle)

	def undefine_type(self, name):
		"""
		``undefine_type`` removes a :py:Class:`Type` from the global list of types for the current :py:Class:`BinaryView`

		:param str name: Name of type to be undefined
		:rtype: None
		:Example:

			>>> type, name = bv.parse_type_string("int foo")
			>>> bv.define_type(name, type)
			>>> bv.get_type_by_name(name)
			<type: int32_t>
			>>> bv.undefine_type(name)
			>>> bv.get_type_by_name(name)
			>>>
		"""
		core.BNUndefineAnalysisType(self.handle, name)

	def undefine_user_type(self, name):
		"""
		``undefine_user_type`` removes a :py:Class:`Type` from the global list of user types for the current
		:py:Class:`BinaryView`

		:param str name: Name of user type to be undefined
		:rtype: None
		:Example:

			>>> type, name = bv.parse_type_string("int foo")
			>>> bv.define_type(name, type)
			>>> bv.get_type_by_name(name)
			<type: int32_t>
			>>> bv.undefine_type(name)
			>>> bv.get_type_by_name(name)
			>>>
		"""
		core.BNUndefineUserAnalysisType(self.handle, name)

	def find_next_data(self, start, data, flags = 0):
		"""
		``find_next_data`` searchs for the bytes in data starting at the virtual address ``start`` either, case-sensitive,
		or case-insensitive.

		:param int start: virtual address to start searching from.
		:param str data: bytes to search for
		:param FindFlags flags: case-sensitivity flag, one of the following:

			==================== ======================
			FindFlags            Description
			==================== ======================
			NoFindFlags          Case-sensitive find
			FindCaseInsensitive  Case-insensitive find
			==================== ======================
		"""
		buf = DataBuffer(str(data))
		result = ctypes.c_ulonglong()
		if not core.BNFindNextData(self.handle, start, buf.handle, result, flags):
			return None
		return result.value

	def reanalyze(self):
		"""
		``reanalyze`` causes all functions to be reanalyzed. This function does not wait for the analysis to finish.

		:rtype: None
		"""
		core.BNReanalyzeAllFunctions(self.handle)

	def show_plain_text_report(self, title, contents):
		core.BNShowPlainTextReport(self.handle, title, contents)

	def show_markdown_report(self, title, contents, plaintext = ""):
		core.BNShowMarkdownReport(self.handle, title, contents, plaintext)

	def show_html_report(self, title, contents, plaintext = ""):
		core.BNShowHTMLReport(self.handle, title, contents, plaintext)

	def get_address_input(self, prompt, title, current_address = None):
		if current_address is None:
			current_address = self.file.offset
		value = ctypes.c_ulonglong()
		if not core.BNGetAddressInput(value, prompt, title, self.handle, current_address):
			return None
		return value.value

	def add_auto_segment(self, start, length, data_offset, data_length, flags):
		core.BNAddAutoSegment(self.handle, start, length, data_offset, data_length, flags)

	def remove_auto_segment(self, start, length):
		core.BNRemoveAutoSegment(self.handle, start, length)

	def add_user_segment(self, start, length, data_offset, data_length, flags):
		core.BNAddUserSegment(self.handle, start, length, data_offset, data_length, flags)

	def remove_user_segment(self, start, length):
		core.BNRemoveUserSegment(self.handle, start, length)

	def get_segment_at(self, addr):
		segment = core.BNSegment()
		if not core.BNGetSegmentAt(self.handle, addr, segment):
			return None
		result = Segment(segment.start, segment.length, segment.dataOffset, segment.dataLength,
			segment.flags)
		return result

	def add_auto_section(self, name, start, length, type = "", align = 1, entry_size = 1, linked_section = "",
		info_section = "", info_data = 0):
		core.BNAddAutoSection(self.handle, name, start, length, type, align, entry_size, linked_section,
			info_section, info_data)

	def remove_auto_section(self, name):
		core.BNRemoveAutoSection(self.handle, name)

	def add_user_section(self, name, start, length, type = "", align = 1, entry_size = 1, linked_section = "",
		info_section = "", info_data = 0):
		core.BNAddUserSection(self.handle, name, start, length, type, align, entry_size, linked_section,
			info_section, info_data)

	def remove_user_section(self, name):
		core.BNRemoveUserSection(self.handle, name)

	def get_sections_at(self, addr):
		count = ctypes.c_ulonglong(0)
		section_list = core.BNGetSectionsAt(self.handle, addr, count)
		result = []
		for i in xrange(0, count.value):
			result.append(Section(section_list[i].name, section_list[i].type, section_list[i].start,
				section_list[i].length, section_list[i].linkedSection, section_list[i].infoSection,
				section_list[i].infoData, section_list[i].align, section_list[i].entrySize))
		core.BNFreeSectionList(section_list, count.value)
		return result

	def get_section_by_name(self, name):
		section = core.BNSection()
		if not core.BNGetSectionByName(self.handle, name, section):
			return None
		result = Section(section.name, section.type, section.start, section.length, section.linkedSection,
			section.infoSection, section.infoData, section.align, section.entrySize)
		core.BNFreeSection(section)
		return result

	def get_unique_section_names(self, name_list):
		incoming_names = (ctypes.c_char_p * len(name_list))()
		for i in xrange(0, len(name_list)):
			incoming_names[i] = name_list[i]
		outgoing_names = core.BNGetUniqueSectionNames(self.handle, incoming_names, len(name_list))
		result = []
		for i in xrange(0, len(name_list)):
			result.append(str(outgoing_names[i]))
		core.BNFreeStringList(outgoing_names, len(name_list))
		return result

	def __setattr__(self, name, value):
		try:
			object.__setattr__(self,name,value)
		except AttributeError:
			raise AttributeError, "attribute '%s' is read only" % name

class BinaryReader(object):
	"""
	``class BinaryReader`` is a convenience class for reading binary data.

	BinaryReader can be instantiated as follows and the rest of the document will start from this context ::

		>>> from binaryninja import *
		>>> bv = BinaryViewType['Mach-O'].open("/bin/ls")
		>>> br = BinaryReader(bv)
		>>> hex(br.read32())
		'0xfeedfacfL'
		>>>

	Or using the optional endian parameter ::

		>>> from binaryninja import *
		>>> br = BinaryReader(bv, core.BigEndian)
		>>> hex(br.read32())
		'0xcffaedfeL'
		>>>
	"""
	def __init__(self, view, endian = None):
		self.handle = core.BNCreateBinaryReader(view.handle)
		if endian is None:
			core.BNSetBinaryReaderEndianness(self.handle, view.endianness)
		else:
			core.BNSetBinaryReaderEndianness(self.handle, endian)

	def __del__(self):
		core.BNFreeBinaryReader(self.handle)

	@property
	def endianness(self):
		"""
		The Endianness to read data. (read/write)

		:getter: returns the endianness of the reader
		:setter: sets the endianness of the reader (BigEndian or LittleEndian)
		:type: Endianness
		"""
		return core.BNGetBinaryReaderEndianness(self.handle)

	@endianness.setter
	def endianness(self, value):
		core.BNSetBinaryReaderEndianness(self.handle, value)

	@property
	def offset(self):
		"""
		The current read offset (read/write).

		:getter: returns the current internal offset
		:setter: sets the internal offset
		:type: int
		"""
		return core.BNGetReaderPosition(self.handle)

	@offset.setter
	def offset(self, value):
		core.BNSeekBinaryReader(self.handle, value)

	@property
	def eof(self):
		"""
		Is end of file (read-only)

		:getter: returns boolean, true if end of file, false otherwise
		:type: bool
		"""
		return core.BNIsEndOfFile(self.handle)

	def read(self, length):
		"""
		``read`` returns ``length`` bytes read from the current offset, adding ``length`` to offset.

		:param int length: number of bytes to read.
		:return: ``length`` bytes from current offset
		:rtype: str, or None on failure
		:Example:

			>>> br.read(8)
			'\\xcf\\xfa\\xed\\xfe\\x07\\x00\\x00\\x01'
			>>>
		"""
		dest = ctypes.create_string_buffer(length)
		if not core.BNReadData(self.handle, dest, length):
			return None
		return dest.raw

	def read8(self):
		"""
		``read8`` returns a one byte integer from offet incrementing the offset.

		:return: byte at offset.
		:rtype: int, or None on failure
		:Example:

			>>> br.seek(0x100000000)
			>>> br.read8()
			207
			>>>
		"""
		result = ctypes.c_ubyte()
		if not core.BNRead8(self.handle, result):
			return None
		return result.value

	def read16(self):
		"""
		``read16`` returns a two byte integer from offet incrementing the offset by two, using specified endianness.

		:return: a two byte integer at offset.
		:rtype: int, or None on failure
		:Example:

			>>> br.seek(0x100000000)
			>>> hex(br.read16())
			'0xfacf'
			>>>
		"""
		result = ctypes.c_ushort()
		if not core.BNRead16(self.handle, result):
			return None
		return result.value

	def read32(self):
		"""
		``read32`` returns a four byte integer from offet incrementing the offset by four, using specified endianness.

		:return: a four byte integer at offset.
		:rtype: int, or None on failure
		:Example:

			>>> br.seek(0x100000000)
			>>> hex(br.read32())
			'0xfeedfacfL'
			>>>
		"""
		result = ctypes.c_uint()
		if not core.BNRead32(self.handle, result):
			return None
		return result.value

	def read64(self):
		"""
		``read64`` returns an eight byte integer from offet incrementing the offset by eight, using specified endianness.

		:return: an eight byte integer at offset.
		:rtype: int, or None on failure
		:Example:

			>>> br.seek(0x100000000)
			>>> hex(br.read64())
			'0x1000007feedfacfL'
			>>>
		"""
		result = ctypes.c_ulonglong()
		if not core.BNRead64(self.handle, result):
			return None
		return result.value

	def read16le(self):
		"""
		``read16le`` returns a two byte little endian integer from offet incrementing the offset by two.

		:return: a two byte integer at offset.
		:rtype: int, or None on failure
		:Exmaple:

			>>> br.seek(0x100000000)
			>>> hex(br.read16le())
			'0xfacf'
			>>>
		"""
		result = self.read(2)
		if (result is None) or (len(result) != 2):
			return None
		return struct.unpack("<H", result)[0]

	def read32le(self):
		"""
		``read32le`` returns a four byte little endian integer from offet incrementing the offset by four.

		:return: a four byte integer at offset.
		:rtype: int, or None on failure
		:Example:

			>>> br.seek(0x100000000)
			>>> hex(br.read32le())
			'0xfeedfacf'
			>>>
		"""
		result = self.read(4)
		if (result is None) or (len(result) != 4):
			return None
		return struct.unpack("<I", result)[0]

	def read64le(self):
		"""
		``read64le`` returns an eight byte little endian integer from offet incrementing the offset by eight.

		:return: a eight byte integer at offset.
		:rtype: int, or None on failure
		:Example:

			>>> br.seek(0x100000000)
			>>> hex(br.read64le())
			'0x1000007feedfacf'
			>>>
		"""
		result = self.read(8)
		if (result is None) or (len(result) != 8):
			return None
		return struct.unpack("<Q", result)[0]

	def read16be(self):
		"""
		``read16be`` returns a two byte big endian integer from offet incrementing the offset by two.

		:return: a two byte integer at offset.
		:rtype: int, or None on failure
		:Example:

			>>> br.seek(0x100000000)
			>>> hex(br.read16be())
			'0xcffa'
			>>>
		"""
		result = self.read(2)
		if (result is None) or (len(result) != 2):
			return None
		return struct.unpack(">H", result)[0]

	def read32be(self):
		"""
		``read32be`` returns a four byte big endian integer from offet incrementing the offset by four.

		:return: a four byte integer at offset.
		:rtype: int, or None on failure
		:Example:

			>>> br.seek(0x100000000)
			>>> hex(br.read32be())
			'0xcffaedfe'
			>>>
		"""
		result = self.read(4)
		if (result is None) or (len(result) != 4):
			return None
		return struct.unpack(">I", result)[0]

	def read64be(self):
		"""
		``read64be`` returns an eight byte big endian integer from offet incrementing the offset by eight.

		:return: a eight byte integer at offset.
		:rtype: int, or None on failure
		:Example:

			>>> br.seek(0x100000000)
			>>> hex(br.read64be())
			'0xcffaedfe07000001L'
		"""
		result = self.read(8)
		if (result is None) or (len(result) != 8):
			return None
		return struct.unpack(">Q", result)[0]

	def seek(self, offset):
		"""
		``seek`` update internal offset to ``offset``.

		:param int offset: offset to set the internal offset to
		:rtype: None
		:Example:

			>>> hex(br.offset)
			'0x100000008L'
			>>> br.seek(0x100000000)
			>>> hex(br.offset)
			'0x100000000L'
			>>>
		"""
		core.BNSeekBinaryReader(self.handle, offset)

	def seek_relative(self, offset):
		"""
		``seek_relative`` updates the internal offset by ``offset``.

		:param int offset: offset to add to the internal offset
		:rtype: None
		:Example:

			>>> hex(br.offset)
			'0x100000008L'
			>>> br.seek_relative(-8)
			>>> hex(br.offset)
			'0x100000000L'
			>>>
		"""
		core.BNSeekBinaryReaderRelative(self.handle, offset)

	def __setattr__(self, name, value):
		try:
			object.__setattr__(self,name,value)
		except AttributeError:
			raise AttributeError, "attribute '%s' is read only" % name

class BinaryWriter(object):
	"""
	``class BinaryWriter`` is a convenience class for writing binary data.

	BinaryWriter can be instantiated as follows and the rest of the document will start from this context ::

		>>> from binaryninja import *
		>>> bv = BinaryViewType['Mach-O'].open("/bin/ls")
		>>> br = BinaryReader(bv)
		>>> bw = BinaryWriter(bv)
		>>>

	Or using the optional endian parameter ::

		>>> from binaryninja import *
		>>> br = BinaryReader(bv, core.BigEndian)
		>>> bw = BinaryWriter(bv, core.BigEndian)
		>>>
	"""
	def __init__(self, view, endian = None):
		self.handle = core.BNCreateBinaryWriter(view.handle)
		if endian is None:
			core.BNSetBinaryWriterEndianness(self.handle, view.endianness)
		else:
			core.BNSetBinaryWriterEndianness(self.handle, endian)

	def __del__(self):
		core.BNFreeBinaryWriter(self.handle)

	@property
	def endianness(self):
		"""
		The Endianness to written data. (read/write)

		:getter: returns the endianness of the reader
		:setter: sets the endianness of the reader (BigEndian or LittleEndian)
		:type: Endianness
		"""
		return core.BNGetBinaryWriterEndianness(self.handle)

	@endianness.setter
	def endianness(self, value):
		core.BNSetBinaryWriterEndianness(self.handle, value)

	@property
	def offset(self):
		"""
		The current write offset (read/write).

		:getter: returns the current internal offset
		:setter: sets the internal offset
		:type: int
		"""
		return core.BNGetWriterPosition(self.handle)

	@offset.setter
	def offset(self, value):
		core.BNSeekBinaryWriter(self.handle, value)

	def write(self, value):
		"""
		``write`` writes ``len(value)`` bytes to the internal offset, without regard to endianness.

		:param str value: bytes to be written at current offset
		:return: boolean True on success, False on failure.
		:rtype: bool
		:Example:

			>>> bw.write("AAAA")
			True
			>>> br.read(4)
			'AAAA'
			>>>
		"""
		value = str(value)
		buf = ctypes.create_string_buffer(len(value))
		ctypes.memmove(buf, value, len(value))
		return core.BNWriteData(self.handle, buf, len(value))

	def write8(self, value):
		"""
		``write8`` lowest order byte from the integer ``value`` to the current offset.

		:param str value: bytes to be written at current offset
		:return: boolean
		:rtype: int
		:Example:

			>>> bw.write8(0x42)
			True
			>>> br.read(1)
			'B'
			>>>
		"""
		return core.BNWrite8(self.handle, value)

	def write16(self, value):
		"""
		``write16`` writes the lowest order two bytes from the integer ``value`` to the current offset, using internal endianness.

		:param int value: integer value to write.
		:return: boolean True on success, False on failure.
		:rtype: bool
		"""
		return core.BNWrite16(self.handle, value)

	def write32(self, value):
		"""
		``write32`` writes the lowest order four bytes from the integer ``value`` to the current offset, using internal endianness.

		:param int value: integer value to write.
		:return: boolean True on success, False on failure.
		:rtype: bool
		"""
		return core.BNWrite32(self.handle, value)

	def write64(self, value):
		"""
		``write64`` writes the lowest order eight bytes from the integer ``value`` to the current offset, using internal endianness.

		:param int value: integer value to write.
		:return: boolean True on success, False on failure.
		:rtype: bool
		"""
		return core.BNWrite64(self.handle, value)

	def write16le(self, value):
		"""
		``write16le`` writes the lowest order two bytes from the little endian integer ``value`` to the current offset.

		:param int value: integer value to write.
		:return: boolean True on success, False on failure.
		:rtype: bool
		"""
		value = struct.pack("<H", value)
		return self.write(value)

	def write32le(self, value):
		"""
		``write32le`` writes the lowest order four bytes from the little endian integer ``value`` to the current offset.

		:param int value: integer value to write.
		:return: boolean True on success, False on failure.
		:rtype: bool
		"""
		value = struct.pack("<I", value)
		return self.write(value)

	def write64le(self, value):
		"""
		``write64le`` writes the lowest order eight bytes from the little endian integer ``value`` to the current offset.

		:param int value: integer value to write.
		:return: boolean True on success, False on failure.
		:rtype: bool
		"""
		value = struct.pack("<Q", value)
		return self.write(value)

	def write16be(self, value):
		"""
		``write16be`` writes the lowest order two bytes from the big endian integer ``value`` to the current offset.

		:param int value: integer value to write.
		:return: boolean True on success, False on failure.
		:rtype: bool
		"""
		value = struct.pack(">H", value)
		return self.write(value)

	def write32be(self, value):
		"""
		``write32be`` writes the lowest order four bytes from the big endian integer ``value`` to the current offset.

		:param int value: integer value to write.
		:return: boolean True on success, False on failure.
		:rtype: bool
		"""
		value = struct.pack(">I", value)
		return self.write(value)

	def write64be(self, value):
		"""
		``write64be`` writes the lowest order eight bytes from the big endian integer ``value`` to the current offset.

		:param int value: integer value to write.
		:return: boolean True on success, False on failure.
		:rtype: bool
		"""
		value = struct.pack(">Q", value)
		return self.write(value)

	def seek(self, offset):
		"""
		``seek`` update internal offset to ``offset``.

		:param int offset: offset to set the internal offset to
		:rtype: None
		:Example:

			>>> hex(bw.offset)
			'0x100000008L'
			>>> bw.seek(0x100000000)
			>>> hex(br.offset)
			'0x100000000L'
			>>>
		"""
		core.BNSeekBinaryWriter(self.handle, offset)

	def seek_relative(self, offset):
		"""
		``seek_relative`` updates the internal offset by ``offset``.

		:param int offset: offset to add to the internal offset
		:rtype: None
		:Example:

			>>> hex(bw.offset)
			'0x100000008L'
			>>> bw.seek_relative(-8)
			>>> hex(br.offset)
			'0x100000000L'
			>>>
		"""
		core.BNSeekBinaryWriterRelative(self.handle, offset)

class Symbol(object):
	"""
	Symbols are defined as one of the following types:

		=========================== ==============================================================
		SymbolType                  Description
		=========================== ==============================================================
		FunctionSymbol              Symbol for Function that exists in the current binary
		ImportAddressSymbol         Symbol defined in the Import Address Table
		ImportedFunctionSymbol      Symbol for Function that is not defined in the current binary
		DataSymbol                  Symbol for Data in the current binary
		ImportedDataSymbol          Symbol for Data that is not defined in the current binary
		=========================== ==============================================================
	"""
	def __init__(self, sym_type, addr, short_name, full_name = None, raw_name = None, handle = None):
		if handle is not None:
			self.handle = core.handle_of_type(handle, core.BNSymbol)
		else:
			if isinstance(sym_type, str):
				sym_type = core.BNSymbolType_by_name[sym_type]
			if full_name is None:
				full_name = short_name
			if raw_name is None:
				raw_name = full_name
			self.handle = core.BNCreateSymbol(sym_type, short_name, full_name, raw_name, addr)

	def __del__(self):
		core.BNFreeSymbol(self.handle)

	@property
	def type(self):
		"""Symbol type (read-only)"""
		return core.BNSymbolType_names[core.BNGetSymbolType(self.handle)]

	@property
	def name(self):
		"""Symbol name (read-only)"""
		return core.BNGetSymbolRawName(self.handle)

	@property
	def short_name(self):
		"""Symbol short name (read-only)"""
		return core.BNGetSymbolShortName(self.handle)

	@property
	def full_name(self):
		"""Symbol full name (read-only)"""
		return core.BNGetSymbolFullName(self.handle)

	@property
	def raw_name(self):
		"""Symbol raw name (read-only)"""
		return core.BNGetSymbolRawName(self.handle)

	@property
	def address(self):
		"""Symbol address (read-only)"""
		return core.BNGetSymbolAddress(self.handle)

	@property
	def auto(self):
		return core.BNIsSymbolAutoDefined(self.handle)

	@auto.setter
	def auto(self, value):
		core.BNSetSymbolAutoDefined(self.handle, value)

	def __repr__(self):
		return "<%s: \"%s\" @ %#x>" % (self.type, self.full_name, self.address)

	def __setattr__(self, name, value):
		try:
			object.__setattr__(self,name,value)
		except AttributeError:
			raise AttributeError, "attribute '%s' is read only" % name

class Type(object):
	def __init__(self, handle):
		self.handle = handle

	def __del__(self):
		core.BNFreeType(self.handle)

	@property
	def type_class(self):
		"""Type class (read-only)"""
		return core.BNTypeClass_names[core.BNGetTypeClass(self.handle)]

	@property
	def width(self):
		"""Type width (read-only)"""
		return core.BNGetTypeWidth(self.handle)

	@property
	def alignment(self):
		"""Type alignment (read-only)"""
		return core.BNGetTypeAlignment(self.handle)

	@property
	def signed(self):
		"""Wether type is signed (read-only)"""
		return core.BNIsTypeSigned(self.handle)

	@property
	def const(self):
		"""Whether type is const (read-only)"""
		return core.BNIsTypeConst(self.handle)

	@property
	def modified(self):
		"""Whether type is modified (read-only)"""
		return core.BNIsTypeFloatingPoint(self.handle)

	@property
	def target(self):
		"""Target (read-only)"""
		result = core.BNGetChildType(self.handle)
		if result is None:
			return None
		return Type(result)

	@property
	def element_type(self):
		"""Target (read-only)"""
		result = core.BNGetChildType(self.handle)
		if result is None:
			return None
		return Type(result)

	@property
	def return_value(self):
		"""Return value (read-only)"""
		result = core.BNGetChildType(self.handle)
		if result is None:
			return None
		return Type(result)

	@property
	def calling_convention(self):
		"""Calling convention (read-only)"""
		result = core.BNGetTypeCallingConvention(self.handle)
		if result is None:
			return None
		return CallingConvention(None, result)

	@property
	def parameters(self):
		"""Type parameters list (read-only)"""
		count = ctypes.c_ulonglong()
		params = core.BNGetTypeParameters(self.handle, count)
		result = []
		for i in xrange(0, count.value):
			result.append((Type(core.BNNewTypeReference(params[i].type)), params[i].name))
		core.BNFreeTypeParameterList(params, count.value)
		return result

	@property
	def has_variable_arguments(self):
		"""Whether type has variable arguments (read-only)"""
		return core.BNTypeHasVariableArguments(self.handle)

	@property
	def can_return(self):
		"""Whether type can return (read-only)"""
		return core.BNFunctionTypeCanReturn(self.handle)

	@property
	def structure(self):
		"""Structure of the type (read-only)"""
		result = core.BNGetTypeStructure(self.handle)
		if result is None:
			return None
		return Structure(result)

	@property
	def enumeration(self):
		"""Type enumeration (read-only)"""
		result = core.BNGetTypeEnumeration(self.handle)
		if result is None:
			return None
		return Enumeration(result)

	@property
	def count(self):
		"""Type count (read-only)"""
		return core.BNGetTypeElementCount(self.handle)

	def __str__(self):
		return core.BNGetTypeString(self.handle)

	def __repr__(self):
		return "<type: %s>" % str(self)

	def get_string_before_name(self):
		return core.BNGetTypeStringBeforeName(self.handle)

	def get_string_after_name(self):
		return core.BNGetTypeStringAfterName(self.handle)

	@classmethod
	def void(cls):
		return Type(core.BNCreateVoidType())

	@classmethod
	def bool(self):
		return Type(core.BNCreateBoolType())

	@classmethod
<<<<<<< HEAD
	def int(self, width, sign = True):
		"""
		``int`` class method for creating an int Type.

		:param int width: width of the integer in bytes
		:param bool sign: optional variable representing signedness
		"""
		return Type(core.BNCreateIntegerType(width, sign))
=======
	def int(self, width, sign = True, altname = ""):
		return Type(core.BNCreateIntegerType(width, sign,
			   ctypes.create_string_buffer(altname)))
>>>>>>> 3b719e99

	@classmethod
	def float(self, width):
		return Type(core.BNCreateFloatType(width))

	@classmethod
	def structure_type(self, structure_type):
		return Type(core.BNCreateStructureType(structure_type.handle))

	@classmethod
	def unknown_type(self, unknown_type):
		return Type(core.BNCreateUnknownType(unknown_type.handle))

	@classmethod
	def unknown_type(self, s):
		return Type(core.BNCreateUnknownType(s.handle))

	@classmethod
	def enumeration_type(self, arch, e, width = None):
		if width is None:
			width = arch.default_int_size
		return Type(core.BNCreateEnumerationType(e.handle, width))

	@classmethod
	def pointer(self, arch, t, const = False):
		return Type(core.BNCreatePointerType(arch.handle, t.handle, const))

	@classmethod
	def array(self, t, count):
		return Type(core.BNCreateArrayType(t.handle, count))

	@classmethod
	def function(self, ret, params, calling_convention = None, variable_arguments = False):
		"""
		``function`` class method for creating an function Type.
		
		:param Type ret: width of the integer in bytes
		:param list(Type) params: list of parameter Types
		:param CallingConvention calling_convention: optional argument for function calling convention
		:param bool variable_arguments: optional argument for functions that have a variable number of arguments
		
		"""
		param_buf = (core.BNNameAndType * len(params))()
		for i in xrange(0, len(params)):
			if isinstance(params[i], Type):
				param_buf[i].name = ""
				param_buf[i].type = params[i].handle
			else:
				param_buf[i].name = params[i][1]
				param_buf[i].type = params[i][0]
		if calling_convention is not None:
			calling_convention = calling_convention.handle
		return Type(core.BNCreateFunctionType(ret.handle, calling_convention, param_buf, len(params),
			  variable_arguments))

	def __setattr__(self, name, value):
		try:
			object.__setattr__(self,name,value)
		except AttributeError:
			raise AttributeError, "attribute '%s' is read only" % name


class UnknownType(object):
	def __init__(self, handle = None):
		if handle is None:
			self.handle = core.BNCreateUnknownType()
		else:
			self.handle = handle

	def __del__(self):
		core.BNFreeUnknownType(self.handle)

	@property
	def name(self):
		count = ctypes.c_ulonglong()
		nameList = core.BNGetUnknownTypeName(self.handle, count)
		result = []
		for i in xrange(count.value):
			result.append(nameList[i])
		return get_qualified_name(result)

	@name.setter
	def name(self, value):
		core.BNSetUnknownTypeName(self.handle, value)


class StructureMember(object):
	def __init__(self, t, name, offset):
		self.type = t
		self.name = name
		self.offset = offset

	def __repr__(self):
		if len(name) == 0:
			return "<member: %s, offset %#x>" % (str(self.type), self.offset)
		return "<%s %s%s, offset %#x>" % (self.type.get_string_before_name(), self.name,
							 self.type.get_string_after_name(), self.offset)

class Structure(object):
	def __init__(self, handle = None):
		if handle is None:
			self.handle = core.BNCreateStructure()
		else:
			self.handle = handle

	def __del__(self):
		core.BNFreeStructure(self.handle)

	@property
	def name(self):
		count = ctypes.c_ulonglong()
		nameList = core.BNGetStructureName(self.handle, count)
		result = []
		for i in xrange(count.value):
			result.append(nameList[i])
		return get_qualified_name(result)

	@name.setter
	def name(self, value):
		core.BNSetStructureName(self.handle, value)

	@property
	def members(self):
		"""Structure member list (read-only)"""
		count = ctypes.c_ulonglong()
		members = core.BNGetStructureMembers(self.handle, count)
		result = []
		for i in xrange(0, count.value):
			result.append(StructureMember(Type(core.BNNewTypeReference(members[i].type)),
				members[i].name, members[i].offset))
		core.BNFreeStructureMemberList(members, count.value)
		return result

	@property
	def width(self):
		"""Structure width (read-only)"""
		return core.BNGetStructureWidth(self.handle)

	@property
	def alignment(self):
		"""Structure alignment (read-only)"""
		return core.BNGetStructureAlignment(self.handle)

	@property
	def packed(self):
		return core.BNIsStructurePacked(self.handle)

	@packed.setter
	def packed(self, value):
		core.BNSetStructurePacked(self.handle, value)

	@property
	def union(self):
		return core.BNIsStructureUnion(self.handle)

	@union.setter
	def union(self, value):
		core.BNSetStructureUnion(self.handle, value)

	def __setattr__(self, name, value):
		try:
			object.__setattr__(self,name,value)
		except AttributeError:
			raise AttributeError, "attribute '%s' is read only" % name

	def __repr__(self):
		if len(self.name) > 0:
			return "<struct: %s>" % self.name
		return "<struct: size %#x>" % self.width

	def append(self, t, name = ""):
		core.BNAddStructureMember(self.handle, t.handle, name)

	def insert(self, offset, t, name = ""):
		core.BNAddStructureMemberAtOffset(self.handle, t.handle, name, offset)

	def remove(self, i):
		core.BNRemoveStructureMember(self.handle, i)

class EnumerationMember(object):
	def __init__(self, name, value, default):
		self.name = name
		self.value = value
		self.default = default

	def __repr__(self):
		return "<%s = %#x>" % (self.name, self.value)

class Enumeration(object):
	def __init__(self, handle = None):
		if handle is None:
			self.handle = core.BNCreateEnumeration()
		else:
			self.handle = handle

	def __del__(self):
		core.BNFreeEnumeration(self.handle)

	@property
	def name(self):
		return core.BNGetEnumerationName(self.handle)

	@name.setter
	def name(self, value):
		core.BNSetEnumerationName(self.handle, value)

	@property
	def members(self):
		"""Enumeration member list (read-only)"""
		count = ctypes.c_ulonglong()
		members = core.BNGetEnumerationMembers(self.handle, count)
		result = []
		for i in xrange(0, count.value):
			result.append(EnumerationMember(members[i].name, members[i].value, members[i].isDefault))
		core.BNFreeEnumerationMemberList(members, count.value)
		return result

	def __setattr__(self, name, value):
		try:
			object.__setattr__(self,name,value)
		except AttributeError:
			raise AttributeError, "attribute '%s' is read only" % name

	def __repr__(self):
		if len(self.name) > 0:
			return "<enum: %s>" % self.name
		return "<enum: %s>" % repr(self.members)

	def append(self, name, value = None):
		if value is None:
			core.BNAddEnumerationMember(self.handle, name)
		else:
			core.BNAddEnumerationMemberWithValue(self.handle, name, value)

class LookupTableEntry(object):
	def __init__(self, from_values, to_value):
		self.from_values = from_values
		self.to_value = to_value

	def __repr__(self):
		return "[%s] -> %#x" % (', '.join(["%#x" % i for i in self.from_values]), self.to_value)

class RegisterValue(object):
	def __init__(self, arch, value):
		self.type = value.state
		if value.state == core.EntryValue:
			self.reg = arch.get_reg_name(value.reg)
		elif value.state == core.OffsetFromEntryValue:
			self.reg = arch.get_reg_name(value.reg)
			self.offset = value.value
		elif value.state == core.ConstantValue:
			self.value = value.value
		elif value.state == core.StackFrameOffset:
			self.offset = value.value
		elif value.state == core.SignedRangeValue:
			self.offset = value.value
			self.start = value.rangeStart
			self.end = value.rangeEnd
			self.step = value.rangeStep
			if self.start & (1 << 63):
				self.start |= ~((1 << 63) - 1)
			if self.end & (1 << 63):
				self.end |= ~((1 << 63) - 1)
		elif value.state == core.UnsignedRangeValue:
			self.offset = value.value
			self.start = value.rangeStart
			self.end = value.rangeEnd
			self.step = value.rangeStep
		elif value.state == core.LookupTableValue:
			self.table = []
			self.mapping = {}
			for i in xrange(0, value.rangeEnd):
				from_list = []
				for j in xrange(0, value.table[i].fromCount):
					from_list.append(value.table[i].fromValues[j])
					self.mapping[value.table[i].fromValues[j]] = value.table[i].toValue
				self.table.append(LookupTableEntry(from_list, value.table[i].toValue))
		elif value.state == core.OffsetFromUndeterminedValue:
			self.offset = value.value

	def __repr__(self):
		if self.type == core.EntryValue:
			return "<entry %s>" % self.reg
		if self.type == core.OffsetFromEntryValue:
			return "<entry %s + %#x>" % (self.reg, self.offset)
		if self.type == core.ConstantValue:
			return "<const %#x>" % self.value
		if self.type == core.StackFrameOffset:
			return "<stack frame offset %#x>" % self.offset
		if (self.type == core.SignedRangeValue) or (self.type == core.UnsignedRangeValue):
			if self.step == 1:
				return "<range: %#x to %#x>" % (self.start, self.end)
			return "<range: %#x to %#x, step %#x>" % (self.start, self.end, self.step)
		if self.type == core.LookupTableValue:
			return "<table: %s>" % ', '.join([repr(i) for i in self.table])
		if self.type == core.OffsetFromUndeterminedValue:
			return "<undetermined with offset %#x>" % self.offset
		return "<undetermined>"

class StackVariable(object):
	def __init__(self, ofs, name, t):
		self.offset = ofs
		self.name = name
		self.type = t

	def __repr__(self):
		return "<var@%x: %s %s>" % (self.offset, self.type, self.name)

	def __str__(self):
		return self.name

class StackVariableReference:
	def __init__(self, src_operand, t, name, start_ofs, ref_ofs):
		self.source_operand = src_operand
		self.type = t
		self.name = name
		self.starting_offset = start_ofs
		self.referenced_offset = ref_ofs
		if self.source_operand == 0xffffffff:
			self.source_operand = None

	def __repr__(self):
		if self.source_operand is None:
			if self.referenced_offset != self.starting_offset:
				return "<ref to %s%+#x>" % (self.name, self.referenced_offset - self.starting_offset)
			return "<ref to %s>" % self.name
		if self.referenced_offset != self.starting_offset:
			return "<operand %d ref to %s%+#x>" % (self.source_operand, self.name, self.referenced_offset)
		return "<operand %d ref to %s>" % (self.source_operand, self.name)

class ConstantReference:
	def __init__(self, val, size):
		self.value = val
		self.size = size

	def __repr__(self):
		if self.size == 0:
			return "<constant %#x>" % self.value
		return "<constant %#x size %d>" % (self.value, self.size)

class IndirectBranchInfo:
	def __init__(self, source_arch, source_addr, dest_arch, dest_addr, auto_defined):
		self.source_arch = source_arch
		self.source_addr = source_addr
		self.dest_arch = dest_arch
		self.dest_addr = dest_addr
		self.auto_defined = auto_defined

	def __repr__(self):
		return "<branch %s:%#x -> %s:%#x>" % (self.source_arch.name, self.source_addr, self.dest_arch.name, self.dest_addr)

class HighlightColor(object):
	def __init__(self, color = None, mix_color = None, mix = None, red = None, green = None, blue = None, alpha = 255):
		if (red is not None) and (green is not None) and (blue is not None):
			self.style = core.CustomHighlightColor
			self.red = red
			self.green = green
			self.blue = blue
		elif (mix_color is not None) and (mix is not None):
			self.style = core.MixedHighlightColor
			if color is None:
				self.color = core.NoHighlightColor
			else:
				self.color = color
			self.mix_color = mix_color
			self.mix = mix
		else:
			self.style = core.StandardHighlightColor
			if color is None:
				self.color = core.NoHighlightColor
			else:
				self.color = color
		self.alpha = alpha

	def _standard_color_to_str(self, color):
		if color == core.NoHighlightColor:
			return "none"
		if color == core.BlueHighlightColor:
			return "blue"
		if color == core.GreenHighlightColor:
			return "green"
		if color == core.CyanHighlightColor:
			return "cyan"
		if color == core.RedHighlightColor:
			return "red"
		if color == core.MagentaHighlightColor:
			return "magenta"
		if color == core.YellowHighlightColor:
			return "yellow"
		if color == core.OrangeHighlightColor:
			return "orange"
		if color == core.WhiteHighlightColor:
			return "white"
		if color == core.BlackHighlightColor:
			return "black"
		return "%d" % color

	def __repr__(self):
		if self.style == core.StandardHighlightColor:
			if self.alpha == 255:
				return "<color: %s>" % self._standard_color_to_str(self.color)
			return "<color: %s, alpha %d>" % (self._standard_color_to_str(self.color), self.alpha)
		if self.style == core.MixedHighlightColor:
			if self.alpha == 255:
				return "<color: mix %s to %s factor %d>" % (self._standard_color_to_str(self.color),
					self._standard_color_to_str(self.mix_color), self.mix)
			return "<color: mix %s to %s factor %d, alpha %d>" % (self._standard_color_to_str(self.color),
				self._standard_color_to_str(self.mix_color), self.mix, self.alpha)
		if self.style == core.CustomHighlightColor:
			if self.alpha == 255:
				return "<color: #%.2x%.2x%.2x>" % (self.red, self.green, self.blue)
			return "<color: #%.2x%.2x%.2x, alpha %d>" % (self.red, self.green, self.blue, self.alpha)
		return "<color>"

	def _get_core_struct(self):
		result = core.BNHighlightColor()
		result.style = self.style
		result.color = core.NoHighlightColor
		result.mix_color = core.NoHighlightColor
		result.mix = 0
		result.r = 0
		result.g = 0
		result.b = 0
		result.alpha = self.alpha

		if self.style == core.StandardHighlightColor:
			result.color = self.color
		elif self.style == core.MixedHighlightColor:
			result.color = self.color
			result.mixColor = self.mix_color
			result.mix = self.mix
		elif self.style == core.CustomHighlightColor:
			result.r = self.red
			result.g = self.green
			result.b = self.blue

		return result

class _FunctionAssociatedDataStore(_AssociatedDataStore):
	_defaults = {}

class Function(object):
	_associated_data = {}

	def __init__(self, view, handle):
		self._view = view
		self.handle = core.handle_of_type(handle, core.BNFunction)
		self._advanced_analysis_requests = 0

	def __del__(self):
		if self._advanced_analysis_requests > 0:
			core.BNReleaseAdvancedFunctionAnalysisDataMultiple(self.handle, self._advanced_analysis_requests)
		core.BNFreeFunction(self.handle)

	@classmethod
	def _unregister(cls, func):
		handle = ctypes.cast(func, ctypes.c_void_p)
		if handle.value in cls._associated_data:
			del cls._associated_data[handle.value]

	@classmethod
	def set_default_session_data(cls, name, value):
		_FunctionAssociatedDataStore.set_default(name, value)

	@property
	def name(self):
		"""Symbol name for the function"""
		return self.symbol.name

	@name.setter
	def name(self,value):
		if value is None:
			if self.symbol is not None:
				self.view.undefine_user_symbol(self.symbol)
		else:
			symbol = Symbol(core.FunctionSymbol,self.start,value)
			self.view.define_user_symbol(symbol)

	@property
	def view(self):
		"""Function view (read-only)"""
		return self._view

	@property
	def arch(self):
		"""Function architecture (read-only)"""
		arch = core.BNGetFunctionArchitecture(self.handle)
		if arch is None:
			return None
		return Architecture(arch)

	@property
	def platform(self):
		"""Function platform (read-only)"""
		platform = core.BNGetFunctionPlatform(self.handle)
		if platform is None:
			return None
		return Platform(None, handle = platform)

	@property
	def start(self):
		"""Function start (read-only)"""
		return core.BNGetFunctionStart(self.handle)

	@property
	def symbol(self):
		"""Function symbol(read-only)"""
		sym = core.BNGetFunctionSymbol(self.handle)
		if sym is None:
			return None
		return Symbol(None, None, None, handle = sym)

	@property
	def auto(self):
		"""Whether function was automatically discovered (read-only)"""
		return core.BNWasFunctionAutomaticallyDiscovered(self.handle)

	@property
	def can_return(self):
		"""Whether function can return (read-only)"""
		return core.BNCanFunctionReturn(self.handle)

	@property
	def explicitly_defined_type(self):
		"""Whether function has explicitly defined types (read-only)"""
		return core.BNHasExplicitlyDefinedType(self.handle)

	@property
	def needs_update(self):
		"""Whether the function has analysis that needs to be updated (read-only)"""
		return core.BNIsFunctionUpdateNeeded(self.handle)

	@property
	def basic_blocks(self):
		"""List of basic blocks (read-only)"""
		count = ctypes.c_ulonglong()
		blocks = core.BNGetFunctionBasicBlockList(self.handle, count)
		result = []
		for i in xrange(0, count.value):
			result.append(BasicBlock(self._view, core.BNNewBasicBlockReference(blocks[i])))
		core.BNFreeBasicBlockList(blocks, count.value)
		return result

	@property
	def comments(self):
		"""Dict of comments (read-only)"""
		count = ctypes.c_ulonglong()
		addrs = core.BNGetCommentedAddresses(self.handle, count)
		result = {}
		for i in xrange(0, count.value):
			result[addrs[i]] = self.get_comment_at(addrs[i])
		core.BNFreeAddressList(addrs)
		return result

	@property
	def low_level_il(self):
		"""Function low level IL (read-only)"""
		return LowLevelILFunction(self.arch, core.BNGetFunctionLowLevelIL(self.handle), self)

	@property
	def lifted_il(self):
		"""Function lifted IL (read-only)"""
		return LowLevelILFunction(self.arch, core.BNGetFunctionLiftedIL(self.handle), self)

	@property
	def function_type(self):
		"""Function type"""
		return Type(core.BNGetFunctionType(self.handle))

	@function_type.setter
	def function_type(self, value):
		self.set_user_type(value)

	@property
	def stack_layout(self):
		"""List of function stack (read-only)"""
		count = ctypes.c_ulonglong()
		v = core.BNGetStackLayout(self.handle, count)
		result = []
		for i in xrange(0, count.value):
			result.append(StackVariable(v[i].offset, v[i].name, Type(handle = core.BNNewTypeReference(v[i].type))))
		result.sort(key = lambda x: x.offset)
		core.BNFreeStackLayout(v, count.value)
		return result

	@property
	def indirect_branches(self):
		"""List of indirect branches (read-only)"""
		count = ctypes.c_ulonglong()
		branches = core.BNGetIndirectBranches(self.handle, count)
		result = []
		for i in xrange(0, count.value):
			result.append(IndirectBranchInfo(Architecture(branches[i].sourceArch), branches[i].sourceAddr, Architecture(branches[i].destArch), branches[i].destAddr, branches[i].autoDefined))
		core.BNFreeIndirectBranchList(branches)
		return result

	@property
	def session_data(self):
		"""Dictionary object where plugins can store arbitrary data associated with the function"""
		handle = ctypes.cast(self.handle, ctypes.c_void_p)
		if handle.value not in Function._associated_data:
			obj = _FunctionAssociatedDataStore()
			Function._associated_data[handle.value] = obj
			return obj
		else:
			return Function._associated_data[handle.value]

	def __iter__(self):
		count = ctypes.c_ulonglong()
		blocks = core.BNGetFunctionBasicBlockList(self.handle, count)
		try:
			for i in xrange(0, count.value):
				yield BasicBlock(self._view, core.BNNewBasicBlockReference(blocks[i]))
		finally:
			core.BNFreeBasicBlockList(blocks, count.value)

	def __setattr__(self, name, value):
		try:
			object.__setattr__(self,name,value)
		except AttributeError:
			raise AttributeError, "attribute '%s' is read only" % name

	def __repr__(self):
		arch = self.arch
		if arch:
			return "<func: %s@%#x>" % (arch.name, self.start)
		else:
			return "<func: %#x>" % self.start

	def mark_recent_use(self):
		core.BNMarkFunctionAsRecentlyUsed(self.handle)

	def get_comment_at(self, addr):
		return core.BNGetCommentForAddress(self.handle, addr)

	def set_comment(self, addr, comment):
		core.BNSetCommentForAddress(self.handle, addr, comment)

	def get_low_level_il_at(self, arch, addr):
		return core.BNGetLowLevelILForInstruction(self.handle, arch.handle, addr)

	def get_low_level_il_exits_at(self, arch, addr):
		count = ctypes.c_ulonglong()
		exits = core.BNGetLowLevelILExitsForInstruction(self.handle, arch.handle, addr, count)
		result = []
		for i in xrange(0, count.value):
			result.append(exits[i])
		core.BNFreeLowLevelILInstructionList(exits)
		return result

	def get_reg_value_at(self, arch, addr, reg):
		if isinstance(reg, str):
			reg = arch.regs[reg].index
		value = core.BNGetRegisterValueAtInstruction(self.handle, arch.handle, addr, reg)
		result = RegisterValue(arch, value)
		core.BNFreeRegisterValue(value)
		return result

	def get_reg_value_after(self, arch, addr, reg):
		if isinstance(reg, str):
			reg = arch.regs[reg].index
		value = core.BNGetRegisterValueAfterInstruction(self.handle, arch.handle, addr, reg)
		result = RegisterValue(arch, value)
		core.BNFreeRegisterValue(value)
		return result

	def get_reg_value_at_low_level_il_instruction(self, i, reg):
		if isinstance(reg, str):
			reg = self.arch.regs[reg].index
		value = core.BNGetRegisterValueAtLowLevelILInstruction(self.handle, i, reg)
		result = RegisterValue(self.arch, value)
		core.BNFreeRegisterValue(value)
		return result

	def get_reg_value_after_low_level_il_instruction(self, i, reg):
		if isinstance(reg, str):
			reg = self.arch.regs[reg].index
		value = core.BNGetRegisterValueAfterLowLevelILInstruction(self.handle, i, reg)
		result = RegisterValue(self.arch, value)
		core.BNFreeRegisterValue(value)
		return result

	def get_stack_contents_at(self, arch, addr, offset, size):
		value = core.BNGetStackContentsAtInstruction(self.handle, arch.handle, addr, offset, size)
		result = RegisterValue(arch, value)
		core.BNFreeRegisterValue(value)
		return result

	def get_stack_contents_after(self, arch, addr, offset, size):
		value = core.BNGetStackContentsAfterInstruction(self.handle, arch.handle, addr, offset, size)
		result = RegisterValue(arch, value)
		core.BNFreeRegisterValue(value)
		return result

	def get_stack_contents_at_low_level_il_instruction(self, i, offset, size):
		value = core.BNGetStackContentsAtLowLevelILInstruction(self.handle, i, offset, size)
		result = RegisterValue(self.arch, value)
		core.BNFreeRegisterValue(value)
		return result

	def get_stack_contents_after_low_level_il_instruction(self, i, offset, size):
		value = core.BNGetStackContentsAfterInstruction(self.handle, i, offset, size)
		result = RegisterValue(self.arch, value)
		core.BNFreeRegisterValue(value)
		return result

	def get_parameter_at(self, arch, addr, func_type, i):
		if func_type is not None:
			func_type = func_type.handle
		value = core.BNGetParameterValueAtInstruction(self.handle, arch.handle, addr, func_type, i)
		result = RegisterValue(arch, value)
		core.BNFreeRegisterValue(value)
		return result

	def get_parameter_at_low_level_il_instruction(self, instr, func_type, i):
		if func_type is not None:
			func_type = func_type.handle
		value = core.BNGetParameterValueAtLowLevelILInstruction(self.handle, instr, func_type, i)
		result = RegisterValue(self.arch, value)
		core.BNFreeRegisterValue(value)
		return result

	def get_regs_read_by(self, arch, addr):
		count = ctypes.c_ulonglong()
		regs = core.BNGetRegistersReadByInstruction(self.handle, arch.handle, addr, count)
		result = []
		for i in xrange(0, count.value):
			result.append(arch.get_reg_name(regs[i]))
		core.BNFreeRegisterList(regs)
		return result

	def get_regs_written_by(self, arch, addr):
		count = ctypes.c_ulonglong()
		regs = core.BNGetRegistersWrittenByInstruction(self.handle, arch.handle, addr, count)
		result = []
		for i in xrange(0, count.value):
			result.append(arch.get_reg_name(regs[i]))
		core.BNFreeRegisterList(regs)
		return result

	def get_stack_vars_referenced_by(self, arch, addr):
		count = ctypes.c_ulonglong()
		refs = core.BNGetStackVariablesReferencedByInstruction(self.handle, arch.handle, addr, count)
		result = []
		for i in xrange(0, count.value):
			result.append(StackVariableReference(refs[i].sourceOperand, Type(core.BNNewTypeReference(refs[i].type)),
				refs[i].name, refs[i].startingOffset, refs[i].referencedOffset))
		core.BNFreeStackVariableReferenceList(refs, count.value)
		return result

	def get_constants_referenced_by(self, arch, addr):
		count = ctypes.c_ulonglong()
		refs = core.BNGetConstantsReferencedByInstruction(self.handle, arch.handle, addr, count)
		result = []
		for i in xrange(0, count.value):
			result.append(ConstantReference(refs[i].value, refs[i].size))
		core.BNFreeConstantReferenceList(refs)
		return result

	def get_lifted_il_at(self, arch, addr):
		return core.BNGetLiftedILForInstruction(self.handle, arch.handle, addr)

	def get_lifted_il_flag_uses_for_definition(self, i, flag):
		if isinstance(flag, str):
			flag = self.arch._flags[flag]
		count = ctypes.c_ulonglong()
		instrs = core.BNGetLiftedILFlagUsesForDefinition(self.handle, i, flag, count)
		result = []
		for i in xrange(0, count.value):
			result.append(instrs[i])
		core.BNFreeLowLevelILInstructionList(instrs)
		return result

	def get_lifted_il_flag_definitions_for_use(self, i, flag):
		if isinstance(flag, str):
			flag = self.arch._flags[flag]
		count = ctypes.c_ulonglong()
		instrs = core.BNGetLiftedILFlagDefinitionsForUse(self.handle, i, flag, count)
		result = []
		for i in xrange(0, count.value):
			result.append(instrs[i])
		core.BNFreeLowLevelILInstructionList(instrs)
		return result

	def get_flags_read_by_lifted_il_instruction(self, i):
		count = ctypes.c_ulonglong()
		flags = core.BNGetFlagsReadByLiftedILInstruction(self.handle, i, count)
		result = []
		for i in xrange(0, count.value):
			result.append(self.arch._flags_by_index[flags[i]])
		core.BNFreeRegisterList(flags)
		return result

	def get_flags_written_by_lifted_il_instruction(self, i):
		count = ctypes.c_ulonglong()
		flags = core.BNGetFlagsWrittenByLiftedILInstruction(self.handle, i, count)
		result = []
		for i in xrange(0, count.value):
			result.append(self.arch._flags_by_index[flags[i]])
		core.BNFreeRegisterList(flags)
		return result

	def create_graph(self):
		return FunctionGraph(self._view, core.BNCreateFunctionGraph(self.handle))

	def apply_imported_types(self, sym):
		core.BNApplyImportedTypes(self.handle, sym.handle)

	def apply_auto_discovered_type(self, func_type):
		core.BNApplyAutoDiscoveredFunctionType(self.handle, func_type.handle)

	def set_auto_indirect_branches(self, source_arch, source, branches):
		branch_list = (core.BNArchitectureAndAddress * len(branches))()
		for i in xrange(len(branches)):
			branch_list[i].arch = branches[i][0].handle
			branch_list[i].address = branches[i][1]
		core.BNSetAutoIndirectBranches(self.handle, source_arch.handle, source, branch_list, len(branches))

	def set_user_indirect_branches(self, source_arch, source, branches):
		branch_list = (core.BNArchitectureAndAddress * len(branches))()
		for i in xrange(len(branches)):
			branch_list[i].arch = branches[i][0].handle
			branch_list[i].address = branches[i][1]
		core.BNSetUserIndirectBranches(self.handle, source_arch.handle, source, branch_list, len(branches))

	def get_indirect_branches_at(self, arch, addr):
		count = ctypes.c_ulonglong()
		branches = core.BNGetIndirectBranchesAt(self.handle, arch.handle, addr, count)
		result = []
		for i in xrange(0, count.value):
			result.append(IndirectBranchInfo(Architecture(branches[i].sourceArch), branches[i].sourceAddr, Architecture(branches[i].destArch), branches[i].destAddr, branches[i].autoDefined))
		core.BNFreeIndirectBranchList(branches)
		return result

	def get_block_annotations(self, arch, addr):
		count = ctypes.c_ulonglong(0)
		lines = core.BNGetFunctionBlockAnnotations(self.handle, arch.handle, addr, count)
		result = []
		for i in xrange(0, count.value):
			tokens = []
			for j in xrange(0, lines[i].count):
				token_type = core.BNInstructionTextTokenType_names[lines[i].tokens[j].type]
				text = lines[i].tokens[j].text
				value = lines[i].tokens[j].value
				size = lines[i].tokens[j].size
				operand = lines[i].tokens[j].operand
				tokens.append(InstructionTextToken(token_type, text, value, size, operand))
			result.append(tokens)
		core.BNFreeInstructionTextLines(lines, count.value)
		return result

	def set_auto_type(self, value):
		core.BNSetFunctionAutoType(self.handle, value.handle)

	def set_user_type(self, value):
		core.BNSetFunctionUserType(self.handle, value.handle)

	def get_int_display_type(self, arch, instr_addr, value, operand):
		return core.BNGetIntegerConstantDisplayType(self.handle, arch.handle, instr_addr, value, operand)

	def set_int_display_type(self, arch, instr_addr, value, operand, display_type):
		if isinstance(display_type, str):
			display_type = core.BNIntegerDisplayType_by_name[display_type]
		core.BNSetIntegerConstantDisplayType(self.handle, arch.handle, instr_addr, value, operand, display_type)

	def reanalyze(self):
		"""
		``reanalyze`` causes this functions to be reanalyzed. This function does not wait for the analysis to finish.

		:rtype: None
		"""
		core.BNReanalyzeFunction(self.handle)

	def request_advanced_analysis_data(self):
		core.BNRequestAdvancedFunctionAnalysisData(self.handle)
		self._advanced_analysis_requests += 1

	def release_advanced_analysis_data(self):
		core.BNReleaseAdvancedFunctionAnalysisData(self.handle)
		self._advanced_analysis_requests -= 1

	def get_basic_block_at(self, arch, addr):
		block = core.BNGetFunctionBasicBlockAtAddress(self.handle, arch.handle, addr)
		if not block:
			return None
		return BasicBlock(self._view, handle = block)

	def get_instr_highlight(self, arch, addr):
		color = core.BNGetInstructionHighlight(self.handle, arch.handle, addr)
		if color.style == core.StandardHighlightColor:
			return HighlightColor(color = color.color, alpha = color.alpha)
		elif color.style == core.MixedHighlightColor:
			return HighlightColor(color = color.color, mix_color = color.mixColor, mix = color.mix, alpha = color.alpha)
		elif color.style == core.CustomHighlightColor:
			return HighlightColor(red = color.r, green = color.g, blue = color.b, alpha = color.alpha)
		return HighlightColor(color = core.NoHighlightColor)

	def set_auto_instr_highlight(self, arch, addr, color):
		if not isinstance(color, HighlightColor):
			color = HighlightColor(color = color)
		core.BNSetAutoInstructionHighlight(self.handle, arch.handle, addr, color._get_core_struct())

	def set_user_instr_highlight(self, arch, addr, color):
		if not isinstance(color, HighlightColor):
			color = HighlightColor(color = color)
		core.BNSetUserInstructionHighlight(self.handle, arch.handle, addr, color._get_core_struct())

class AdvancedFunctionAnalysisDataRequestor(object):
	def __init__(self, func = None):
		self._function = func
		if self._function is not None:
			self._function.request_advanced_analysis_data()

	def __del__(self):
		if self._function is not None:
			self._function.release_advanced_analysis_data()

	@property
	def function(self):
		return self._function

	@function.setter
	def function(self, func):
		if self._function is not None:
			self._function.release_advanced_analysis_data()
		self._function = func
		if self._function is not None:
			self._function.request_advanced_analysis_data()

	def close(self):
		if self._function is not None:
			self._function.release_advanced_analysis_data()
		self._function = None

class BasicBlockEdge(object):
	def __init__(self, branch_type, target, arch):
		self.type = core.BNBranchType_names[branch_type]
		if self.type != "UnresolvedBranch":
			self.target = target
			self.arch = arch

	def __repr__(self):
		if self.type == "UnresolvedBranch":
			return "<%s>" % self.type
		elif self.arch:
			return "<%s: %s@%#x>" % (self.type, self.arch.name, self.target)
		else:
			return "<%s: %#x>" % (self.type, self.target)

class BasicBlock(object):
	def __init__(self, view, handle):
		self.view = view
		self.handle = core.handle_of_type(handle, core.BNBasicBlock)

	def __del__(self):
		core.BNFreeBasicBlock(self.handle)

	@property
	def function(self):
		"""Basic block function (read-only)"""
		func = core.BNGetBasicBlockFunction(self.handle)
		if func is None:
			return None
		return Function(self.view, func)

	@property
	def arch(self):
		"""Basic block architecture (read-only)"""
		arch = core.BNGetBasicBlockArchitecture(self.handle)
		if arch is None:
			return None
		return Architecture(arch)

	@property
	def start(self):
		"""Basic block start (read-only)"""
		return core.BNGetBasicBlockStart(self.handle)

	@property
	def end(self):
		"""Basic block end (read-only)"""
		return core.BNGetBasicBlockEnd(self.handle)

	@property
	def length(self):
		"""Basic block length (read-only)"""
		return core.BNGetBasicBlockLength(self.handle)

	@property
	def outgoing_edges(self):
		"""List of basic block outgoing edges (read-only)"""
		count = ctypes.c_ulonglong(0)
		edges = core.BNGetBasicBlockOutgoingEdges(self.handle, count)
		result = []
		for i in xrange(0, count.value):
			branch_type = edges[i].type
			target = edges[i].target
			if edges[i].arch:
				arch = Architecture(edges[i].arch)
			else:
				arch = None
			result.append(BasicBlockEdge(branch_type, target, arch))
		core.BNFreeBasicBlockOutgoingEdgeList(edges)
		return result

	@property
	def has_undetermined_outgoing_edges(self):
		"""Whether basic block has undetermined outgoing edges (read-only)"""
		return core.BNBasicBlockHasUndeterminedOutgoingEdges(self.handle)

	@property
	def annotations(self):
		"""List of automatic annotations for the start of this block (read-only)"""
		return self.function.get_block_annotations(self.arch, self.start)

	@property
	def disassembly_text(self):
		return self.get_disassembly_text()

	@property
	def highlight(self):
		"""Highlight color for basic block"""
		color = core.BNGetBasicBlockHighlight(self.handle)
		if color.style == core.StandardHighlightColor:
			return HighlightColor(color = color.color, alpha = color.alpha)
		elif color.style == core.MixedHighlightColor:
			return HighlightColor(color = color.color, mix_color = color.mixColor, mix = color.mix, alpha = color.alpha)
		elif color.style == core.CustomHighlightColor:
			return HighlightColor(red = color.r, green = color.g, blue = color.b, alpha = color.alpha)
		return HighlightColor(color = core.NoHighlightColor)

	@highlight.setter
	def highlight(self, value):
		self.set_user_highlight(value)

	def __setattr__(self, name, value):
		try:
			object.__setattr__(self,name,value)
		except AttributeError:
			raise AttributeError, "attribute '%s' is read only" % name

	def __len__(self):
		return int(core.BNGetBasicBlockLength(self.handle))

	def __repr__(self):
		arch = self.arch
		if arch:
			return "<block: %s@%#x-%#x>" % (arch.name, self.start, self.end)
		else:
			return "<block: %#x-%#x>" % (self.start, self.end)

	def __iter__(self):
		start = self.start
		end = self.end

		idx = start
		while idx < end:
			data = self.view.read(idx, 16)
			inst_info = self.view.arch.get_instruction_info(data, idx)
			inst_text = self.view.arch.get_instruction_text(data, idx)

			yield inst_text
			idx += inst_info.length

	def mark_recent_use(self):
		core.BNMarkBasicBlockAsRecentlyUsed(self.handle)

	def get_disassembly_text(self, settings = None):
		settings_obj = None
		if settings:
			settings_obj = settings.handle

		count = ctypes.c_ulonglong()
		lines = core.BNGetBasicBlockDisassemblyText(self.handle, settings_obj, count)
		result = []
		for i in xrange(0, count.value):
			addr = lines[i].addr
			tokens = []
			for j in xrange(0, lines[i].count):
				token_type = core.BNInstructionTextTokenType_names[lines[i].tokens[j].type]
				text = lines[i].tokens[j].text
				value = lines[i].tokens[j].value
				size = lines[i].tokens[j].size
				operand = lines[i].tokens[j].operand
				tokens.append(InstructionTextToken(token_type, text, value, size, operand))
			result.append(DisassemblyTextLine(addr, tokens))
		core.BNFreeDisassemblyTextLines(lines, count.value)
		return result

	def set_auto_highlight(self, color):
		if not isinstance(color, HighlightColor):
			color = HighlightColor(color = color)
		core.BNSetAutoBasicBlockHighlight(self.handle, color._get_core_struct())

	def set_user_highlight(self, color):
		if not isinstance(color, HighlightColor):
			color = HighlightColor(color = color)
		core.BNSetUserBasicBlockHighlight(self.handle, color._get_core_struct())

class LowLevelILBasicBlock(BasicBlock):
	def __init__(self, view, handle, owner):
		super(LowLevelILBasicBlock, self).__init__(view, handle)
		self.il_function = owner

	def __iter__(self):
		for idx in xrange(self.start, self.end):
			yield self.il_function[idx]

class DisassemblyTextLine(object):
	def __init__(self, addr, tokens):
		self.address = addr
		self.tokens = tokens

	def __str__(self):
		result = ""
		for token in self.tokens:
			result += token.text
		return result

	def __repr__(self):
		return "<%#x: %s>" % (self.address, str(self))

class FunctionGraphEdge:
	def __init__(self, branch_type, arch, target, points):
		self.type = branch_type
		self.arch = arch
		self.target = target
		self.points = points

	def __repr__(self):
		if self.arch:
			return "<%s: %s@%#x>" % (self.type, self.arch.name, self.target)
		return "<%s: %#x>" % (self.type, self.target)

class FunctionGraphBlock(object):
	def __init__(self, handle):
		self.handle = handle

	def __del__(self):
		core.BNFreeFunctionGraphBlock(self.handle)

	@property
	def basic_block(self):
		"""Basic block associated with this part of the funciton graph (read-only)"""
		block = core.BNGetFunctionGraphBasicBlock(self.handle)
		func = core.BNGetBasicBlockFunction(block)
		if func is None:
			core.BNFreeBasicBlock(block)
			block = None
		else:
			block = BasicBlock(BinaryView(handle = core.BNGetFunctionData(func)), block)
			core.BNFreeFunction(func)
		return block

	@property
	def arch(self):
		"""Function graph block architecture (read-only)"""
		arch = core.BNGetFunctionGraphBlockArchitecture(self.handle)
		if arch is None:
			return None
		return Architecture(arch)

	@property
	def start(self):
		"""Function graph block start (read-only)"""
		return core.BNGetFunctionGraphBlockStart(self.handle)

	@property
	def end(self):
		"""Function graph block end (read-only)"""
		return core.BNGetFunctionGraphBlockEnd(self.handle)

	@property
	def x(self):
		"""Function graph block X (read-only)"""
		return core.BNGetFunctionGraphBlockX(self.handle)

	@property
	def y(self):
		"""Function graph block Y (read-only)"""
		return core.BNGetFunctionGraphBlockY(self.handle)

	@property
	def width(self):
		"""Function graph block width (read-only)"""
		return core.BNGetFunctionGraphBlockWidth(self.handle)

	@property
	def height(self):
		"""Function graph block height (read-only)"""
		return core.BNGetFunctionGraphBlockHeight(self.handle)

	@property
	def lines(self):
		"""Function graph block list of lines (read-only)"""
		count = ctypes.c_ulonglong()
		lines = core.BNGetFunctionGraphBlockLines(self.handle, count)
		result = []
		for i in xrange(0, count.value):
			addr = lines[i].addr
			tokens = []
			for j in xrange(0, lines[i].count):
				token_type = core.BNInstructionTextTokenType_names[lines[i].tokens[j].type]
				text = lines[i].tokens[j].text
				value = lines[i].tokens[j].value
				size = lines[i].tokens[j].size
				operand = lines[i].tokens[j].operand
				tokens.append(InstructionTextToken(token_type, text, value, size, operand))
			result.append(DisassemblyTextLine(addr, tokens))
		core.BNFreeDisassemblyTextLines(lines, count.value)
		return result

	@property
	def outgoing_edges(self):
		"""Function graph block list of outgoing edges (read-only)"""
		count = ctypes.c_ulonglong()
		edges = core.BNGetFunctionGraphBlockOutgoingEdges(self.handle, count)
		result = []
		for i in xrange(0, count.value):
			branch_type = core.BNBranchType_names[edges[i].type]
			target = edges[i].target
			arch = None
			if edges[i].arch is not None:
				arch = Architecture(edges[i].arch)
			points = []
			for j in xrange(0, edges[i].pointCount):
				points.append((edges[i].points[j].x, edges[i].points[j].y))
			result.append(FunctionGraphEdge(branch_type, arch, target, points))
		core.BNFreeFunctionGraphBlockOutgoingEdgeList(edges, count.value)
		return result

	def __setattr__(self, name, value):
		try:
			object.__setattr__(self,name,value)
		except AttributeError:
			raise AttributeError, "attribute '%s' is read only" % name

	def __repr__(self):
		arch = self.arch
		if arch:
			return "<graph block: %s@%#x-%#x>" % (arch.name, self.start, self.end)
		else:
			return "<graph block: %#x-%#x>" % (self.start, self.end)

	def __iter__(self):
		count = ctypes.c_ulonglong()
		lines = core.BNGetFunctionGraphBlockLines(self.handle, count)
		try:
			for i in xrange(0, count.value):
				addr = lines[i].addr
				tokens = []
				for j in xrange(0, lines[i].count):
					token_type = core.BNInstructionTextTokenType_names[lines[i].tokens[j].type]
					text = lines[i].tokens[j].text
					value = lines[i].tokens[j].value
					size = lines[i].tokens[j].size
					operand = lines[i].tokens[j].operand
					tokens.append(InstructionTextToken(token_type, text, value, size, operand))
				yield DisassemblyTextLine(addr, tokens)
		finally:
			core.BNFreeDisassemblyTextLines(lines, count.value)

class DisassemblySettings(object):
	def __init__(self, handle = None):
		if handle is None:
			self.handle = core.BNCreateDisassemblySettings()
		else:
			self.handle = handle

	def __del__(self):
		core.BNFreeDisassemblySettings(self.handle)

	@property
	def width(self):
		return core.BNGetDisassemblyWidth(self.handle)

	@width.setter
	def width(self, value):
		core.BNSetDisassemblyWidth(self.handle, value)

	@property
	def max_symbol_width(self):
		return core.BNGetDisassemblyMaximumSymbolWidth(self.handle)

	@max_symbol_width.setter
	def max_symbol_width(self, value):
		core.BNSetDisassemblyMaximumSymbolWidth(self.handle, value)

	def is_option_set(self, option):
		if isinstance(option, str):
			option = core.BNDisassemblyOption_by_name[option]
		return core.BNIsDisassemblySettingsOptionSet(self.handle, option)

	def set_option(self, option, state = True):
		if isinstance(option, str):
			option = core.BNDisassemblyOption_by_name[option]
		core.BNSetDisassemblySettingsOption(self.handle, option, state)

class FunctionGraph(object):
	def __init__(self, view, handle):
		self.view = view
		self.handle = handle
		self._on_complete = None
		self._cb = ctypes.CFUNCTYPE(None, ctypes.c_void_p)(self._complete)

	def __del__(self):
		self.abort()
		core.BNFreeFunctionGraph(self.handle)

	@property
	def function(self):
		"""Function for a function graph (read-only)"""
		func = core.BNGetFunctionForFunctionGraph(self.handle)
		if func is None:
			return None
		return Function(self.view, func)

	@property
	def complete(self):
		"""Whether function graph layout is complete (read-only)"""
		return core.BNIsFunctionGraphLayoutComplete(self.handle)

	@property
	def type(self):
		"""Function graph type (read-only)"""
		return core.BNFunctionGraphType_names[core.BNGetFunctionGraphType(self.handle)]

	@property
	def blocks(self):
		"""List of basic blocks in function (read-only)"""
		count = ctypes.c_ulonglong()
		blocks = core.BNGetFunctionGraphBlocks(self.handle, count)
		result = []
		for i in xrange(0, count.value):
			result.append(FunctionGraphBlock(core.BNNewFunctionGraphBlockReference(blocks[i])))
		core.BNFreeFunctionGraphBlockList(blocks, count.value)
		return result

	@property
	def width(self):
		"""Function graph width (read-only)"""
		return core.BNGetFunctionGraphWidth(self.handle)

	@property
	def height(self):
		"""Function graph height (read-only)"""
		return core.BNGetFunctionGraphHeight(self.handle)

	@property
	def horizontal_block_margin(self):
		return core.BNGetHorizontalFunctionGraphBlockMargin(self.handle)

	@horizontal_block_margin.setter
	def horizontal_block_margin(self, value):
		core.BNSetFunctionGraphBlockMargins(self.handle, value, self.vertical_block_margin)

	@property
	def vertical_block_margin(self):
		return core.BNGetVerticalFunctionGraphBlockMargin(self.handle)

	@vertical_block_margin.setter
	def vertical_block_margin(self, value):
		core.BNSetFunctionGraphBlockMargins(self.handle, self.horizontal_block_margin, value)

	@property
	def settings(self):
		return DisassemblySettings(core.BNGetFunctionGraphSettings(self.handle))

	def __setattr__(self, name, value):
		try:
			object.__setattr__(self,name,value)
		except AttributeError:
			raise AttributeError, "attribute '%s' is read only" % name

	def __repr__(self):
		return "<graph of %s>" % repr(self.function)

	def __iter__(self):
		count = ctypes.c_ulonglong()
		blocks = core.BNGetFunctionGraphBlocks(self.handle, count)
		try:
			for i in xrange(0, count.value):
				yield FunctionGraphBlock(core.BNNewFunctionGraphBlockReference(blocks[i]))
		finally:
			core.BNFreeFunctionGraphBlockList(blocks, count.value)

	def _complete(self, ctxt):
		try:
			if self._on_complete is not None:
				self._on_complete()
		except:
			log_error(traceback.format_exc())

	def layout(self, graph_type = core.NormalFunctionGraph):
		if isinstance(graph_type, str):
			graph_type = core.BNFunctionGraphType_by_name[graph_type]
		core.BNStartFunctionGraphLayout(self.handle, graph_type)

	def _wait_complete(self):
		self._wait_cond.acquire()
		self._wait_cond.notify()
		self._wait_cond.release()

	def layout_and_wait(self, graph_type = core.NormalFunctionGraph):
		self._wait_cond = threading.Condition()
		self.on_complete(self._wait_complete)
		self.layout(graph_type)

		self._wait_cond.acquire()
		while not self.complete:
			self._wait_cond.wait()
		self._wait_cond.release()

	def on_complete(self, callback):
		self._on_complete = callback
		core.BNSetFunctionGraphCompleteCallback(self.handle, None, self._cb)

	def abort(self):
		core.BNAbortFunctionGraph(self.handle)

	def get_blocks_in_region(self, left, top, right, bottom):
		count = ctypes.c_ulonglong()
		blocks = core.BNGetFunctionGraphBlocksInRegion(self.handle, left, top, right, bottom, count)
		result = []
		for i in xrange(0, count.value):
			result.append(FunctionGraphBlock(core.BNNewFunctionGraphBlockReference(blocks[i])))
		core.BNFreeFunctionGraphBlockList(blocks, count.value)
		return result

	def is_option_set(self, option):
		if isinstance(option, str):
			option = core.BNDisassemblyOption_by_name(option)
		return core.BNIsFunctionGraphOptionSet(self.handle, option)

	def set_option(self, option, state = True):
		if isinstance(option, str):
			option = core.BNDisassemblyOption_by_name(option)
		core.BNSetFunctionGraphOption(self.handle, option, state)

class RegisterInfo(object):
	def __init__(self, full_width_reg, size, offset = 0, extend = core.NoExtend, index = None):
		self.full_width_reg = full_width_reg
		self.offset = offset
		self.size = size
		self.extend = extend
		self.index = index

	def __repr__(self):
		if (self.extend == core.ZeroExtendToFullWidth) or (self.extend == "ZeroExtendToFullWidth"):
			extend = ", zero extend"
		elif (self.extend == core.SignExtendToFullWidth) or (self.extend == "SignExtendToFullWidth"):
			extend = ", sign extend"
		else:
			extend = ""
		return "<reg: size %d, offset %d in %s%s>" % (self.size, self.offset, self.full_width_reg, extend)

class InstructionBranch(object):
	def __init__(self, branch_type, target = 0, arch = None):
		self.type = branch_type
		self.target = target
		self.arch = arch

	def __repr__(self):
		branch_type = self.type
		if not isinstance(branch_type, str):
			branch_type = core.BNBranchType_names[branch_type]
		if self.arch is not None:
			return "<%s: %s@%#x>" % (branch_type, self.arch.name, self.target)
		return "<%s: %#x>" % (branch_type, self.target)

class InstructionInfo(object):
	def __init__(self):
		self.length = 0
		self.branch_delay = False
		self.branches = []

	def add_branch(self, branch_type, target = 0, arch = None):
		self.branches.append(InstructionBranch(branch_type, target, arch))

	def __repr__(self):
		branch_delay = ""
		if self.branch_delay:
			branch_delay = ", delay slot"
		return "<instr: %d bytes%s, %s>" % (self.length, branch_delay, repr(self.branches))

class InstructionTextToken(object):
	"""
	``class InstructionTextToken`` is used to tell the core about the various components in the disassembly views.

		======================== ============================================
		InstructionTextTokenType Description
		======================== ============================================
		TextToken                Text that doesn't fit into the other tokens
		InstructionToken         The instruction mnemonic
		OperandSeparatorToken    The comma or whatever else separates tokens
		RegisterToken            Registers
		IntegerToken             Integers
		PossibleAddressToken     Integers that are likely addresses
		BeginMemoryOperandToken  The start of memory operand
		EndMemoryOperandToken    The end of a memory operand
		FloatingPointToken       Floating point number
		AnnotationToken          **For internal use only**
		CodeRelativeAddressToken **For internal use only**
		StackVariableTypeToken   **For internal use only**
		DataVariableTypeToken    **For internal use only**
		FunctionReturnTypeToken  **For internal use only**
		FunctionAttributeToken   **For internal use only**
		ArgumentTypeToken        **For internal use only**
		ArgumentNameToken        **For internal use only**
		HexDumpByteValueToken    **For internal use only**
		HexDumpSkippedByteToken  **For internal use only**
		HexDumpInvalidByteToken  **For internal use only**
		HexDumpTextToken         **For internal use only**
		OpcodeToken              **For internal use only**
		StringToken              **For internal use only**
		CharacterConstantToken   **For internal use only**
		CodeSymbolToken          **For internal use only**
		DataSymbolToken          **For internal use only**
		StackVariableToken       **For internal use only**
		ImportToken              **For internal use only**
		AddressDisplayToken      **For internal use only**
		======================== ============================================

	"""
	def __init__(self, token_type, text, value = 0, size = 0, operand = 0xffffffff):
		self.type = token_type
		self.text = text
		self.value = value
		self.size = size
		self.operand = operand

	def __str__(self):
		return self.text

	def __repr__(self):
		return repr(self.text)

class _ArchitectureMetaClass(type):
	@property
	def list(self):
		_init_plugins()
		count = ctypes.c_ulonglong()
		archs = core.BNGetArchitectureList(count)
		result = []
		for i in xrange(0, count.value):
			result.append(Architecture(archs[i]))
		core.BNFreeArchitectureList(archs)
		return result

	def __iter__(self):
		_init_plugins()
		count = ctypes.c_ulonglong()
		archs = core.BNGetArchitectureList(count)
		try:
			for i in xrange(0, count.value):
				yield Architecture(archs[i])
		finally:
			core.BNFreeArchitectureList(archs)

	def __getitem__(cls, name):
		_init_plugins()
		arch = core.BNGetArchitectureByName(name)
		if arch is None:
			raise KeyError, "'%s' is not a valid architecture" % str(name)
		return Architecture(arch)

	def register(cls):
		_init_plugins()
		if cls.name is None:
			raise ValueError, "architecture 'name' is not defined"
		arch = cls()
		cls._registered_cb = arch._cb
		arch.handle = core.BNRegisterArchitecture(cls.name, arch._cb)

	def __setattr__(self, name, value):
		try:
			type.__setattr__(self,name,value)
		except AttributeError:
			raise AttributeError, "attribute '%s' is read only" % name

class Architecture(object):
	"""
	``class Architecture`` is the parent class for all CPU architectures. Subclasses of Architecture implement assembly,
	disassembly, IL lifting, and patching.

	``class Architecture`` has a ``__metaclass__`` with the additional methods ``register``, and supports
	iteration::

		>>> #List the architectures
		>>> list(Architecture)
		[<arch: aarch64>, <arch: armv7>, <arch: armv7eb>, <arch: mipsel32>, <arch: mips32>, <arch: powerpc>,
		<arch: x86>, <arch: x86_64>]
		>>> #Register a new Architecture
		>>> class MyArch(Architecture):
		...  name = "MyArch"
		...
		>>> MyArch.register()
		>>> list(Architecture)
		[<arch: aarch64>, <arch: armv7>, <arch: armv7eb>, <arch: mipsel32>, <arch: mips32>, <arch: powerpc>,
		<arch: x86>, <arch: x86_64>, <arch: MyArch>]
		>>>

	For the purposes of this documentation the variable ``arch`` will be used in the following context ::

		>>> from binaryninja import *
		>>> arch = Architecture['x86']
	"""
	name = None
	endianness = core.LittleEndian
	address_size = 8
	default_int_size = 4
	max_instr_length = 16
	opcode_display_length = 8
	regs = {}
	stack_pointer = None
	link_reg = None
	flags = []
	flag_write_types = []
	flag_roles = {}
	flags_required_for_flag_condition = {}
	flags_written_by_flag_write_type = {}
	__metaclass__ = _ArchitectureMetaClass
	next_address = 0

	def __init__(self, handle = None):
		if handle is not None:
			self.handle = core.handle_of_type(handle, core.BNArchitecture)
			self.__dict__["name"] = core.BNGetArchitectureName(self.handle)
			self.__dict__["endianness"] = core.BNEndianness_names[core.BNGetArchitectureEndianness(self.handle)]
			self.__dict__["address_size"] = core.BNGetArchitectureAddressSize(self.handle)
			self.__dict__["default_int_size"] = core.BNGetArchitectureDefaultIntegerSize(self.handle)
			self.__dict__["max_instr_length"] = core.BNGetArchitectureMaxInstructionLength(self.handle)
			self.__dict__["opcode_display_length"] = core.BNGetArchitectureOpcodeDisplayLength(self.handle)
			self.__dict__["stack_pointer"] = core.BNGetArchitectureRegisterName(self.handle,
				core.BNGetArchitectureStackPointerRegister(self.handle))
			self.__dict__["link_reg"] = core.BNGetArchitectureRegisterName(self.handle,
				core.BNGetArchitectureLinkRegister(self.handle))

			count = ctypes.c_ulonglong()
			regs = core.BNGetAllArchitectureRegisters(self.handle, count)
			self.__dict__["regs"] = {}
			for i in xrange(0, count.value):
				name = core.BNGetArchitectureRegisterName(self.handle, regs[i])
				info = core.BNGetArchitectureRegisterInfo(self.handle, regs[i])
				full_width_reg = core.BNGetArchitectureRegisterName(self.handle, info.fullWidthRegister)
				self.regs[name] = RegisterInfo(full_width_reg, info.size, info.offset,
					core.BNImplicitRegisterExtend_names[info.extend], regs[i])
			core.BNFreeRegisterList(regs)

			count = ctypes.c_ulonglong()
			flags = core.BNGetAllArchitectureFlags(self.handle, count)
			self._flags = {}
			self._flags_by_index = {}
			self.__dict__["flags"] = []
			for i in xrange(0, count.value):
				name = core.BNGetArchitectureFlagName(self.handle, flags[i])
				self._flags[name] = flags[i]
				self._flags_by_index[flags[i]] = name
				self.flags.append(name)
			core.BNFreeRegisterList(flags)

			count = ctypes.c_ulonglong()
			types = core.BNGetAllArchitectureFlagWriteTypes(self.handle, count)
			self._flag_write_types = {}
			self._flag_write_types_by_index = {}
			self.__dict__["flag_write_types"] = []
			for i in xrange(0, count.value):
				name = core.BNGetArchitectureFlagWriteTypeName(self.handle, types[i])
				self._flag_write_types[name] = types[i]
				self._flag_write_types_by_index[types[i]] = name
				self.flag_write_types.append(name)
			core.BNFreeRegisterList(types)

			self._flag_roles = {}
			self.__dict__["flag_roles"] = {}
			for flag in self.__dict__["flags"]:
				role = core.BNGetArchitectureFlagRole(self.handle, self._flags[flag])
				self.__dict__["flag_roles"][flag] = role
				self._flag_roles[self._flags[flag]] = role

			self._flags_required_for_flag_condition = {}
			self.__dict__["flags_required_for_flag_condition"] = {}
			for cond in core.BNLowLevelILFlagCondition_names:
				count = ctypes.c_ulonglong()
				flags = core.BNGetArchitectureFlagsRequiredForFlagCondition(self.handle, cond, count)
				flag_indexes = []
				flag_names = []
				for i in xrange(0, count.value):
					flag_indexes.append(flags[i])
					flag_names.append(self._flags_by_index[flags[i]])
				core.BNFreeRegisterList(flags)
				self._flags_required_for_flag_condition[cond] = flag_indexes
				self.__dict__["flags_required_for_flag_condition"][cond] = flag_names

			self._flags_written_by_flag_write_type = {}
			self.__dict__["flags_written_by_flag_write_type"] = {}
			for write_type in self.flag_write_types:
				count = ctypes.c_ulonglong()
				flags = core.BNGetArchitectureFlagsWrittenByFlagWriteType(self.handle,
					self._flag_write_types[write_type], count)
				flag_indexes = []
				flag_names = []
				for i in xrange(0, count.value):
					flag_indexes.append(flags[i])
					flag_names.append(self._flags_by_index[flags[i]])
				core.BNFreeRegisterList(flags)
				self._flags_written_by_flag_write_type[self._flag_write_types[write_type]] = flag_indexes
				self.__dict__["flags_written_by_flag_write_type"][write_type] = flag_names
		else:
			_init_plugins()

			if self.__class__.opcode_display_length > self.__class__.max_instr_length:
				self.__class__.opcode_display_length = self.__class__.max_instr_length

			self._cb = core.BNCustomArchitecture()
			self._cb.context = 0
			self._cb.init = self._cb.init.__class__(self._init)
			self._cb.getEndianness = self._cb.getEndianness.__class__(self._get_endianness)
			self._cb.getAddressSize = self._cb.getAddressSize.__class__(self._get_address_size)
			self._cb.getDefaultIntegerSize = self._cb.getDefaultIntegerSize.__class__(self._get_default_integer_size)
			self._cb.getMaxInstructionLength = self._cb.getMaxInstructionLength.__class__(self._get_max_instruction_length)
			self._cb.getOpcodeDisplayLength = self._cb.getOpcodeDisplayLength.__class__(self._get_opcode_display_length)
			self._cb.getAssociatedArchitectureByAddress = self._cb.getAssociatedArchitectureByAddress.__class__(
				self._get_associated_arch_by_address)
			self._cb.getInstructionInfo = self._cb.getInstructionInfo.__class__(self._get_instruction_info)
			self._cb.getInstructionText = self._cb.getInstructionText.__class__(self._get_instruction_text)
			self._cb.freeInstructionText = self._cb.freeInstructionText.__class__(self._free_instruction_text)
			self._cb.getInstructionLowLevelIL = self._cb.getInstructionLowLevelIL.__class__(
				self._get_instruction_low_level_il)
			self._cb.getRegisterName = self._cb.getRegisterName.__class__(self._get_register_name)
			self._cb.getFlagName = self._cb.getFlagName.__class__(self._get_flag_name)
			self._cb.getFlagWriteTypeName = self._cb.getFlagWriteTypeName.__class__(self._get_flag_write_type_name)
			self._cb.getFullWidthRegisters = self._cb.getFullWidthRegisters.__class__(self._get_full_width_registers)
			self._cb.getAllRegisters = self._cb.getAllRegisters.__class__(self._get_all_registers)
			self._cb.getAllFlags = self._cb.getAllRegisters.__class__(self._get_all_flags)
			self._cb.getAllFlagWriteTypes = self._cb.getAllRegisters.__class__(self._get_all_flag_write_types)
			self._cb.getFlagRole = self._cb.getFlagRole.__class__(self._get_flag_role)
			self._cb.getFlagsRequiredForFlagCondition = self._cb.getFlagsRequiredForFlagCondition.__class__(
				self._get_flags_required_for_flag_condition)
			self._cb.getFlagsWrittenByFlagWriteType = self._cb.getFlagsWrittenByFlagWriteType.__class__(
				self._get_flags_written_by_flag_write_type)
			self._cb.getFlagWriteLowLevelIL = self._cb.getFlagWriteLowLevelIL.__class__(
				self._get_flag_write_low_level_il)
			self._cb.getFlagConditionLowLevelIL = self._cb.getFlagConditionLowLevelIL.__class__(
				self._get_flag_condition_low_level_il)
			self._cb.freeRegisterList = self._cb.freeRegisterList.__class__(self._free_register_list)
			self._cb.getRegisterInfo = self._cb.getRegisterInfo.__class__(self._get_register_info)
			self._cb.getStackPointerRegister = self._cb.getStackPointerRegister.__class__(
				self._get_stack_pointer_register)
			self._cb.getLinkRegister = self._cb.getLinkRegister.__class__(self._get_link_register)
			self._cb.assemble = self._cb.assemble.__class__(self._assemble)
			self._cb.isNeverBranchPatchAvailable = self._cb.isNeverBranchPatchAvailable.__class__(
				self._is_never_branch_patch_available)
			self._cb.isAlwaysBranchPatchAvailable = self._cb.isAlwaysBranchPatchAvailable.__class__(
				self._is_always_branch_patch_available)
			self._cb.isInvertBranchPatchAvailable = self._cb.isInvertBranchPatchAvailable.__class__(
				self._is_invert_branch_patch_available)
			self._cb.isSkipAndReturnZeroPatchAvailable = self._cb.isSkipAndReturnZeroPatchAvailable.__class__(
				self._is_skip_and_return_zero_patch_available)
			self._cb.isSkipAndReturnValuePatchAvailable = self._cb.isSkipAndReturnValuePatchAvailable.__class__(
				self._is_skip_and_return_value_patch_available)
			self._cb.convertToNop = self._cb.convertToNop.__class__(self._convert_to_nop)
			self._cb.alwaysBranch = self._cb.alwaysBranch.__class__(self._always_branch)
			self._cb.invertBranch = self._cb.invertBranch.__class__(self._invert_branch)
			self._cb.skipAndReturnValue = self._cb.skipAndReturnValue.__class__(self._skip_and_return_value)

			self._all_regs = {}
			self._full_width_regs = {}
			self._regs_by_index = {}
			self.__dict__["regs"] = self.__class__.regs
			reg_index = 0
			for reg in self.regs:
				info = self.regs[reg]
				if reg not in self._all_regs:
					self._all_regs[reg] = reg_index
					self._regs_by_index[reg_index] = reg
					self.regs[reg].index = reg_index
					reg_index += 1
				if info.full_width_reg not in self._all_regs:
					self._all_regs[info.full_width_reg] = reg_index
					self._regs_by_index[reg_index] = info.full_width_reg
					self.regs[info.full_width_reg].index = reg_index
					reg_index += 1
				if info.full_width_reg not in self._full_width_regs:
					self._full_width_regs[info.full_width_reg] = self._all_regs[info.full_width_reg]

			self._flags = {}
			self._flags_by_index = {}
			self.__dict__["flags"] = self.__class__.flags
			flag_index = 0
			for flag in self.__class__.flags:
				if flag not in self._flags:
					self._flags[flag] = flag_index
					self._flags_by_index[flag_index] = flag
					flag_index += 1

			self._flag_write_types = {}
			self._flag_write_types_by_index = {}
			self.__dict__["flag_write_types"] = self.__class__.flag_write_types
			write_type_index = 0
			for write_type in self.__class__.flag_write_types:
				if write_type not in self._flag_write_types:
					self._flag_write_types[write_type] = write_type_index
					self._flag_write_types_by_index[write_type_index] = write_type
					write_type_index += 1

			self._flag_roles = {}
			self.__dict__["flag_roles"] = self.__class__.flag_roles
			for flag in self.__class__.flag_roles:
				role = self.__class__.flag_roles[flag]
				if isinstance(role, str):
					role = core.BNFlagRole_by_name[role]
				self._flag_roles[self._flags[flag]] = role

			self._flags_required_for_flag_condition = {}
			self.__dict__["flags_required_for_flag_condition"] = self.__class__.flags_required_for_flag_condition
			for cond in self.__class__.flags_required_for_flag_condition:
				flags = []
				for flag in self.__class__.flags_required_for_flag_condition[cond]:
					flags.append(self._flags[flag])
				self._flags_required_for_flag_condition[cond] = flags

			self._flags_written_by_flag_write_type = {}
			self.__dict__["flags_written_by_flag_write_type"] = self.__class__.flags_written_by_flag_write_type
			for write_type in self.__class__.flags_written_by_flag_write_type:
				flags = []
				for flag in self.__class__.flags_written_by_flag_write_type[write_type]:
					flags.append(self._flags[flag])
				self._flags_written_by_flag_write_type[self._flag_write_types[write_type]] = flags

			self._pending_reg_lists = {}
			self._pending_token_lists = {}

	@property
	def full_width_regs(self):
		"""List of full width register strings (read-only)"""
		count = ctypes.c_ulonglong()
		regs = core.BNGetFullWidthArchitectureRegisters(self.handle, count)
		result = []
		for i in xrange(0, count.value):
			result.append(core.BNGetArchitectureRegisterName(self.handle, regs[i]))
		core.BNFreeRegisterList(regs)
		return result

	@property
	def calling_conventions(self):
		"""Dict of CallingConvention objects (read-only)"""
		count = ctypes.c_ulonglong()
		cc = core.BNGetArchitectureCallingConventions(self.handle, count)
		result = {}
		for i in xrange(0, count.value):
			obj = CallingConvention(None, core.BNNewCallingConventionReference(cc[i]))
			result[obj.name] = obj
		core.BNFreeCallingConventionList(cc, count)
		return result

	@property
	def standalone_platform(self):
		"""Architecture standalone platform (read-only)"""
		pl = core.BNGetArchitectureStandalonePlatform(self.handle)
		return Platform(self, pl)

	def __setattr__(self, name, value):
		if ((name == "name") or (name == "endianness") or (name == "address_size") or
		    (name == "default_int_size") or (name == "regs") or (name == "get_max_instruction_length")):
			raise AttributeError, "attribute '%s' is read only" % name
		else:
			try:
				object.__setattr__(self,name,value)
			except AttributeError:
				raise AttributeError, "attribute '%s' is read only" % name

	def __repr__(self):
		return "<arch: %s>" % self.name

	def _init(self, ctxt, handle):
		self.handle = handle

	def _get_endianness(self, ctxt):
		try:
			return self.__class__.endianness
		except:
			log_error(traceback.format_exc())
			return core.LittleEndian

	def _get_address_size(self, ctxt):
		try:
			return self.__class__.address_size
		except:
			log_error(traceback.format_exc())
			return 8

	def _get_default_integer_size(self, ctxt):
		try:
			return self.__class__.default_int_size
		except:
			log_error(traceback.format_exc())
			return 4

	def _get_max_instruction_length(self, ctxt):
		try:
			return self.__class__.max_instr_length
		except:
			log_error(traceback.format_exc())
			return 16

	def _get_opcode_display_length(self, ctxt):
		try:
			return self.__class__.opcode_display_length
		except:
			log_error(traceback.format_exc())
			return 8

	def _get_associated_arch_by_address(self, ctxt, addr):
		try:
			result, new_addr = self.perform_get_associated_arch_by_address(addr[0])
			addr[0] = new_addr
			return ctypes.cast(result.handle, ctypes.c_void_p).value
		except:
			log_error(traceback.format_exc())
			return ctypes.cast(self.handle, ctypes.c_void_p).value

	def _get_instruction_info(self, ctxt, data, addr, max_len, result):
		try:
			buf = ctypes.create_string_buffer(max_len)
			ctypes.memmove(buf, data, max_len)
			info = self.perform_get_instruction_info(buf.raw, addr)
			if info is None:
				return False
			result[0].length = info.length
			result[0].branchDelay = info.branch_delay
			result[0].branchCount = len(info.branches)
			for i in xrange(0, len(info.branches)):
				if isinstance(info.branches[i].type, str):
					result[0].branchType[i] = core.BNBranchType_by_name[info.branches[i].type]
				else:
					result[0].branchType[i] = info.branches[i].type
				result[0].branchTarget[i] = info.branches[i].target
				if info.branches[i].arch is None:
					result[0].branchArch[i] = None
				else:
					result[0].branchArch[i] = info.branches[i].arch.handle
			return True
		except (KeyError, OSError):
			log_error(traceback.format_exc())
			return False

	def _get_instruction_text(self, ctxt, data, addr, length, result, count):
		try:
			buf = ctypes.create_string_buffer(length[0])
			ctypes.memmove(buf, data, length[0])
			info = self.perform_get_instruction_text(buf.raw, addr)
			if info is None:
				return False
			tokens = info[0]
			length[0] = info[1]
			count[0] = len(tokens)
			token_buf = (core.BNInstructionTextToken * len(tokens))()
			for i in xrange(0, len(tokens)):
				if isinstance(tokens[i].type, str):
					token_buf[i].type = core.BNInstructionTextTokenType_by_name[tokens[i].type]
				else:
					token_buf[i].type = tokens[i].type
				token_buf[i].text = tokens[i].text
				token_buf[i].value = tokens[i].value
				token_buf[i].size = tokens[i].size
				token_buf[i].operand = tokens[i].operand
			result[0] = token_buf
			ptr = ctypes.cast(token_buf, ctypes.c_void_p)
			self._pending_token_lists[ptr.value] = (ptr.value, token_buf)
			return True
		except (KeyError, OSError):
			log_error(traceback.format_exc())
			return False

	def _free_instruction_text(self, tokens, count):
		try:
			buf = ctypes.cast(tokens, ctypes.c_void_p)
			if buf.value not in self._pending_token_lists:
				raise ValueError, "freeing token list that wasn't allocated"
			del self._pending_token_lists[buf.value]
		except KeyError:
			log_error(traceback.format_exc())

	def _get_instruction_low_level_il(self, ctxt, data, addr, length, il):
		try:
			buf = ctypes.create_string_buffer(length[0])
			ctypes.memmove(buf, data, length[0])
			result = self.perform_get_instruction_low_level_il(buf.raw, addr,
				LowLevelILFunction(self, core.BNNewLowLevelILFunctionReference(il)))
			if result is None:
				return False
			length[0] = result
			return True
		except OSError:
			log_error(traceback.format_exc())
			return False

	def _get_register_name(self, ctxt, reg):
		try:
			if reg in self._regs_by_index:
				return core.BNAllocString(self._regs_by_index[reg])
			return core.BNAllocString("")
		except (KeyError, OSError):
			log_error(traceback.format_exc())
			return core.BNAllocString("")

	def _get_flag_name(self, ctxt, flag):
		try:
			if flag in self._flags_by_index:
				return core.BNAllocString(self._flags_by_index[flag])
			return core.BNAllocString("")
		except (KeyError, OSError):
			log_error(traceback.format_exc())
			return core.BNAllocString("")

	def _get_flag_write_type_name(self, ctxt, write_type):
		try:
			if write_type in self._flag_write_types_by_index:
				return core.BNAllocString(self._flag_write_types_by_index[write_type])
			return core.BNAllocString("")
		except (KeyError, OSError):
			log_error(traceback.format_exc())
			return core.BNAllocString("")

	def _get_full_width_registers(self, ctxt, count):
		try:
			regs = self._full_width_regs.values()
			count[0] = len(regs)
			reg_buf = (ctypes.c_uint * len(regs))()
			for i in xrange(0, len(regs)):
				reg_buf[i] = regs[i]
			result = ctypes.cast(reg_buf, ctypes.c_void_p)
			self._pending_reg_lists[result.value] = (result, reg_buf)
			return result.value
		except KeyError:
			log_error(traceback.format_exc())
			count[0] = 0
			return None

	def _get_all_registers(self, ctxt, count):
		try:
			regs = self._regs_by_index.keys()
			count[0] = len(regs)
			reg_buf = (ctypes.c_uint * len(regs))()
			for i in xrange(0, len(regs)):
				reg_buf[i] = regs[i]
			result = ctypes.cast(reg_buf, ctypes.c_void_p)
			self._pending_reg_lists[result.value] = (result, reg_buf)
			return result.value
		except KeyError:
			log_error(traceback.format_exc())
			count[0] = 0
			return None

	def _get_all_flags(self, ctxt, count):
		try:
			flags = self._flags_by_index.keys()
			count[0] = len(flags)
			flag_buf = (ctypes.c_uint * len(flags))()
			for i in xrange(0, len(flags)):
				flag_buf[i] = flags[i]
			result = ctypes.cast(flag_buf, ctypes.c_void_p)
			self._pending_reg_lists[result.value] = (result, flag_buf)
			return result.value
		except KeyError:
			log_error(traceback.format_exc())
			count[0] = 0
			return None

	def _get_all_flag_write_types(self, ctxt, count):
		try:
			types = self._flag_write_types_by_index.keys()
			count[0] = len(types)
			type_buf = (ctypes.c_uint * len(types))()
			for i in xrange(0, len(types)):
				type_buf[i] = types[i]
			result = ctypes.cast(type_buf, ctypes.c_void_p)
			self._pending_reg_lists[result.value] = (result, type_buf)
			return result.value
		except KeyError:
			log_error(traceback.format_exc())
			count[0] = 0
			return None

	def _get_flag_role(self, ctxt, flag):
		try:
			if flag in self._flag_roles:
				return self._flag_roles[flag]
			return core.SpecialFlagRole
		except KeyError:
			log_error(traceback.format_exc())
			return None

	def _get_flags_required_for_flag_condition(self, ctxt, cond, count):
		try:
			if cond in self._flags_required_for_flag_condition:
				flags = self._flags_required_for_flag_condition[cond]
			else:
				flags = []
			count[0] = len(flags)
			flag_buf = (ctypes.c_uint * len(flags))()
			for i in xrange(0, len(flags)):
				flag_buf[i] = flags[i]
			result = ctypes.cast(flag_buf, ctypes.c_void_p)
			self._pending_reg_lists[result.value] = (result, flag_buf)
			return result.value
		except KeyError:
			log_error(traceback.format_exc())
			count[0] = 0
			return None

	def _get_flags_written_by_flag_write_type(self, ctxt, write_type, count):
		try:
			if write_type in self._flags_written_by_flag_write_type:
				flags = self._flags_written_by_flag_write_type[write_type]
			else:
				flags = []
			count[0] = len(flags)
			flag_buf = (ctypes.c_uint * len(flags))()
			for i in xrange(0, len(flags)):
				flag_buf[i] = flags[i]
			result = ctypes.cast(flag_buf, ctypes.c_void_p)
			self._pending_reg_lists[result.value] = (result, flag_buf)
			return result.value
		except (KeyError, OSError):
			log_error(traceback.format_exc())
			count[0] = 0
			return None

	def _get_flag_write_low_level_il(self, ctxt, op, size, write_type, flag, operands, operand_count, il):
		try:
			write_type_name = None
			if write_type != 0:
				write_type_name = self._flag_write_types_by_index[write_type]
			flag_name = self._flags_by_index[flag]
			operand_list = []
			for i in xrange(operand_count):
				if operands[i].constant:
					operand_list.append(("const", operands[i].value))
				elif LLIL_REG_IS_TEMP(operands[i].reg):
					operand_list.append(("reg", operands[i].reg))
				else:
					operand_list.append(("reg", self._regs_by_index[operands[i].reg]))
			return self.perform_get_flag_write_low_level_il(op, size, write_type_name, flag_name, operand_list,
				LowLevelILFunction(self, core.BNNewLowLevelILFunctionReference(il))).index
		except (KeyError, OSError):
			log_error(traceback.format_exc())
			return False

	def _get_flag_condition_low_level_il(self, ctxt, cond, il):
		try:
			return self.perform_get_flag_condition_low_level_il(cond,
				LowLevelILFunction(self, core.BNNewLowLevelILFunctionReference(il))).index
		except OSError:
			log_error(traceback.format_exc())
			return 0

	def _free_register_list(self, ctxt, regs):
		try:
			buf = ctypes.cast(regs, ctypes.c_void_p)
			if buf.value not in self._pending_reg_lists:
				raise ValueError, "freeing register list that wasn't allocated"
			del self._pending_reg_lists[buf.value]
		except (ValueError, KeyError):
			log_error(traceback.format_exc())

	def _get_register_info(self, ctxt, reg, result):
		try:
			if reg not in self._regs_by_index:
				result[0].fullWidthRegister = 0
				result[0].offset = 0
				result[0].size = 0
				result[0].extend = core.NoExtend
				return
			info = self.__class__.regs[self._regs_by_index[reg]]
			result[0].fullWidthRegister = self._all_regs[info.full_width_reg]
			result[0].offset = info.offset
			result[0].size = info.size
			if isinstance(info.extend, str):
				result[0].extend = core.BNImplicitRegisterExtend_by_name[info.extend]
			else:
				result[0].extend = info.extend
		except KeyError:
			log_error(traceback.format_exc())
			result[0].fullWidthRegister = 0
			result[0].offset = 0
			result[0].size = 0
			result[0].extend = core.NoExtend

	def _get_stack_pointer_register(self, ctxt):
		try:
			return self._all_regs[self.__class__.stack_pointer]
		except KeyError:
			log_error(traceback.format_exc())
			return 0

	def _get_link_register(self, ctxt):
		try:
			if self.__class__.link_reg is None:
				return 0xffffffff
			return self._all_regs[self.__class__.link_reg]
		except KeyError:
			log_error(traceback.format_exc())
			return 0

	def _assemble(self, ctxt, code, addr, result, errors):
		try:
			data, error_str = self.perform_assemble(code, addr)
			errors[0] = core.BNAllocString(str(error_str))
			if data is None:
				return False
			data = str(data)
			buf = ctypes.create_string_buffer(len(data))
			ctypes.memmove(buf, data, len(data))
			core.BNSetDataBufferContents(result, buf, len(data))
			return True
		except:
			log_error(traceback.format_exc())
			errors[0] = core.BNAllocString("Unhandled exception during assembly.\n")
			return False

	def _is_never_branch_patch_available(self, ctxt, data, addr, length):
		try:
			buf = ctypes.create_string_buffer(length)
			ctypes.memmove(buf, data, length)
			return self.perform_is_never_branch_patch_available(buf.raw, addr)
		except:
			log_error(traceback.format_exc())
			return False

	def _is_always_branch_patch_available(self, ctxt, data, addr, length):
		try:
			buf = ctypes.create_string_buffer(length)
			ctypes.memmove(buf, data, length)
			return self.perform_is_always_branch_patch_available(buf.raw, addr)
		except:
			log_error(traceback.format_exc())
			return False

	def _is_invert_branch_patch_available(self, ctxt, data, addr, length):
		try:
			buf = ctypes.create_string_buffer(length)
			ctypes.memmove(buf, data, length)
			return self.perform_is_invert_branch_patch_available(buf.raw, addr)
		except:
			log_error(traceback.format_exc())
			return False

	def _is_skip_and_return_zero_patch_available(self, ctxt, data, addr, length):
		try:
			buf = ctypes.create_string_buffer(length)
			ctypes.memmove(buf, data, length)
			return self.perform_is_skip_and_return_zero_patch_available(buf.raw, addr)
		except:
			log_error(traceback.format_exc())
			return False

	def _is_skip_and_return_value_patch_available(self, ctxt, data, addr, length):
		try:
			buf = ctypes.create_string_buffer(length)
			ctypes.memmove(buf, data, length)
			return self.perform_is_skip_and_return_value_patch_available(buf.raw, addr)
		except:
			log_error(traceback.format_exc())
			return False

	def _convert_to_nop(self, ctxt, data, addr, length):
		try:
			buf = ctypes.create_string_buffer(length)
			ctypes.memmove(buf, data, length)
			result = self.perform_convert_to_nop(buf.raw, addr)
			if result is None:
				return False
			result = str(result)
			if len(result) > length:
				result = result[0:length]
			ctypes.memmove(data, result, len(result))
			return True
		except:
			log_error(traceback.format_exc())
			return False

	def _always_branch(self, ctxt, data, addr, length):
		try:
			buf = ctypes.create_string_buffer(length)
			ctypes.memmove(buf, data, length)
			result = self.perform_always_branch(buf.raw, addr)
			if result is None:
				return False
			result = str(result)
			if len(result) > length:
				result = result[0:length]
			ctypes.memmove(data, result, len(result))
			return True
		except:
			log_error(traceback.format_exc())
			return False

	def _invert_branch(self, ctxt, data, addr, length):
		try:
			buf = ctypes.create_string_buffer(length)
			ctypes.memmove(buf, data, length)
			result = self.perform_invert_branch(buf.raw, addr)
			if result is None:
				return False
			result = str(result)
			if len(result) > length:
				result = result[0:length]
			ctypes.memmove(data, result, len(result))
			return True
		except:
			log_error(traceback.format_exc())
			return False

	def _skip_and_return_value(self, ctxt, data, addr, length, value):
		try:
			buf = ctypes.create_string_buffer(length)
			ctypes.memmove(buf, data, length)
			result = self.perform_skip_and_return_value(buf.raw, addr, value)
			if result is None:
				return False
			result = str(result)
			if len(result) > length:
				result = result[0:length]
			ctypes.memmove(data, result, len(result))
			return True
		except:
			log_error(traceback.format_exc())
			return False

	def perform_get_associated_arch_by_address(self, addr):
		return self, addr

	@abc.abstractmethod
	def perform_get_instruction_info(self, data, addr):
		"""
		``perform_get_instruction_info`` implements a method which interpretes the bytes passed in ``data`` as an
		:py:Class:`InstructionInfo` object. The InstructionInfo object should have the length of the current instruction.
		If the instruction is a branch instruction the method should add a branch of the proper type:

			===================== ===================================================
			BranchType            Description
			===================== ===================================================
			UnconditionalBranch   Branch will always be taken
			FalseBranch           False branch condition
			TrueBranch            True branch condition
			CallDestination       Branch is a call instruction (Branch with Link)
			FunctionReturn        Branch returns from a function
			SystemCall            System call instruction
			IndirectBranch        Branch destination is a memory address or register
			UnresolvedBranch      Call instruction that isn't
			===================== ===================================================

		:param str data: bytes to decode
		:param int addr: virtual address of the byte to be decoded
		:return: a :py:class:`InstructionInfo` object containing the length and branche types for the given instruction
		:rtype: InstructionInfo
		"""
		raise NotImplementedError

	@abc.abstractmethod
	def perform_get_instruction_text(self, data, addr):
		"""
		``perform_get_instruction_text`` implements a method which interpretes the bytes passed in ``data`` as a
		list of :py:class:`InstructionTextToken` objects.

		:param str data: bytes to decode
		:param int addr: virtual address of the byte to be decoded
		:return: a tuple of list(InstructionTextToken) and length of instruction decoded
		:rtype: tuple(list(InstructionTextToken), int)
		"""
		raise NotImplementedError

	@abc.abstractmethod
	def perform_get_instruction_low_level_il(self, data, addr, il):
		"""
		``perform_get_instruction_low_level_il`` implements a method to interpret the bytes passed in ``data`` to
		low-level IL instructions. The il instructions must be appended to the :py:class:`LowLevelILFunction`.

		.. note:: Architecture subclasses should implement this method.

		:param str data: bytes to be interpreted as low-level IL instructions
		:param int addr: virtual address of start of ``data``
		:param LowLevelILFunction il: LowLevelILFunction object to append LowLevelILExpr objects to
		:rtype: None
		"""
		raise NotImplementedError

	@abc.abstractmethod
	def perform_get_flag_write_low_level_il(self, op, size, write_type, flag, operands, il):
		"""
		.. note:: Architecture subclasses should implement this method.
		.. warning:: This method should never be called directly.

		:param LowLevelILOperation op:
		:param int size:
		:param int write_type:
		:param int flag:
		:param list(int_or_str):
		:param LowLevelILFunction il:
		:rtype: LowLevelILExpr
		"""
		return il.unimplemented()

	@abc.abstractmethod
	def perform_get_flag_condition_low_level_il(self, cond, il):
		"""
		.. note:: Architecture subclasses should implement this method.
		.. warning:: This method should never be called directly.

		:param LowLevelILFlagCondition cond:
		:param LowLevelILFunction il:
		:rtype: LowLevelILExpr
		"""
		return il.unimplemented()

	@abc.abstractmethod
	def perform_assemble(self, code, addr):
		"""
		``perform_assemble`` implements a method to convert the string of assembly instructions ``code`` loaded at
		virtual address ``addr`` to the byte representation of those instructions. This can be done by simply shelling
		out to an assembler like yasm or llvm-mc, since this method isn't performance sensitive.

		.. note:: Architecture subclasses should implement this method.
		.. note :: It is important that the assembler used accepts a syntax identical to the one emitted by the \
		disassembler. This will prevent confusing the user.
		.. warning:: This method should never be called directly.

		:param str code: string representation of the instructions to be assembled
		:param int addr: virtual address that the instructions will be loaded at
		:return: the bytes for the assembled instructions or error string
		:rtype: (a tuple of instructions and empty string) or (or None and error string)
		"""
		return None, "Architecture does not implement an assembler.\n"

	@abc.abstractmethod
	def perform_is_never_branch_patch_available(self, data, addr):
		"""
		``perform_is_never_branch_patch_available`` implements a check to determine if the instruction represented by
		the bytes contained in ``data`` at address addr is a branch instruction that can be made to never branch.

		.. note:: Architecture subclasses should implement this method.
		.. warning:: This method should never be called directly.

		:param str data: bytes to be checked
		:param int addr: the virtual address of the instruction to be patched
		:return: True if the instruction can be patched, False otherwise
		:rtype: bool
		"""
		return False

	@abc.abstractmethod
	def perform_is_always_branch_patch_available(self, data, addr):
		"""
		``perform_is_always_branch_patch_available`` implements a check to determine if the instruction represented by
		the bytes contained in ``data`` at address addr is a conditional branch that can be made unconditional.

		.. note:: Architecture subclasses should implement this method.
		.. warning:: This method should never be called directly.

		:param str data: bytes to be checked
		:param int addr: the virtual address of the instruction to be patched
		:return: True if the instruction can be patched, False otherwise
		:rtype: bool
		"""
		return False

	@abc.abstractmethod
	def perform_is_invert_branch_patch_available(self, data, addr):
		"""
		``perform_is_invert_branch_patch_available`` implements a check to determine if the instruction represented by
		the bytes contained in ``data`` at address addr is a conditional branch which can be inverted.

		.. note:: Architecture subclasses should implement this method.
		.. warning:: This method should never be called directly.

		:param int addr: the virtual address of the instruction to be patched
		:return: True if the instruction can be patched, False otherwise
		:rtype: bool
		"""
		return False

	@abc.abstractmethod
	def perform_is_skip_and_return_zero_patch_available(self, data, addr):
		"""
		``perform_is_skip_and_return_zero_patch_available`` implements a check to determine if the instruction represented by
		the bytes contained in ``data`` at address addr is a *call-like* instruction which can made into instructions
		that are equivilent to "return 0". For example if ``data`` was the x86 instruction ``call eax`` which could be
		converted into ``xor eax,eax`` thus this function would return True.

		.. note:: Architecture subclasses should implement this method.
		.. warning:: This method should never be called directly.

		:param str data: bytes to be checked
		:param int addr: the virtual address of the instruction to be patched
		:return: True if the instruction can be patched, False otherwise
		:rtype: bool
		"""
		return False

	@abc.abstractmethod
	def perform_is_skip_and_return_value_patch_available(self, data, addr):
		"""
		``perform_is_skip_and_return_value_patch_available`` implements a check to determine if the instruction represented by
		the bytes contained in ``data`` at address addr is a *call-like* instruction which can made into instructions
		that are equivilent to "return 0". For example if ``data`` was the x86 instruction ``call 0xdeadbeef`` which could be
		converted into ``mov eax, 42`` thus this function would return True.

		.. note:: Architecture subclasses should implement this method.
		.. warning:: This method should never be called directly.

		:param str data: bytes to be checked
		:param int addr: the virtual address of the instruction to be patched
		:return: True if the instruction can be patched, False otherwise
		:rtype: bool
		"""
		return False

	@abc.abstractmethod
	def perform_convert_to_nop(self, data, addr):
		"""
		``perform_convert_to_nop`` implements a method which returns a nop sequence of len(data) bytes long.

		.. note:: Architecture subclasses should implement this method.
		.. warning:: This method should never be called directly.

		:param str data: bytes at virtual address ``addr``
		:param int addr: the virtual address of the instruction to be patched
		:return: nop sequence of same length as ``data`` or None
		:rtype: str or None
		"""
		return None

	@abc.abstractmethod
	def perform_always_branch(self, data, addr):
		"""
		``perform_always_branch`` implements a method which converts the branch represented by the bytes in ``data`` to
		at ``addr`` to an unconditional branch.

		.. note:: Architecture subclasses should implement this method.
		.. warning:: This method should never be called directly.

		:param str data: bytes to be checked
		:param int addr: the virtual address of the instruction to be patched
		:return: The bytes of the replacement unconditional branch instruction
		:rtype: str
		"""
		return None

	@abc.abstractmethod
	def perform_invert_branch(self, data, addr):
		"""
		``perform_invert_branch`` implements a method which inverts the branch represented by the bytes in ``data`` to
		at ``addr``.

		.. note:: Architecture subclasses should implement this method.
		.. warning:: This method should never be called directly.

		:param str data: bytes to be checked
		:param int addr: the virtual address of the instruction to be patched
		:return: The bytes of the replacement unconditional branch instruction
		:rtype: str
		"""
		return None

	@abc.abstractmethod
	def perform_skip_and_return_value(self, data, addr, value):
		"""
		``perform_skip_and_return_value`` implements a method which converts a *call-like* instruction represented by
		the bytes in ``data`` at ``addr`` to one or more instructions that are equivilent to a function returning a
		value.

		.. note:: Architecture subclasses should implement this method.
		.. warning:: This method should never be called directly.

		:param str data: bytes to be checked
		:param int addr: the virtual address of the instruction to be patched
		:param int value: value to be returned
		:return: The bytes of the replacement unconditional branch instruction
		:rtype: str
		"""
		return None

	def get_associated_arch_by_address(self, addr):
		new_addr = ctypes.c_ulonglong()
		new_addr.value = addr
		result = core.BNGetAssociatedArchitectureByAddress(self.handle, new_addr)
		return Architecture(handle = result), new_addr.value

	def get_instruction_info(self, data, addr):
		"""
		``get_instruction_info`` returns an InstructionInfo object for the instruction at the given virtual address
		``addr`` with data ``data``.

		.. note :: The instruction info object should always set the InstructionInfo.length to the instruction length, \
		and the branches of the proper types shoulde be added if the instruction is a branch.

		:param str data: max_instruction_length bytes from the binary at virtual address ``addr``
		:param int addr: virtual address of bytes in ``data``
		:return: the InstructionInfo for the current instruction
		:rtype: InstructionInfo
		"""
		info = core.BNInstructionInfo()
		data = str(data)
		buf = (ctypes.c_ubyte * len(data))()
		ctypes.memmove(buf, data, len(data))
		if not core.BNGetInstructionInfo(self.handle, buf, addr, len(data), info):
			return None
		result = InstructionInfo()
		result.length = info.length
		result.branch_delay = info.branchDelay
		for i in xrange(0, info.branchCount):
			branch_type = core.BNBranchType_names[info.branchType[i]]
			target = info.branchTarget[i]
			if info.branchArch[i]:
				arch = Architecture(info.branchArch[i])
			else:
				arch = None
			result.add_branch(branch_type, target, arch)
		return result

	def get_instruction_text(self, data, addr):
		"""
		``get_instruction_text`` returns a list of InstructionTextToken objects for the instruction at the given virtual
		address ``addr`` with data ``data``.

		:param str data: max_instruction_length bytes from the binary at virtual address ``addr``
		:param int addr: virtual address of bytes in ``data``
		:return: an InstructionTextToken list for the current instruction
		:rtype: list(InstructionTextToken)
		"""
		data = str(data)
		count = ctypes.c_ulonglong()
		length = ctypes.c_ulonglong()
		length.value = len(data)
		buf = (ctypes.c_ubyte * len(data))()
		ctypes.memmove(buf, data, len(data))
		tokens = ctypes.POINTER(core.BNInstructionTextToken)()
		if not core.BNGetInstructionText(self.handle, buf, addr, length, tokens, count):
			return None, 0
		result = []
		for i in xrange(0, count.value):
			token_type = core.BNInstructionTextTokenType_names[tokens[i].type]
			text = tokens[i].text
			value = tokens[i].value
			size = tokens[i].size
			operand = tokens[i].operand
			result.append(InstructionTextToken(token_type, text, value, size, operand))
		core.BNFreeInstructionText(tokens, count.value)
		return result, length.value

	def get_instruction_low_level_il(self, data, addr, il):
		"""
		``get_instruction_low_level_il`` appends LowLevelILExpr objects to ``il`` for the instruction at the given virtual
		address ``addr`` with data ``data``.

		:param str data: max_instruction_length bytes from the binary at virtual address ``addr``
		:param int addr: virtual address of bytes in ``data``
		:param LowLevelILFunction il: The function the current instruction belongs to
		:return: the length of the current instruction
		:rtype: int
		"""
		data = str(data)
		length = ctypes.c_ulonglong()
		length.value = len(data)
		buf = (ctypes.c_ubyte * len(data))()
		ctypes.memmove(buf, data, len(data))
		core.BNGetInstructionLowLevelIL(self.handle, buf, addr, length, il.handle)
		return length.value

	def get_reg_name(self, reg):
		"""
		``get_reg_name`` gets a register name from a register number.

		:param int reg: register number
		:return: the corresponding register string
		:rtype: str
		"""
		return core.BNGetArchitectureRegisterName(self.handle, reg)

	def get_flag_name(self, flag):
		"""
		``get_flag_name`` gets a flag name from a flag number.

		:param int reg: register number
		:return: the corresponding register string
		:rtype: str
		"""
		return core.BNGetArchitectureFlagName(self.handle, flag)

	def get_flag_write_type_name(self, write_type):
		"""
		``get_flag_write_type_name`` gets the flag write type name for the given flag.

		:param int write_type: flag
		:return: flag write type name
		:rtype: str
		"""
		return core.BNGetArchitectureFlagWriteTypeName(self.handle, write_type)

	def get_flag_by_name(self, flag):
		"""
		``get_flag_by_name`` get flag name for flag index.

		:param int flag: flag index
		:return: flag name for flag index
		:rtype: str
		"""
		return self._flags[flag]

	def get_flag_write_type_by_name(self, write_type):
		"""
		``get_flag_write_type_by_name`` gets the flag write type name for the flage write type.

		:param int write_type: flag write type
		:return: flag write type
		:rtype: str
		"""
		return self._flag_write_types[write_type]

	def get_flag_write_low_level_il(self, op, size, write_type, operands, il):
		"""
		:param LowLevelILOperation op:
		:param int size:
		:param str write_type:
		:param list(str or int) operands: a list of either items that are either string register names or constant \
		integer values
		:param LowLevelILFunction il:
		:rtype: LowLevelILExpr
		"""
		operand_list = (core.BNRegisterOrConstant * len(operands))()
		for i in xrange(len(operands)):
			if isinstance(operands[i], str):
				operand_list[i].constant = False
				operand_list[i].reg = self._flags[operands[i]]
			else:
				operand_list[i].constant = True
				operand_list[i].value = operands[i]
		return LowLevelILExpr(core.BNGetArchitectureFlagWriteLowLevelIL(self.handle, op, size,
		        self._flag_write_types[write_type], operand_list, len(operand_list), il.handle))

	def get_default_flag_write_low_level_il(self, op, size, write_type, operands, il):
		"""
		:param LowLevelILOperation op:
		:param int size:
		:param str write_type:
		:param list(str or int) operands: a list of either items that are either string register names or constant \
		integer values
		:param LowLevelILFunction il:
		:rtype: LowLevelILExpr index
		"""
		operand_list = (core.BNRegisterOrConstant * len(operands))()
		for i in xrange(len(operands)):
			if isinstance(operands[i], str):
				operand_list[i].constant = False
				operand_list[i].reg = self._flags[operands[i]]
			else:
				operand_list[i].constant = True
				operand_list[i].value = operands[i]
		return LowLevelILExpr(core.BNGetDefaultArchitectureFlagWriteLowLevelIL(self.handle, op, size,
		        self._flag_write_types[write_type], operand_list, len(operand_list), il.handle))

	def get_flag_condition_low_level_il(self, cond, il):
		"""
		:param LowLevelILFlagCondition cond:
		:param LowLevelILFunction il:
		:rtype: LowLevelILExpr
		"""
		return LowLevelILExpr(core.BNGetArchitectureFlagConditionLowLevelIL(self.handle, cond, il.handle))

	def get_modified_regs_on_write(self, reg):
		"""
		``get_modified_regs_on_write`` returns a list of register names that are modified when ``reg`` is written.

		:param str reg: string register name
		:return: list of register names
		:rtype: list(str)
		"""
		reg = core.BNGetArchitectureRegisterByName(self.handle, str(reg))
		count = ctypes.c_ulonglong()
		regs = core.BNGetModifiedArchitectureRegistersOnWrite(self.handle, reg, count)
		result = []
		for i in xrange(0, count.value):
			result.append(core.BNGetArchitectureRegisterName(self.handle, regs[i]))
		core.BNFreeRegisterList(regs)
		return result

	def assemble(self, code, addr = 0):
		"""
		``assemble`` converts the string of assembly instructions ``code`` loaded at virtual address ``addr`` to the
		byte representation of those instructions.

		:param str code: string representation of the instructions to be assembled
		:param int addr: virtual address that the instructions will be loaded at
		:return: the bytes for the assembled instructions or error string
		:rtype: (a tuple of instructions and empty string) or (or None and error string)
		:Example:

			>>> arch.assemble("je 10")
			('\\x0f\\x84\\x04\\x00\\x00\\x00', '')
			>>>
		"""
		result = DataBuffer()
		errors = ctypes.c_char_p()
		if not core.BNAssemble(self.handle, code, addr, result.handle, errors):
			return None, errors.value
		return str(result), errors.value

	def is_never_branch_patch_available(self, data, addr):
		"""
		``is_never_branch_patch_available`` determines if the instruction ``data`` at ``addr`` can be made to **never branch**.

		:param str data: bytes for the instruction to be checked
		:param int addr: the virtual address of the instruction to be patched
		:return: True if the instruction can be patched, False otherwise
		:rtype: bool
		:Example:

			>>> arch.is_never_branch_patch_available(arch.assemble("je 10")[0], 0)
			True
			>>> arch.is_never_branch_patch_available(arch.assemble("nop")[0], 0)
			False
			>>>
		"""
		data = str(data)
		buf = (ctypes.c_ubyte * len(data))()
		ctypes.memmove(buf, data, len(data))
		return core.BNIsArchitectureNeverBranchPatchAvailable(self.handle, buf, addr, len(data))

	def is_always_branch_patch_available(self, data, addr):
		"""
		``is_always_branch_patch_available`` determines if the instruction ``data`` at ``addr`` can be made to
		**always branch**.

		:param str data: bytes for the instruction to be checked
		:param int addr: the virtual address of the instruction to be patched
		:return: True if the instruction can be patched, False otherwise
		:rtype: bool
		:Example:

			>>> arch.is_always_branch_patch_available(arch.assemble("je 10")[0], 0)
			True
			>>> arch.is_always_branch_patch_available(arch.assemble("nop")[0], 0)
			False
			>>>
		"""
		data = str(data)
		buf = (ctypes.c_ubyte * len(data))()
		ctypes.memmove(buf, data, len(data))
		return core.BNIsArchitectureAlwaysBranchPatchAvailable(self.handle, buf, addr, len(data))

	def is_invert_branch_patch_available(self, data, addr):
		"""
		``is_always_branch_patch_available`` determines if the instruction ``data`` at ``addr`` can be inverted.

		:param str data: bytes for the instruction to be checked
		:param int addr: the virtual address of the instruction to be patched
		:return: True if the instruction can be patched, False otherwise
		:rtype: bool
		:Example:

			>>> arch.is_invert_branch_patch_available(arch.assemble("je 10")[0], 0)
			True
			>>> arch.is_invert_branch_patch_available(arch.assemble("nop")[0], 0)
			False
			>>>
		"""
		data = str(data)
		buf = (ctypes.c_ubyte * len(data))()
		ctypes.memmove(buf, data, len(data))
		return core.BNIsArchitectureInvertBranchPatchAvailable(self.handle, buf, addr, len(data))

	def is_skip_and_return_zero_patch_available(self, data, addr):
		"""
		``is_skip_and_return_zero_patch_available`` determines if the instruction ``data`` at ``addr`` is a *call-like*
		instruction that can be made into an instruction *returns zero*.

		:param str data: bytes for the instruction to be checked
		:param int addr: the virtual address of the instruction to be patched
		:return: True if the instruction can be patched, False otherwise
		:rtype: bool
		:Example:

			>>> arch.is_skip_and_return_zero_patch_available(arch.assemble("call 0")[0], 0)
			True
			>>> arch.is_skip_and_return_zero_patch_available(arch.assemble("call eax")[0], 0)
			True
			>>> arch.is_skip_and_return_zero_patch_available(arch.assemble("jmp eax")[0], 0)
			False
			>>>
		"""
		data = str(data)
		buf = (ctypes.c_ubyte * len(data))()
		ctypes.memmove(buf, data, len(data))
		return core.BNIsArchitectureSkipAndReturnZeroPatchAvailable(self.handle, buf, addr, len(data))

	def is_skip_and_return_value_patch_available(self, data, addr):
		"""
		``is_skip_and_return_zero_patch_available`` determines if the instruction ``data`` at ``addr`` is a *call-like*
		instruction that can be made into an instruction *returns a value*.

		:param str data: bytes for the instruction to be checked
		:param int addr: the virtual address of the instruction to be patched
		:return: True if the instruction can be patched, False otherwise
		:rtype: bool
		:Example:

			>>> arch.is_skip_and_return_zero_patch_available(arch.assemble("call 0")[0], 0)
			True
			>>> arch.is_skip_and_return_zero_patch_available(arch.assemble("jmp eax")[0], 0)
			False
			>>>
		"""
		data = str(data)
		buf = (ctypes.c_ubyte * len(data))()
		ctypes.memmove(buf, data, len(data))
		return core.BNIsArchitectureSkipAndReturnValuePatchAvailable(self.handle, buf, addr, len(data))

	def convert_to_nop(self, data, addr):
		"""
		``convert_to_nop`` reads the instruction(s) in ``data`` at virtual address ``addr`` and returns a string of nop
		instructions of the same length as data.

		:param str data: bytes for the instruction to be converted
		:param int addr: the virtual address of the instruction to be patched
		:return: string containing len(data) worth of no-operation instructions
		:rtype: str
		:Example:

			>>> arch.convert_to_nop("\\x00\\x00", 0)
			'\\x90\\x90'
			>>>
		"""
		data = str(data)
		buf = (ctypes.c_ubyte * len(data))()
		ctypes.memmove(buf, data, len(data))
		if not core.BNArchitectureConvertToNop(self.handle, buf, addr, len(data)):
			return None
		result = ctypes.create_string_buffer(len(data))
		ctypes.memmove(result, buf, len(data))
		return result.raw

	def always_branch(self, data, addr):
		"""
		``always_branch`` reads the instruction(s) in ``data`` at virtual address ``addr`` and returns a string of bytes
		of the same length which always branches.

		:param str data: bytes for the instruction to be converted
		:param int addr: the virtual address of the instruction to be patched
		:return: string containing len(data) which always branches to the same location as the provided instruction
		:rtype: str
		:Example:

			>>> bytes = arch.always_branch(arch.assemble("je 10")[0], 0)
			>>> arch.get_instruction_text(bytes, 0)
			(['nop     '], 1L)
			>>> arch.get_instruction_text(bytes[1:], 0)
			(['jmp     ', '0x9'], 5L)
			>>>
		"""
		data = str(data)
		buf = (ctypes.c_ubyte * len(data))()
		ctypes.memmove(buf, data, len(data))
		if not core.BNArchitectureAlwaysBranch(self.handle, buf, addr, len(data)):
			return None
		result = ctypes.create_string_buffer(len(data))
		ctypes.memmove(result, buf, len(data))
		return result.raw

	def invert_branch(self, data, addr):
		"""
		``invert_branch`` reads the instruction(s) in ``data`` at virtual address ``addr`` and returns a string of bytes
		of the same length which inverts the branch of provided instruction.

		:param str data: bytes for the instruction to be converted
		:param int addr: the virtual address of the instruction to be patched
		:return: string containing len(data) which always branches to the same location as the provided instruction
		:rtype: str
		:Example:

			>>> arch.get_instruction_text(arch.invert_branch(arch.assemble("je 10")[0], 0), 0)
			(['jne     ', '0xa'], 6L)
			>>> arch.get_instruction_text(arch.invert_branch(arch.assemble("jo 10")[0], 0), 0)
			(['jno     ', '0xa'], 6L)
			>>> arch.get_instruction_text(arch.invert_branch(arch.assemble("jge 10")[0], 0), 0)
			(['jl      ', '0xa'], 6L)
			>>>
		"""
		data = str(data)
		buf = (ctypes.c_ubyte * len(data))()
		ctypes.memmove(buf, data, len(data))
		if not core.BNArchitectureInvertBranch(self.handle, buf, addr, len(data)):
			return None
		result = ctypes.create_string_buffer(len(data))
		ctypes.memmove(result, buf, len(data))
		return result.raw

	def skip_and_return_value(self, data, addr, value):
		"""
		``skip_and_return_value`` reads the instruction(s) in ``data`` at virtual address ``addr`` and returns a string of
		bytes of the same length which doesn't call and instead *return a value*.

		:param str data: bytes for the instruction to be converted
		:param int addr: the virtual address of the instruction to be patched
		:return: string containing len(data) which always branches to the same location as the provided instruction
		:rtype: str
		:Example:

			>>> arch.get_instruction_text(arch.skip_and_return_value(arch.assemble("call 10")[0], 0, 0), 0)
			(['mov     ', 'eax', ', ', '0x0'], 5L)
			>>>
		"""
		data = str(data)
		buf = (ctypes.c_ubyte * len(data))()
		ctypes.memmove(buf, data, len(data))
		if not core.BNArchitectureSkipAndReturnValue(self.handle, buf, addr, len(data), value):
			return None
		result = ctypes.create_string_buffer(len(data))
		ctypes.memmove(result, buf, len(data))
		return result.raw

	def is_view_type_constant_defined(self, type_name, const_name):
		"""

		:param str type_name: the BinaryView type name of the constant to query
		:param str const_name: the constant name to query
		:rtype: None
		:Example:

			>>> arch.set_view_type_constant("ELF", "R_COPY", ELF_RELOC_COPY)
			>>> arch.is_view_type_constant_defined("ELF", "R_COPY")
			True
			>>> arch.is_view_type_constant_defined("ELF", "NOT_THERE")
			False
			>>>
		"""
		return core.BNIsBinaryViewTypeArchitectureConstantDefined(self.handle, type_name, const_name)

	def get_view_type_constant(self, type_name, const_name, default_value = 0):
		"""
		``get_view_type_constant`` retrieves the view type constant for the given type_name and const_name.

		:param str type_name: the BinaryView type name of the constant to be retrieved
		:param str const_name: the constant name to retrieved
		:param int value: optional default value if the type_name is not present. default value is zero.
		:return: The BinaryView type constant or the default_value if not found
		:rtype: int
		:Example:

			>>> ELF_RELOC_COPY = 5
			>>> arch.set_view_type_constant("ELF", "R_COPY", ELF_RELOC_COPY)
			>>> arch.get_view_type_constant("ELF", "R_COPY")
			5L
			>>> arch.get_view_type_constant("ELF", "NOT_HERE", 100)
			100L
		"""
		return core.BNGetBinaryViewTypeArchitectureConstant(self.handle, type_name, const_name, default_value)

	def set_view_type_constant(self, type_name, const_name, value):
		"""
		``set_view_type_constant`` creates a new binaryview type constant.

		:param str type_name: the BinaryView type name of the constant to be registered
		:param str const_name: the constant name to register
		:param int value: the value of the constant
		:rtype: None
		:Example:

			>>> ELF_RELOC_COPY = 5
			>>> arch.set_view_type_constant("ELF", "R_COPY", ELF_RELOC_COPY)
			>>>
		"""
		core.BNSetBinaryViewTypeArchitectureConstant(self.handle, type_name, const_name, value)

	def parse_types_from_source(self, source, filename = None, include_dirs = []):
		"""
		``parse_types_from_source`` parses the source string and any needed headers searching for them in
		the optional list of directories provided in ``include_dirs``.

		:param str source: source string to be parsed
		:param str filename: optional source filename
		:param list(str) include_dirs: optional list of string filename include directories
		:return: a tuple of py:class:`TypeParserResult` and error string
		:rtype: tuple(TypeParserResult,str)
		:Example:

			>>> arch.parse_types_from_source('int foo;\\nint bar(int x);\\nstruct bas{int x,y;};\\n')
			({types: {'bas': <type: struct bas>}, variables: {'foo': <type: int32_t>}, functions:{'bar':
			<type: int32_t(int32_t x)>}}, '')
			>>>
		"""

		if filename is None:
			filename = "input"
		dir_buf = (ctypes.c_char_p * len(include_dirs))()
		for i in xrange(0, len(include_dirs)):
			dir_buf[i] = str(include_dirs[i])
		parse = core.BNTypeParserResult()
		errors = ctypes.c_char_p()
		result = core.BNParseTypesFromSource(self.handle, source, filename, parse, errors, dir_buf, len(include_dirs))
		error_str = errors.value
		core.BNFreeString(ctypes.cast(errors, ctypes.POINTER(ctypes.c_byte)))
		if not result:
			return (None, error_str)
		types = {}
		variables = {}
		functions = {}
		for i in xrange(0, parse.typeCount):
			types[parse.types[i].name] = Type(core.BNNewTypeReference(parse.types[i].type))
		for i in xrange(0, parse.variableCount):
			variables[parse.variables[i].name] = Type(core.BNNewTypeReference(parse.variables[i].type))
		for i in xrange(0, parse.functionCount):
			functions[parse.functions[i].name] = Type(core.BNNewTypeReference(parse.functions[i].type))
		BNFreeTypeParserResult(parse)
		return (TypeParserResult(types, variables, functions), error_str)

	def parse_types_from_source_file(self, filename, include_dirs = []):
		"""
		``parse_types_from_source_file`` parses the source file ``filename`` and any needed headers searching for them in
		the optional list of directories provided in ``include_dirs``.

		:param str filename: filename of file to be parsed
		:param list(str) include_dirs: optional list of string filename include directories
		:return: a tuple of py:class:`TypeParserResult` and error string
		:rtype: tuple(TypeParserResult, str)
		:Example:

			>>> file = "/Users/binja/tmp.c"
			>>> open(file).read()
			'int foo;\\nint bar(int x);\\nstruct bas{int x,y;};\\n'
			>>> arch.parse_types_from_source_file(file)
			({types: {'bas': <type: struct bas>}, variables: {'foo': <type: int32_t>}, functions:
			{'bar': <type: int32_t(int32_t x)>}}, '')
			>>>
		"""
		dir_buf = (ctypes.c_char_p * len(include_dirs))()
		for i in xrange(0, len(include_dirs)):
			dir_buf[i] = str(include_dirs[i])
		parse = core.BNTypeParserResult()
		errors = ctypes.c_char_p()
		result = core.BNParseTypesFromSourceFile(self.handle, filename, parse, errors, dir_buf, len(include_dirs))
		error_str = errors.value
		core.BNFreeString(ctypes.cast(errors, ctypes.POINTER(ctypes.c_byte)))
		if not result:
			return (None, error_str)
		types = {}
		variables = {}
		functions = {}
		for i in xrange(0, parse.typeCount):
			types[parse.types[i].name] = Type(core.BNNewTypeReference(parse.types[i].type))
		for i in xrange(0, parse.variableCount):
			variables[parse.variables[i].name] = Type(core.BNNewTypeReference(parse.variables[i].type))
		for i in xrange(0, parse.functionCount):
			functions[parse.functions[i].name] = Type(core.BNNewTypeReference(parse.functions[i].type))
		BNFreeTypeParserResult(parse)
		return (TypeParserResult(types, variables, functions), error_str)

	def register_calling_convention(self, cc):
		"""
		``register_calling_convention`` registers a new calling convention for the Architecture.

		:param CallingConvention cc: CallingConvention object to be registered
		:rtype: None
		"""
		core.BNRegisterCallingConvention(self.handle, cc.handle)

class ReferenceSource(object):
	def __init__(self, func, arch, addr):
		self.function = func
		self.arch = arch
		self.address = addr

	def __repr__(self):
		if self.arch:
			return "<ref: %s@%#x>" % (self.arch.name, self.address)
		else:
			return "<ref: %#x>" % self.address

class LowLevelILLabel(object):
	def __init__(self, handle = None):
		if handle is None:
			self.handle = (core.BNLowLevelILLabel * 1)()
			core.BNLowLevelILInitLabel(self.handle)
		else:
			self.handle = handle

class LowLevelILInstruction(object):
	"""
	``class LowLevelILInstruction`` Low Level Intermediate Language Instructions are infinite length tree-based
	instructions. Tree-based instructions use infix notation with the left hand operand being the destination operand.
	Infix notation is thus more natural to read than other notations (e.g. x86 ``mov eax, 0`` vs. LLIL ``eax = 0``).
	"""

	ILOperations = {
		core.LLIL_NOP:           [],
		core.LLIL_SET_REG:       [("dest", "reg"), ("src", "expr")],
		core.LLIL_SET_REG_SPLIT: [("hi", "reg"), ("lo", "reg"), ("src", "expr")],
		core.LLIL_SET_FLAG:      [("dest", "flag"), ("src", "expr")],
		core.LLIL_LOAD:          [("src", "expr")],
		core.LLIL_STORE:         [("dest", "expr"), ("src", "expr")],
		core.LLIL_PUSH:          [("src", "expr")],
		core.LLIL_POP:           [],
		core.LLIL_REG:           [("src", "reg")],
		core.LLIL_CONST:         [("value", "int")],
		core.LLIL_FLAG:          [("src", "flag")],
		core.LLIL_FLAG_BIT:      [("src", "flag"), ("bit", "int")],
		core.LLIL_ADD:           [("left", "expr"), ("right", "expr")],
		core.LLIL_ADC:           [("left", "expr"), ("right", "expr")],
		core.LLIL_SUB:           [("left", "expr"), ("right", "expr")],
		core.LLIL_SBB:           [("left", "expr"), ("right", "expr")],
		core.LLIL_AND:           [("left", "expr"), ("right", "expr")],
		core.LLIL_OR:            [("left", "expr"), ("right", "expr")],
		core.LLIL_XOR:           [("left", "expr"), ("right", "expr")],
		core.LLIL_LSL:           [("left", "expr"), ("right", "expr")],
		core.LLIL_LSR:           [("left", "expr"), ("right", "expr")],
		core.LLIL_ASR:           [("left", "expr"), ("right", "expr")],
		core.LLIL_ROL:           [("left", "expr"), ("right", "expr")],
		core.LLIL_RLC:           [("left", "expr"), ("right", "expr")],
		core.LLIL_ROR:           [("left", "expr"), ("right", "expr")],
		core.LLIL_RRC:           [("left", "expr"), ("right", "expr")],
		core.LLIL_MUL:           [("left", "expr"), ("right", "expr")],
		core.LLIL_MULU_DP:       [("left", "expr"), ("right", "expr")],
		core.LLIL_MULS_DP:       [("left", "expr"), ("right", "expr")],
		core.LLIL_DIVU:          [("left", "expr"), ("right", "expr")],
		core.LLIL_DIVU_DP:       [("hi", "expr"), ("lo", "expr"), ("right", "expr")],
		core.LLIL_DIVS:          [("left", "expr"), ("right", "expr")],
		core.LLIL_DIVS_DP:       [("hi", "expr"), ("lo", "expr"), ("right", "expr")],
		core.LLIL_MODU:          [("left", "expr"), ("right", "expr")],
		core.LLIL_MODU_DP:       [("hi", "expr"), ("lo", "expr"), ("right", "expr")],
		core.LLIL_MODS:          [("left", "expr"), ("right", "expr")],
		core.LLIL_MODS_DP:       [("hi", "expr"), ("lo", "expr"), ("right", "expr")],
		core.LLIL_NEG:           [("src", "expr")],
		core.LLIL_NOT:           [("src", "expr")],
		core.LLIL_SX:            [("src", "expr")],
		core.LLIL_ZX:            [("src", "expr")],
		core.LLIL_JUMP:          [("dest", "expr")],
		core.LLIL_JUMP_TO:       [("dest", "expr"), ("targets", "int_list")],
		core.LLIL_CALL:          [("dest", "expr")],
		core.LLIL_RET:           [("dest", "expr")],
		core.LLIL_NORET:         [],
		core.LLIL_IF:            [("condition", "expr"), ("true", "int"), ("false", "int")],
		core.LLIL_GOTO:          [("dest", "int")],
		core.LLIL_FLAG_COND:     [("condition", "cond")],
		core.LLIL_CMP_E:         [("left", "expr"), ("right", "expr")],
		core.LLIL_CMP_NE:        [("left", "expr"), ("right", "expr")],
		core.LLIL_CMP_SLT:       [("left", "expr"), ("right", "expr")],
		core.LLIL_CMP_ULT:       [("left", "expr"), ("right", "expr")],
		core.LLIL_CMP_SLE:       [("left", "expr"), ("right", "expr")],
		core.LLIL_CMP_ULE:       [("left", "expr"), ("right", "expr")],
		core.LLIL_CMP_SGE:       [("left", "expr"), ("right", "expr")],
		core.LLIL_CMP_UGE:       [("left", "expr"), ("right", "expr")],
		core.LLIL_CMP_SGT:       [("left", "expr"), ("right", "expr")],
		core.LLIL_CMP_UGT:       [("left", "expr"), ("right", "expr")],
		core.LLIL_TEST_BIT:      [("left", "expr"), ("right", "expr")],
		core.LLIL_BOOL_TO_INT:   [("src", "expr")],
		core.LLIL_SYSCALL:       [],
		core.LLIL_BP:            [],
		core.LLIL_TRAP:          [("value", "int")],
		core.LLIL_UNDEF:         [],
		core.LLIL_UNIMPL:        [],
		core.LLIL_UNIMPL_MEM:    [("src", "expr")]
	}

	def __init__(self, func, expr_index, instr_index = None):
		instr = core.BNGetLowLevelILByIndex(func.handle, expr_index)
		self.function = func
		self.expr_index = expr_index
		self.instr_index = instr_index
		self.operation = instr.operation
		self.operation_name = core.BNLowLevelILOperation_names[instr.operation]
		self.size = instr.size
		self.address = instr.address
		self.source_operand = instr.sourceOperand
		if instr.flags == 0:
			self.flags = None
		else:
			self.flags = func.arch.get_flag_write_type_name(instr.flags)
		if self.source_operand == 0xffffffff:
			self.source_operand = None
		operands = LowLevelILInstruction.ILOperations[instr.operation]
		self.operands = []
		for i in xrange(0, len(operands)):
			name, operand_type = operands[i]
			if operand_type == "int":
				value = instr.operands[i]
			elif operand_type == "expr":
				value = LowLevelILInstruction(func, instr.operands[i])
			elif operand_type == "reg":
				if (instr.operands[i] & 0x80000000) != 0:
					value = instr.operands[i]
				else:
					value = func.arch.get_reg_name(instr.operands[i])
			elif operand_type == "flag":
				value = func.arch.get_flag_name(instr.operands[i])
			elif operand_type == "cond":
				value = core.BNLowLevelILFlagCondition_names[instr.operands[i]]
			elif operand_type == "int_list":
				count = ctypes.c_ulonglong()
				operands = core.BNLowLevelILGetOperandList(func.handle, self.expr_index, i, count)
				value = []
				for i in xrange(count.value):
					value.append(operands[i])
				core.BNLowLevelILFreeOperandList(operands)
			self.operands.append(value)
			self.__dict__[name] = value

	def __str__(self):
		tokens = self.tokens
		if tokens is None:
			return "invalid"
		result = ""
		for token in tokens:
			result += token.text
		return result

	def __repr__(self):
		return "<il: %s>" % str(self)

	@property
	def tokens(self):
		"""LLIL tokens (read-only)"""
		count = ctypes.c_ulonglong()
		tokens = ctypes.POINTER(core.BNInstructionTextToken)()
		if (self.instr_index is not None) and (self.function.source_function is not None):
			if not core.BNGetLowLevelILInstructionText(self.function.handle, self.function.source_function.handle,
				self.function.arch.handle, self.instr_index, tokens, count):
				return None
		else:
			if not core.BNGetLowLevelILExprText(self.function.handle, self.function.arch.handle,
				self.expr_index, tokens, count):
				return None
		result = []
		for i in xrange(0, count.value):
			token_type = core.BNInstructionTextTokenType_names[tokens[i].type]
			text = tokens[i].text
			value = tokens[i].value
			size = tokens[i].size
			operand = tokens[i].operand
			result.append(InstructionTextToken(token_type, text, value, size, operand))
		core.BNFreeInstructionText(tokens, count.value)
		return result

	def __setattr__(self, name, value):
		try:
			object.__setattr__(self,name,value)
		except AttributeError:
			raise AttributeError, "attribute '%s' is read only" % name

class LowLevelILExpr(object):
	"""
	``class LowLevelILExpr`` hold the index of IL Expressions.

	.. note:: This class shouldn't be instantiated directly. Rather the helper members of LowLevelILFunction should be \
	used instead.
	"""
	def __init__(self, index):
		self.index = index

class LowLevelILFunction(object):
	"""
	``class LowLevelILFunction`` contains the list of LowLevelILExpr objects that make up a function. LowLevelILExpr
	objects can be added to the LowLevelILFunction by calling ``append`` and passing the result of the various class
	methods which return LowLevelILExpr objects.


	LowLevelILFlagCondition values used as parameters in the ``flag_condition`` method.

		======================= ========== ===============================
		LowLevelILFlagCondition Operator   Description
		======================= ========== ===============================
		LLFC_E                  ==         Equal
		LLFC_NE                 !=         Not equal
		LLFC_SLT                s<         Signed less than
		LLFC_ULT                u<         Unsigned less than
		LLFC_SLE                s<=        Signed less than or equal
		LLFC_ULE                u<=        Unsigned less than or equal
		LLFC_SGE                s>=        Signed greater than or equal
		LLFC_UGE                u>=        Unsigned greater than or equal
		LLFC_SGT                s>         Signed greather than
		LLFC_UGT                u>         Unsigned greater than
		LLFC_NEG                -          Negative
		LLFC_POS                +          Positive
		LLFC_O                  overflow   Overflow
		LLFC_NO                 !overflow  No overflow
		======================= ========== ===============================
	"""
	def __init__(self, arch, handle = None, source_func = None):
		self.arch = arch
		self.source_function = source_func
		if handle is not None:
			self.handle = core.handle_of_type(handle, core.BNLowLevelILFunction)
		else:
			func_handle = None
			if self.source_function is not None:
				func_handle = self.source_function.handle
			self.handle = core.BNCreateLowLevelILFunction(arch.handle, func_handle)

	def __del__(self):
		core.BNFreeLowLevelILFunction(self.handle)

	@property
	def current_address(self):
		"""Current IL Address (read/write)"""
		return core.BNLowLevelILGetCurrentAddress(self.handle)

	@current_address.setter
	def current_address(self, value):
		core.BNLowLevelILSetCurrentAddress(self.handle, value)

	@property
	def temp_reg_count(self):
		"""Number of temporary registers (read-only)"""
		return core.BNGetLowLevelILTemporaryRegisterCount(self.handle)

	@property
	def temp_flag_count(self):
		"""Number of temporary flags (read-only)"""
		return core.BNGetLowLevelILTemporaryFlagCount(self.handle)

	@property
	def basic_blocks(self):
		"""list of LowLevelILBasicBlock objects (read-only)"""
		count = ctypes.c_ulonglong()
		blocks = core.BNGetLowLevelILBasicBlockList(self.handle, count)
		result = []
		view = None
		if self.source_function is not None:
			view = self.source_function.view
		for i in xrange(0, count.value):
			result.append(LowLevelILBasicBlock(view, core.BNNewBasicBlockReference(blocks[i]), self))
		core.BNFreeBasicBlockList(blocks, count.value)
		return result

	def __setattr__(self, name, value):
		try:
			object.__setattr__(self,name,value)
		except AttributeError:
			raise AttributeError, "attribute '%s' is read only" % name

	def __len__(self):
		return int(core.BNGetLowLevelILInstructionCount(self.handle))

	def __getitem__(self, i):
		if isinstance(i, slice) or isinstance(i, tuple):
			raise IndexError, "expected integer instruction index"
		if isinstance(i, LowLevelILExpr):
			return LowLevelILInstruction(self, i.index)
		if (i < 0) or (i >= len(self)):
			raise IndexError, "index out of range"
		return LowLevelILInstruction(self, core.BNGetLowLevelILIndexForInstruction(self.handle, i), i)

	def __setitem__(self, i, j):
		raise IndexError, "instruction modification not implemented"

	def __iter__(self):
		count = ctypes.c_ulonglong()
		blocks = core.BNGetLowLevelILBasicBlockList(self.handle, count)
		view = None
		if self.source_function is not None:
			view = self.source_function.view
		try:
			for i in xrange(0, count.value):
				yield LowLevelILBasicBlock(view, core.BNNewBasicBlockReference(blocks[i]), self)
		finally:
			core.BNFreeBasicBlockList(blocks, count.value)

	def clear_indirect_branches(self):
		core.BNLowLevelILClearIndirectBranches(self.handle)

	def set_indirect_branches(self, branches):
		branch_list = (core.BNArchitectureAndAddress * len(branches))()
		for i in xrange(len(branches)):
			branch_list[i].arch = branches[i][0].handle
			branch_list[i].address = branches[i][1]
		core.BNLowLevelILSetIndirectBranches(self.handle, branch_list, len(branches))

	def expr(self, operation, a = 0, b = 0, c = 0, d = 0, size = 0, flags = None):
		if isinstance(operation, str):
			operation = core.BNLowLevelILOperation_by_name[operation]
		if isinstance(flags, str):
			flags = self.arch.get_flag_write_type_by_name(flags)
		elif flags is None:
			flags = 0
		return LowLevelILExpr(core.BNLowLevelILAddExpr(self.handle, operation, size, flags, a, b, c, d))

	def append(self, expr):
		"""
		``append`` adds the LowLevelILExpr ``expr`` to the current LowLevelILFunction.

		:param LowLevelILExpr expr: the LowLevelILExpr to add to the current LowLevelILFunction
		:return: number of LowLevelILExpr in the current function
		:rtype: int
		"""
		return core.BNLowLevelILAddInstruction(self.handle, expr.index)

	def nop(self):
		"""
		``nop`` no operation, this instruction does nothing

		:return: The no operation expression
		:rtype: LowLevelILExpr
		"""
		return self.expr(core.LLIL_NOP)

	def set_reg(self, size, reg, value, flags = 0):
		"""
		``set_reg`` sets the register ``reg`` of size ``size`` to the expression ``value``

		:param int size: size of the register parameter in bytes
		:param str reg: the register name
		:param LowLevelILExpr value: an expression to set the register to
		:param str flags: which flags are set by this operation
		:return: The expression ``reg = value``
		:rtype: LowLevelILExpr
		"""
		if isinstance(reg, str):
			reg = self.arch.regs[reg].index
		return self.expr(core.LLIL_SET_REG, reg, value.index, size = size, flags = flags)

	def set_reg_split(self, size, hi, lo, value, flags = 0):
		"""
		``set_reg_split`` uses ``hi`` and ``lo`` as a single extended register setting ``hi:lo`` to the expression
		``value``.

		:param int size: size of the register parameter in bytes
		:param str hi: the high register name
		:param str lo: the low register name
		:param LowLevelILExpr value: an expression to set the split regiters to
		:param str flags: which flags are set by this operation
		:return: The expression ``hi:lo = value``
		:rtype: LowLevelILExpr
		"""
		if isinstance(hi, str):
			hi = self.arch.regs[hi].index
		if isinstance(lo, str):
			lo = self.arch.regs[lo].index
		return self.expr(core.LLIL_SET_REG_SPLIT, hi, lo, value.index, size = size, flags = flags)

	def set_flag(self, flag, value):
		"""
		``set_flag`` sets the flag ``flag`` to the LowLevelILExpr ``value``

		:param str flag: the low register name
		:param LowLevelILExpr value: an expression to set the flag to
		:return: The expression FLAG.flag = value
		:rtype: LowLevelILExpr
		"""
		return self.expr(core.LLIL_SET_FLAG, self.arch.get_flag_by_name(flag), value.index)

	def load(self, size, addr):
		"""
		``laod`` Reads ``size`` bytes from the expression ``addr``

		:param int size: number of bytes to read
		:param LowLevelILExpr addr: the expression to read memory from
		:return: The expression ``[addr].size``
		:rtype: LowLevelILExpr
		"""
		return self.expr(core.LLIL_LOAD, addr.index, size = size)

	def store(self, size, addr, value):
		"""
		``store`` Writes ``size`` bytes to expression ``addr`` read from expression ``value``

		:param int size: number of bytes to write
		:param LowLevelILExpr addr: the expression to write to
		:param LowLevelILExpr value: the expression to be written
		:return: The expression ``[addr].size = value``
		:rtype: LowLevelILExpr
		"""
		return self.expr(core.LLIL_STORE, addr.index, value.index, size = size)

	def push(self, size, value):
		"""
		``push`` writes ``size`` bytes from expression ``value`` to the stack, adjusting the stack by ``size``.

		:param int size: number of bytes to write and adjust the stack by
		:param LowLevelILExpr value: the expression to write
		:return: The expression push(value)
		:rtype: LowLevelILExpr
		"""
		return self.expr(core.LLIL_PUSH, value.index, size = size)

	def pop(self, size):
		"""
		``pop`` reads ``size`` bytes from the stack, adjusting the stack by ``size``.

		:param int size: number of bytes to read from the stack
		:return: The expression ``pop``
		:rtype: LowLevelILExpr
		"""
		return self.expr(core.LLIL_POP, size = size)

	def reg(self, size, reg):
		"""
		``reg`` returns a register of size ``size`` with name ``name``

		:param int size: the size of the register in bytes
		:param str reg: the name of the register
		:return: A register expression for the given string
		:rtype: LowLevelILExpr
		"""
		if isinstance(reg, str):
			reg = self.arch.regs[reg].index
		return self.expr(core.LLIL_REG, reg, size = size)

	def const(self, size, value):
		"""
		``const`` returns an expression for the constant integer ``value`` with size ``size``

		:param int size: the size of the constant in bytes
		:param int value: integer value of the constant
		:return: A constant expression of given value and size
		:rtype: LowLevelILExpr
		"""
		return self.expr(core.LLIL_CONST, value, size = size)

	def flag(self, reg):
		"""
		``flag`` returns a flag expression for the given flag name.

		:param str reg: name of the flag expression to retrieve
		:return: A flag expression of given flag name
		:rtype: LowLevelILExpr
		"""
		return self.expr(core.LLIL_FLAG, self.arch.get_flag_by_name(reg))

	def flag_bit(self, size, reg, bit):
		"""
		``flag_bit`` sets the flag named ``reg`` and size ``size`` to the constant integer value ``bit``

		:param int size: the size of the flag
		:param str reg: flag value
		:param int bit: integer value to set the bit to
		:return: A constant expression of given value and size ``FLAG.reg = bit``
		:rtype: LowLevelILExpr
		"""
		return self.expr(core.LLIL_FLAG_BIT, self.arch.get_flag_by_name(reg), bit, size = size)

	def add(self, size, a, b, flags = None):
		"""
		``add`` adds expression ``a`` to expression ``b`` potentially setting flags ``flags`` and returning
		an expression of ``size`` bytes.

		:param int size: the size of the result in bytes
		:param LowLevelILExpr a: LHS expression
		:param LowLevelILExpr b: RHS expression
		:param str flags: flags to set
		:return: The expression ``add.<size>{<flags>}(a, b)``
		:rtype: LowLevelILExpr
		"""
		return self.expr(core.LLIL_ADD, a.index, b.index, size = size, flags = flags)

	def add_carry(self, size, a, b, flags = None):
		"""
		``add_carry`` adds with carry expression ``a`` to expression ``b`` potentially setting flags ``flags`` and returning
		an expression of ``size`` bytes.

		:param int size: the size of the result in bytes
		:param LowLevelILExpr a: LHS expression
		:param LowLevelILExpr b: RHS expression
		:param str flags: flags to set
		:return: The expression ``adc.<size>{<flags>}(a, b)``
		:rtype: LowLevelILExpr
		"""
		return self.expr(core.LLIL_ADC, a.index, b.index, size = size, flags = flags)

	def sub(self, size, a, b, flags = None):
		"""
		``sub`` subtracts expression ``b`` from expression ``a`` potentially setting flags ``flags`` and returning
		an expression of ``size`` bytes.

		:param int size: the size of the result in bytes
		:param LowLevelILExpr a: LHS expression
		:param LowLevelILExpr b: RHS expression
		:param str flags: flags to set
		:return: The expression ``sub.<size>{<flags>}(a, b)``
		:rtype: LowLevelILExpr
		"""
		return self.expr(core.LLIL_SUB, a.index, b.index, size = size, flags = flags)

	def sub_borrow(self, size, a, b, flags = None):
		"""
		``sub_borrow`` subtracts with borrow expression ``b`` from expression ``a`` potentially setting flags ``flags``
		and returning an expression of ``size`` bytes.

		:param int size: the size of the result in bytes
		:param LowLevelILExpr a: LHS expression
		:param LowLevelILExpr b: RHS expression
		:param str flags: flags to set
		:return: The expression ``sbc.<size>{<flags>}(a, b)``
		:rtype: LowLevelILExpr
		"""
		return self.expr(core.LLIL_SBB, a.index, b.index, size = size, flags = flags)

	def and_expr(self, size, a, b, flags = None):
		"""
		``and_expr`` bitwise and's expression ``a`` and expression ``b`` potentially setting flags ``flags``
		and returning an expression of ``size`` bytes.

		:param int size: the size of the result in bytes
		:param LowLevelILExpr a: LHS expression
		:param LowLevelILExpr b: RHS expression
		:param str flags: optional, flags to set
		:return: The expression ``and.<size>{<flags>}(a, b)``
		:rtype: LowLevelILExpr
		"""
		return self.expr(core.LLIL_AND, a.index, b.index, size = size, flags = flags)

	def or_expr(self, size, a, b, flags = None):
		"""
		``or_expr`` bitwise or's expression ``a`` and expression ``b`` potentially setting flags ``flags``
		and returning an expression of ``size`` bytes.

		:param int size: the size of the result in bytes
		:param LowLevelILExpr a: LHS expression
		:param LowLevelILExpr b: RHS expression
		:param str flags: optional, flags to set
		:return: The expression ``or.<size>{<flags>}(a, b)``
		:rtype: LowLevelILExpr
		"""
		return self.expr(core.LLIL_OR, a.index, b.index, size = size, flags = flags)

	def xor_expr(self, size, a, b, flags = None):
		"""
		``xor_expr`` xor's expression ``a`` with expression ``b`` potentially setting flags ``flags``
		and returning an expression of ``size`` bytes.

		:param int size: the size of the result in bytes
		:param LowLevelILExpr a: LHS expression
		:param LowLevelILExpr b: RHS expression
		:param str flags: optional, flags to set
		:return: The expression ``xor.<size>{<flags>}(a, b)``
		:rtype: LowLevelILExpr
		"""
		return self.expr(core.LLIL_XOR, a.index, b.index, size = size, flags = flags)

	def shift_left(self, size, a, b, flags = None):
		"""
		``shift_left`` subtracts with borrow expression ``b`` from expression ``a`` potentially setting flags ``flags``
		and returning an expression of ``size`` bytes.

		:param int size: the size of the result in bytes
		:param LowLevelILExpr a: LHS expression
		:param LowLevelILExpr b: RHS expression
		:param str flags: optional, flags to set
		:return: The expression ``lsl.<size>{<flags>}(a, b)``
		:rtype: LowLevelILExpr
		"""
		return self.expr(core.LLIL_LSL, a.index, b.index, size = size, flags = flags)

	def logical_shift_right(self, size, a, b, flags = None):
		"""
		``logical_shift_right`` shifts logically right expression ``a`` by expression ``b`` potentially setting flags
		``flags``and returning an expression of ``size`` bytes.

		:param int size: the size of the result in bytes
		:param LowLevelILExpr a: LHS expression
		:param LowLevelILExpr b: RHS expression
		:param str flags: optional, flags to set
		:return: The expression ``lsr.<size>{<flags>}(a, b)``
		:rtype: LowLevelILExpr
		"""
		return self.expr(core.LLIL_LSR, a.index, b.index, size = size, flags = flags)

	def arith_shift_right(self, size, a, b, flags = None):
		"""
		``arith_shift_right`` shifts arithmatic right expression ``a`` by expression ``b``  potentially setting flags
		``flags`` and returning an expression of ``size`` bytes.

		:param int size: the size of the result in bytes
		:param LowLevelILExpr a: LHS expression
		:param LowLevelILExpr b: RHS expression
		:param str flags: optional, flags to set
		:return: The expression ``asr.<size>{<flags>}(a, b)``
		:rtype: LowLevelILExpr
		"""
		return self.expr(core.LLIL_ASR, a.index, b.index, size = size, flags = flags)

	def rotate_left(self, size, a, b, flags = None):
		"""
		``rotate_left`` bitwise rotates left expression ``a`` by expression ``b`` potentially setting flags ``flags``
		and returning an expression of ``size`` bytes.

		:param int size: the size of the result in bytes
		:param LowLevelILExpr a: LHS expression
		:param LowLevelILExpr b: RHS expression
		:param str flags: optional, flags to set
		:return: The expression ``rol.<size>{<flags>}(a, b)``
		:rtype: LowLevelILExpr
		"""
		return self.expr(core.LLIL_ROL, a.index, b.index, size = size, flags = flags)

	def rotate_left_carry(self, size, a, b, flags = None):
		"""
		``rotate_left_carry`` bitwise rotates left with carry expression ``a`` by expression ``b`` potentially setting
		flags ``flags`` and returning an expression of ``size`` bytes.

		:param int size: the size of the result in bytes
		:param LowLevelILExpr a: LHS expression
		:param LowLevelILExpr b: RHS expression
		:param str flags: optional, flags to set
		:return: The expression ``rcl.<size>{<flags>}(a, b)``
		:rtype: LowLevelILExpr
		"""
		return self.expr(core.LLIL_RLC, a.index, b.index, size = size, flags = flags)

	def rotate_right(self, size, a, b, flags = None):
		"""
		``rotate_right`` bitwise rotates right expression ``a`` by expression ``b`` potentially setting flags ``flags``
		and returning an expression of ``size`` bytes.

		:param int size: the size of the result in bytes
		:param LowLevelILExpr a: LHS expression
		:param LowLevelILExpr b: RHS expression
		:param str flags: optional, flags to set
		:return: The expression ``ror.<size>{<flags>}(a, b)``
		:rtype: LowLevelILExpr
		"""
		return self.expr(core.LLIL_ROR, a.index, b.index, size = size, flags = flags)

	def rotate_right_carry(self, size, a, b, flags = None):
		"""
		``rotate_right_carry`` bitwise rotates right with carry expression ``a`` by expression ``b`` potentially setting
		flags ``flags`` and returning an expression of ``size`` bytes.

		:param int size: the size of the result in bytes
		:param LowLevelILExpr a: LHS expression
		:param LowLevelILExpr b: RHS expression
		:param str flags: optional, flags to set
		:return: The expression ``rcr.<size>{<flags>}(a, b)``
		:rtype: LowLevelILExpr
		"""
		return self.expr(core.LLIL_RRC, a.index, b.index, size = size, flags = flags)

	def mult(self, size, a, b, flags = None):
		"""
		``mult`` multiplies expression ``a`` by expression ``b`` potentially setting flags ``flags`` and returning an
		expression of ``size`` bytes.

		:param int size: the size of the result in bytes
		:param LowLevelILExpr a: LHS expression
		:param LowLevelILExpr b: RHS expression
		:param str flags: optional, flags to set
		:return: The expression ``sbc.<size>{<flags>}(a, b)``
		:rtype: LowLevelILExpr
		"""
		return self.expr(core.LLIL_MUL, a.index, b.index, size = size, flags = flags)

	def mult_double_prec_signed(self, size, a, b, flags = None):
		"""
		``mult_double_prec_signed`` multiplies signed with double precision expression ``a`` by expression ``b``
		potentially setting flags ``flags`` and returning an expression of ``size`` bytes.

		:param int size: the size of the result in bytes
		:param LowLevelILExpr a: LHS expression
		:param LowLevelILExpr b: RHS expression
		:param str flags: optional, flags to set
		:return: The expression ``muls.dp.<size>{<flags>}(a, b)``
		:rtype: LowLevelILExpr
		"""
		return self.expr(core.LLIL_MULS_DP, a.index, b.index, size = size, flags = flags)

	def mult_double_prec_unsigned(self, size, a, b, flags = None):
		"""
		``mult_double_prec_unsigned`` multiplies unsigned with double precision expression ``a`` by expression ``b``
		potentially setting flags ``flags`` and returning an expression of ``size`` bytes.

		:param int size: the size of the result in bytes
		:param LowLevelILExpr a: LHS expression
		:param LowLevelILExpr b: RHS expression
		:param str flags: optional, flags to set
		:return: The expression ``muls.dp.<size>{<flags>}(a, b)``
		:rtype: LowLevelILExpr
		"""
		return self.expr(core.LLIL_MULU_DP, a.index, b.index, size = size, flags = flags)

	def div_signed(self, size, a, b, flags = None):
		"""
		``div_signed`` signed divide expression ``a`` by expression ``b`` potentially setting flags ``flags``
		and returning an expression of ``size`` bytes.

		:param int size: the size of the result in bytes
		:param LowLevelILExpr a: LHS expression
		:param LowLevelILExpr b: RHS expression
		:param str flags: optional, flags to set
		:return: The expression ``divs.<size>{<flags>}(a, b)``
		:rtype: LowLevelILExpr
		"""
		return self.expr(core.LLIL_DIVS, a.index, b.index, size = size, flags = flags)

	def div_double_prec_signed(self, size, hi, lo, b, flags = None):
		"""
		``div_double_prec_signed`` signed double precision divide using expression ``hi`` and expression ``lo`` as a single
		double precision register by expression ``b`` potentially  setting flags ``flags`` and returning an expression
		of ``size`` bytes.

		:param int size: the size of the result in bytes
		:param LowLevelILExpr hi: high LHS expression
		:param LowLevelILExpr lo: low LHS expression
		:param LowLevelILExpr b: RHS expression
		:param str flags: optional, flags to set
		:return: The expression ``divs.dp.<size>{<flags>}(hi:lo, b)``
		:rtype: LowLevelILExpr
		"""
		return self.expr(core.LLIL_DIVS_DP, hi.index, lo.index, b.index, size = size, flags = flags)

	def div_unsigned(self, size, a, b, flags = None):
		"""
		``div_unsigned`` unsigned divide expression ``a`` by expression ``b`` potentially setting flags ``flags``
		and returning an expression of ``size`` bytes.

		:param int size: the size of the result in bytes
		:param LowLevelILExpr a: LHS expression
		:param LowLevelILExpr b: RHS expression
		:param str flags: optional, flags to set
		:return: The expression ``divs.<size>{<flags>}(a, b)``
		:rtype: LowLevelILExpr
		"""
		return self.expr(core.LLIL_DIVS, a.index, b.index, size = size, flags = flags)

	def div_double_prec_unsigned(self, size, hi, lo, b, flags = None):
		"""
		``div_double_prec_unsigned`` unsigned double precision divide using expression ``hi`` and expression ``lo`` as
		a single double precision register by expression ``b`` potentially  setting flags ``flags`` and returning an
		expression of ``size`` bytes.

		:param int size: the size of the result in bytes
		:param LowLevelILExpr hi: high LHS expression
		:param LowLevelILExpr lo: low LHS expression
		:param LowLevelILExpr b: RHS expression
		:param str flags: optional, flags to set
		:return: The expression ``divs.dp.<size>{<flags>}(hi:lo, b)``
		:rtype: LowLevelILExpr
		"""
		return self.expr(core.LLIL_DIVS_DP, hi.index, lo.index, b.index, size = size, flags = flags)

	def mod_signed(self, size, a, b, flags = None):
		"""
		``mod_signed`` signed modulus expression ``a`` by expression ``b`` potentially setting flags ``flags``
		and returning an expression of ``size`` bytes.

		:param int size: the size of the result in bytes
		:param LowLevelILExpr a: LHS expression
		:param LowLevelILExpr b: RHS expression
		:param str flags: optional, flags to set
		:return: The expression ``mods.<size>{<flags>}(a, b)``
		:rtype: LowLevelILExpr
		"""
		return self.expr(core.LLIL_MODS, a.index, b.index, size = size, flags = flags)

	def mod_double_prec_signed(self, size, hi, lo, b, flags = None):
		"""
		``mod_double_prec_signed`` signed double precision modulus using expression ``hi`` and expression ``lo`` as a single
		double precision register by expression ``b`` potentially  setting flags ``flags`` and returning an expression
		of ``size`` bytes.

		:param int size: the size of the result in bytes
		:param LowLevelILExpr hi: high LHS expression
		:param LowLevelILExpr lo: low LHS expression
		:param LowLevelILExpr b: RHS expression
		:param str flags: optional, flags to set
		:return: The expression ``mods.dp.<size>{<flags>}(hi:lo, b)``
		:rtype: LowLevelILExpr
		"""
		return self.expr(core.LLIL_MODS_DP, hi.index, lo.index, b.index, size = size, flags = flags)

	def mod_unsigned(self, size, a, b, flags = None):
		"""
		``mod_unsigned`` unsigned modulus expression ``a`` by expression ``b`` potentially setting flags ``flags``
		and returning an expression of ``size`` bytes.

		:param int size: the size of the result in bytes
		:param LowLevelILExpr a: LHS expression
		:param LowLevelILExpr b: RHS expression
		:param str flags: optional, flags to set
		:return: The expression ``modu.<size>{<flags>}(a, b)``
		:rtype: LowLevelILExpr
		"""
		return self.expr(core.LLIL_MODS, a.index, b.index, size = size, flags = flags)

	def mod_double_prec_unsigned(self, size, hi, lo, b, flags = None):
		"""
		``mod_double_prec_unsigned`` unsigned double precision modulus using expression ``hi`` and expression ``lo`` as
		a single double precision register by expression ``b`` potentially  setting flags ``flags`` and returning an
		expression of ``size`` bytes.

		:param int size: the size of the result in bytes
		:param LowLevelILExpr hi: high LHS expression
		:param LowLevelILExpr lo: low LHS expression
		:param LowLevelILExpr b: RHS expression
		:param str flags: optional, flags to set
		:return: The expression ``modu.dp.<size>{<flags>}(hi:lo, b)``
		:rtype: LowLevelILExpr
		"""
		return self.expr(core.LLIL_MODS_DP, hi.index, lo.index, b.index, size = size, flags = flags)

	def neg_expr(self, size, value, flags = None):
		"""
		``neg_expr`` two's complement sign negation of expression ``value`` of size ``size`` potentially setting flags

		:param int size: the size of the result in bytes
		:param LowLevelILExpr value: the expression to negate
		:param str flags: optional, flags to set
		:return: The expression ``neg.<size>{<flags>}(value)``
		:rtype: LowLevelILExpr
		"""
		return self.expr(core.LLIL_NEG, value.index, size = size, flags = flags)

	def not_expr(self, size, value, flags = None):
		"""
		``not_expr`` bitwise inverse of expression ``value`` of size ``size`` potentially setting flags

		:param int size: the size of the result in bytes
		:param LowLevelILExpr value: the expression to bitwise invert
		:param str flags: optional, flags to set
		:return: The expression ``not.<size>{<flags>}(value)``
		:rtype: LowLevelILExpr
		"""
		return self.expr(core.LLIL_NOT, value.index, size = size, flags = flags)

	def sign_extend(self, size, value, flags = None):
		"""
		``sign_extend`` two's complement sign-extends the expression in ``value`` to ``size`` bytes

		:param int size: the size of the result in bytes
		:param LowLevelILExpr value: the expression to sign extend
		:param str flags: optional, flags to set
		:return: The expression ``sx.<size>(value)``
		:rtype: LowLevelILExpr
		"""
		return self.expr(core.LLIL_SX, value.index, size = size, flags = flags)

	def zero_extend(self, size, value):
		"""
		``sign_extend`` zero-extends the expression in ``value`` to ``size`` bytes

		:param int size: the size of the result in bytes
		:param LowLevelILExpr value: the expression to zero extend
		:return: The expression ``sx.<size>(value)``
		:rtype: LowLevelILExpr
		"""
		return self.expr(core.LLIL_ZX, value.index, size = size)

	def jump(self, dest):
		"""
		``jump`` returns an expression which jumps (branches) to the expression ``dest``

		:param LowLevelILExpr dest: the expression to jump to
		:return: The expression ``jump(dest)``
		:rtype: LowLevelILExpr
		"""
		return self.expr(core.LLIL_JUMP, dest.index)

	def call(self, dest):
		"""
		``call`` returns an expression which first pushes the address of the next instruction onto the stack then jumps
		(branches) to the expression ``dest``

		:param LowLevelILExpr dest: the expression to call
		:return: The expression ``call(dest)``
		:rtype: LowLevelILExpr
		"""
		return self.expr(core.LLIL_CALL, dest.index)

	def ret(self, dest):
		"""
		``ret`` returns an expression which jumps (branches) to the expression ``dest``. ``ret`` is a special alias for
		jump that makes the disassembler top disassembling.

		:param LowLevelILExpr dest: the expression to jump to
		:return: The expression ``jump(dest)``
		:rtype: LowLevelILExpr
		"""
		return self.expr(core.LLIL_RET, dest.index)

	def no_ret(self):
		"""
		``no_ret`` returns an expression halts disassembly

		:return: The expression ``noreturn``
		:rtype: LowLevelILExpr
		"""
		return self.expr(core.LLIL_NORET)

	def flag_condition(self, cond):
		"""
		``flag_condition`` returns a flag_condition expression for the given LowLevelILFlagCondition

		:param LowLevelILFlagCondition cond: Flag condition expression to retrieve
		:return: A flag_condition expression
		:rtype: LowLevelILExpr
		"""
		if isinstance(cond, str):
			cond = core.BNLowLevelILFlagCondition_by_name[cond]
		return self.expr(core.LLIL_FLAG_COND, cond)

	def compare_equal(self, size, a, b):
		"""
		``compare_equal`` returns comparison expression of size ``size`` checking if expression ``a`` is equal to
		expression ``b``

		:param int size: size in bytes
		:param LowLevelILExpr a: LHS of comparison
		:param LowLevelILExpr b: RHS of comparison
		:return: a comparison expression.
		:rtype: LowLevelILExpr
		"""
		return self.expr(core.LLIL_CMP_E, a.index, b.index, size = size)

	def compare_not_equal(self, size, a, b):
		"""
		``compare_not_equal`` returns comparison expression of size ``size`` checking if expression ``a`` is not equal to
		expression ``b``

		:param int size: size in bytes
		:param LowLevelILExpr a: LHS of comparison
		:param LowLevelILExpr b: RHS of comparison
		:return: a comparison expression.
		:rtype: LowLevelILExpr
		"""
		return self.expr(core.LLIL_CMP_NE, a.index, b.index, size = size)

	def compare_signed_less_than(self, size, a, b):
		"""
		``compare_signed_less_than`` returns comparison expression of size ``size`` checking if expression ``a`` is
		signed less than expression ``b``

		:param int size: size in bytes
		:param LowLevelILExpr a: LHS of comparison
		:param LowLevelILExpr b: RHS of comparison
		:return: a comparison expression.
		:rtype: LowLevelILExpr
		"""
		return self.expr(core.LLIL_CMP_SLT, a.index, b.index, size = size)

	def compare_unsigned_less_than(self, size, a, b):
		"""
		``compare_unsigned_less_than`` returns comparison expression of size ``size`` checking if expression ``a`` is
		unsigned less than expression ``b``

		:param int size: size in bytes
		:param LowLevelILExpr a: LHS of comparison
		:param LowLevelILExpr b: RHS of comparison
		:return: a comparison expression.
		:rtype: LowLevelILExpr
		"""
		return self.expr(core.LLIL_CMP_ULT, a.index, b.index, size = size)

	def compare_signed_less_equal(self, size, a, b):
		"""
		``compare_signed_less_equal`` returns comparison expression of size ``size`` checking if expression ``a`` is
		signed less than or equal to expression ``b``

		:param int size: size in bytes
		:param LowLevelILExpr a: LHS of comparison
		:param LowLevelILExpr b: RHS of comparison
		:return: a comparison expression.
		:rtype: LowLevelILExpr
		"""
		return self.expr(core.LLIL_CMP_SLE, a.index, b.index, size = size)

	def compare_unsigned_less_equal(self, size, a, b):
		"""
		``compare_unsigned_less_equal`` returns comparison expression of size ``size`` checking if expression ``a`` is
		unsigned less than or equal to expression ``b``

		:param int size: size in bytes
		:param LowLevelILExpr a: LHS of comparison
		:param LowLevelILExpr b: RHS of comparison
		:return: a comparison expression.
		:rtype: LowLevelILExpr
		"""
		return self.expr(core.LLIL_CMP_ULE, a.index, b.index, size = size)

	def compare_signed_greater_equal(self, size, a, b):
		"""
		``compare_signed_greater_equal`` returns comparison expression of size ``size`` checking if expression ``a`` is
		signed greater than or equal toexpression ``b``

		:param int size: size in bytes
		:param LowLevelILExpr a: LHS of comparison
		:param LowLevelILExpr b: RHS of comparison
		:return: a comparison expression.
		:rtype: LowLevelILExpr
		"""
		return self.expr(core.LLIL_CMP_SGE, a.index, b.index, size = size)

	def compare_unsigned_greater_equal(self, size, a, b):
		"""
		``compare_unsigned_greater_equal`` returns comparison expression of size ``size`` checking if expression ``a``
		is unsigned greater than or equal to expression ``b``

		:param int size: size in bytes
		:param LowLevelILExpr a: LHS of comparison
		:param LowLevelILExpr b: RHS of comparison
		:return: a comparison expression.
		:rtype: LowLevelILExpr
		"""
		return self.expr(core.LLIL_CMP_UGE, a.index, b.index, size = size)

	def compare_signed_greater_than(self, size, a, b):
		"""
		``compare_signed_greater_than`` returns comparison expression of size ``size`` checking if expression ``a`` is
		signed greater than or equal to expression ``b``

		:param int size: size in bytes
		:param LowLevelILExpr a: LHS of comparison
		:param LowLevelILExpr b: RHS of comparison
		:return: a comparison expression.
		:rtype: LowLevelILExpr
		"""
		return self.expr(core.LLIL_CMP_SGT, a.index, b.index, size = size)

	def compare_unsigned_greater_than(self, size, a, b):
		"""
		``compare_unsigned_greater_than`` returns comparison expression of size ``size`` checking if expression ``a`` is
		unsigned greater than or equal to expression ``b``

		:param int size: size in bytes
		:param LowLevelILExpr a: LHS of comparison
		:param LowLevelILExpr b: RHS of comparison
		:return: a comparison expression.
		:rtype: LowLevelILExpr
		"""
		return self.expr(core.LLIL_CMP_UGT, a.index, b.index, size = size)

	def test_bit(self, size, a, b):
		return self.expr(core.LLIL_TEST_BIT, a.index, b.index, size = size)

	def system_call(self):
		"""
		``system_call`` return a system call expression.

		:return: a system call expression.
		:rtype: LowLevelILExpr
		"""
		return self.expr(core.LLIL_SYSCALL)

	def breakpoint(self):
		"""
		``breakpoint`` returns a processor breakpoint expression.

		:return: a breakpoint expression.
		:rtype: LowLevelILExpr
		"""
		return self.expr(core.LLIL_BP)

	def trap(self, value):
		"""
		``trap`` returns a processor trap (interrupt) expression of the given integer ``value``.

		:param int value: trap (interrupt) number
		:return: a trap expression.
		:rtype: LowLevelILExpr
		"""
		return self.expr(core.LLIL_TRAP, value)

	def undefined(self):
		"""
		``undefined`` returns the undefined expression. This should be used for instructions which perform functions but
		aren't important for dataflow or partial emulation purposes.

		:return: the unimplemented expression.
		:rtype: LowLevelILExpr
		"""
		return self.expr(core.LLIL_UNDEF)

	def unimplemented(self):
		"""
		``unimplemented`` returns the unimplemented expression. This should be used for all instructions which aren't
		implemented.

		:return: the unimplemented expression.
		:rtype: LowLevelILExpr
		"""
		return self.expr(core.LLIL_UNIMPL)

	def unimplemented_memory_ref(self, size, addr):
		"""
		``unimplemented_memory_ref`` a memory reference to expression ``addr`` of size ``size`` with unimplemented operation.

		:param int size: size in bytes of the memory reference
		:param LowLevelILExpr addr: expression to reference memory
		:return: the unimplemented memory reference expression.
		:rtype: LowLevelILExpr
		"""
		return self.expr(core.LLIL_UNIMPL_MEM, addr.index, size = size)

	def goto(self, label):
		"""
		``goto`` returns a goto expression which jumps to the provided LowLevelILLabel.

		:param LowLevelILLabel label: Label to jump to
		:return: the LowLevelILExpr that jumps to the provided label
		:rtype: LowLevelILExpr
		"""
		return LowLevelILExpr(core.BNLowLevelILGoto(self.handle, label.handle))

	def if_expr(self, operand, t, f):
		"""
		``if_expr`` returns the ``if`` expression which depending on condition ``operand`` jumps to the LowLevelILLabel
		``t`` when the condition expression ``operand`` is non-zero and ``f`` when it's zero.

		:param LowLevelILExpr operand: comparison expression to evaluate.
		:param LowLevelILLabel t: Label for the true branch
		:param LowLevelILLabel f: Label for the false branch
		:return: the LowLevelILExpr for the if expression
		:rtype: LowLevelILExpr
		"""
		return LowLevelILExpr(core.BNLowLevelILIf(self.handle, operand.index, t.handle, f.handle))

	def mark_label(self, label):
		"""
		``mark_label`` assigns a LowLevelILLabel to the current IL address.

		:param LowLevelILLabel label:
		:rtype: None
		"""
		core.BNLowLevelILMarkLabel(self.handle, label.handle)

	def add_label_list(self, labels):
		"""
		``add_label_list`` returns a label list expression for the given list of LowLevelILLabel objects.

		:param list(LowLevelILLabel) lables: the list of LowLevelILLabel to get a label list expression from
		:return: the label list expression
		:rtype: LowLevelILExpr
		"""
		label_list = (ctypes.POINTER(core.BNLowLevelILLabel) * len(labels))()
		for i in xrange(len(labels)):
			label_list[i] = labels[i].handle
		return LowLevelILExpr(core.BNLowLevelILAddLabelList(self.handle, label_list, len(labels)))

	def add_operand_list(self, operands):
		"""
		``add_operand_list`` returns an operand list expression for the given list of integer operands.

		:param list(int) operands: list of operand numbers
		:return: an operand list expression
		:rtype: LowLevelILExpr
		"""
		operand_list = (ctypes.c_ulonglong * len(operands))()
		for i in xrange(len(operands)):
			operand_list[i] = operands[i]
		return LowLevelILExpr(core.BNLowLevelILAddOperandList(self.handle, operand_list, len(operands)))

	def operand(self, n, expr):
		"""
		``operand`` sets the operand number of the expression ``expr`` and passes back ``expr`` without modification.

		:param int n:
		:param LowLevelILExpr expr:
		:return: returns the expression ``expr`` unmodified
		:rtype: LowLevelILExpr
		"""
		core.BNLowLevelILSetExprSourceOperand(self.handle, expr.index, n)
		return expr

	def finalize(self):
		"""
		``finalize`` ends the function and computes the list of basic blocks.

		:rtype: None
		"""
		core.BNFinalizeLowLevelILFunction(self.handle)

	def add_label_for_address(self, arch, addr):
		"""
		``add_label_for_address`` adds a low-level IL label for the given architecture ``arch`` at the given virtual
		address ``addr``

		:param Architecture arch: Architecture to add labels for
		:param int addr: the IL address to add a label at
		"""
		if arch is not None:
			arch = arch.handle
		core.BNAddLowLevelILLabelForAddress(self.handle, arch, addr)

	def get_label_for_address(self, arch, addr):
		"""
		``get_label_for_address`` returns the LowLevelILLabel for the given Architecture ``arch`` and IL address ``addr``.

		:param Architecture arch:
		:param int addr: IL Address label to retrieve
		:return: the LowLevelILLabel for the given IL address
		:rtype: LowLevelILLabel
		"""
		if arch is not None:
			arch = arch.handle
		label = core.BNGetLowLevelILLabelForAddress(self.handle, arch, addr)
		if label is None:
			return None
		return LowLevelILLabel(label)

class TypeParserResult(object):
	def __init__(self, types, variables, functions):
		self.types = types
		self.variables = variables
		self.functions = functions

	def __repr__(self):
		return "{types: %s, variables: %s, functions: %s}" % (self.types, self.variables, self.functions)

class _TransformMetaClass(type):
	@property
	def list(self):
		_init_plugins()
		count = ctypes.c_ulonglong()
		xforms = core.BNGetTransformTypeList(count)
		result = []
		for i in xrange(0, count.value):
			result.append(Transform(xforms[i]))
		core.BNFreeTransformTypeList(xforms)
		return result

	def __iter__(self):
		_init_plugins()
		count = ctypes.c_ulonglong()
		xforms = core.BNGetTransformTypeList(count)
		try:
			for i in xrange(0, count.value):
				yield Transform(xforms[i])
		finally:
			core.BNFreeTransformTypeList(xforms)

	def __setattr__(self, name, value):
		try:
			type.__setattr__(self,name,value)
		except AttributeError:
			raise AttributeError, "attribute '%s' is read only" % name

	def __getitem__(cls, name):
		_init_plugins()
		xform = core.BNGetTransformByName(name)
		if xform is None:
			raise KeyError, "'%s' is not a valid transform" % str(name)
		return Transform(xform)

	def register(cls):
		_init_plugins()
		if cls.name is None:
			raise ValueError, "transform 'name' is not defined"
		if cls.long_name is None:
			cls.long_name = cls.name
		if cls.transform_type is None:
			raise ValueError, "transform 'transform_type' is not defined"
		if cls.group is None:
			cls.group = ""
		xform = cls(None)
		cls._registered_cb = xform._cb
		xform.handle = core.BNRegisterTransformType(cls.transform_type, cls.name, cls.long_name, cls.group, xform._cb)

class TransformParameter(object):
	def __init__(self, name, long_name = None, fixed_length = 0):
		self.name = name
		if long_name is None:
			self.long_name = name
		else:
			self.long_name = long_name
		self.fixed_length = fixed_length

class Transform:
	transform_type = None
	name = None
	long_name = None
	group = None
	parameters = []
	_registered_cb = None
	__metaclass__ = _TransformMetaClass

	def __init__(self, handle):
		if handle is None:
			self._cb = core.BNCustomTransform()
			self._cb.context = 0
			self._cb.getParameters = self._cb.getParameters.__class__(self._get_parameters)
			self._cb.freeParameters = self._cb.freeParameters.__class__(self._free_parameters)
			self._cb.decode = self._cb.decode.__class__(self._decode)
			self._cb.encode = self._cb.encode.__class__(self._encode)
			self._pending_param_lists = {}
			self.type = self.__class__.transform_type
			if not isinstance(self.type, str):
				self.type = core.BNTransformType_names[self.type]
			self.name = self.__class__.name
			self.long_name = self.__class__.long_name
			self.group = self.__class__.group
			self.parameters = self.__class__.parameters
		else:
			self.handle = handle
			self.type = core.BNTransformType_names[core.BNGetTransformType(self.handle)]
			self.name = core.BNGetTransformName(self.handle)
			self.long_name = core.BNGetTransformLongName(self.handle)
			self.group = core.BNGetTransformGroup(self.handle)
			count = ctypes.c_ulonglong()
			params = core.BNGetTransformParameterList(self.handle, count)
			self.parameters = []
			for i in xrange(0, count.value):
				self.parameters.append(TransformParameter(params[i].name, params[i].longName, params[i].fixedLength))
			core.BNFreeTransformParameterList(params, count.value)

	def __repr__(self):
		return "<transform: %s>" % self.name

	def _get_parameters(self, ctxt, count):
		try:
			count[0] = len(self.parameters)
			param_buf = (core.BNTransformParameterInfo * len(self.parameters))()
			for i in xrange(0, len(self.parameters)):
				param_buf[i].name = self.parameters[i].name
				param_buf[i].longName = self.parameters[i].long_name
				param_buf[i].fixedLength = self.parameters[i].fixed_length
			result = ctypes.cast(param_buf, ctypes.c_void_p)
			self._pending_param_lists[result.value] = (result, param_buf)
			return result.value
		except:
			log_error(traceback.format_exc())
			count[0] = 0
			return None

	def _free_parameters(self, params, count):
		try:
			buf = ctypes.cast(params, ctypes.c_void_p)
			if buf.value not in self._pending_param_lists:
				raise ValueError, "freeing parameter list that wasn't allocated"
			del self._pending_param_lists[buf.value]
		except:
			log_error(traceback.format_exc())

	def _decode(self, ctxt, input_buf, output_buf, params, count):
		try:
			input_obj = DataBuffer(handle = core.BNDuplicateDataBuffer(input_buf))
			param_map = {}
			for i in xrange(0, count):
				data = DataBuffer(handle = core.BNDuplicateDataBuffer(params[i].value))
				param_map[params[i].name] = str(data)
			result = self.perform_decode(str(input_obj), param_map)
			if result is None:
				return False
			result = str(result)
			core.BNSetDataBufferContents(output_buf, result, len(result))
			return True
		except:
			log_error(traceback.format_exc())
			return False

	def _encode(self, ctxt, input_buf, output_buf, params, count):
		try:
			input_obj = DataBuffer(handle = core.BNDuplicateDataBuffer(input_buf))
			param_map = {}
			for i in xrange(0, count):
				data = DataBuffer(handle = core.BNDuplicateDataBuffer(params[i].value))
				param_map[params[i].name] = str(data)
			result = self.perform_encode(str(input_obj), param_map)
			if result is None:
				return False
			result = str(result)
			core.BNSetDataBufferContents(output_buf, result, len(result))
			return True
		except:
			log_error(traceback.format_exc())
			return False

	@abc.abstractmethod
	def perform_decode(self, data, params):
		if self.type == "InvertingTransform":
			return self.perform_encode(data, params)
		return None

	@abc.abstractmethod
	def perform_encode(self, data, params):
		return None

	def decode(self, input_buf, params = {}):
		input_buf = DataBuffer(input_buf)
		output_buf = DataBuffer()
		keys = params.keys()
		param_buf = (core.BNTransformParameter * len(keys))()
		param_data = []
		for i in xrange(0, len(keys)):
			data = DataBuffer(params[keys[i]])
			param_buf[i].name = keys[i]
			param_buf[i].value = data.handle
		if not core.BNDecode(self.handle, input_buf.handle, output_buf.handle, param_buf, len(keys)):
			return None
		return str(output_buf)

	def encode(self, input_buf, params = {}):
		input_buf = DataBuffer(input_buf)
		output_buf = DataBuffer()
		keys = params.keys()
		param_buf = (core.BNTransformParameter * len(keys))()
		param_data = []
		for i in xrange(0, len(keys)):
			data = DataBuffer(params[keys[i]])
			param_buf[i].name = keys[i]
			param_buf[i].value = data.handle
		if not core.BNEncode(self.handle, input_buf.handle, output_buf.handle, param_buf, len(keys)):
			return None
		return str(output_buf)

class FunctionRecognizer(object):
	_instance = None

	def __init__(self):
		self._cb = core.BNFunctionRecognizer()
		self._cb.context = 0
		self._cb.recognizeLowLevelIL = self._cb.recognizeLowLevelIL.__class__(self._recognize_low_level_il)

	@classmethod
	def register_global(cls):
		if cls._instance is None:
			cls._instance = cls()
		core.BNRegisterGlobalFunctionRecognizer(cls._instance._cb)

	@classmethod
	def register_arch(cls, arch):
		if cls._instance is None:
			cls._instance = cls()
		core.BNRegisterArchitectureFunctionRecognizer(arch.handle, cls._instance._cb)

	def _recognize_low_level_il(self, ctxt, data, func, il):
		try:
			file_metadata = FileMetadata(handle = core.BNGetFileForView(data))
			view = BinaryView(file_metadata = file_metadata, handle = core.BNNewViewReference(data))
			func = Function(view, handle = core.BNNewFunctionReference(func))
			il = LowLevelILFunction(func.arch, handle = core.BNNewLowLevelILFunctionReference(il))
			return self.recognize_low_level_il(view, func, il)
		except:
			log_error(traceback.format_exc())
			return False

	def recognize_low_level_il(self, data, func, il):
		return False

class _UpdateChannelMetaClass(type):
	@property
	def list(self):
		_init_plugins()
		count = ctypes.c_ulonglong()
		errors = ctypes.c_char_p()
		channels = core.BNGetUpdateChannels(count, errors)
		if errors:
			error_str = errors.value
			core.BNFreeString(ctypes.cast(errors, ctypes.POINTER(ctypes.c_byte)))
			raise IOError, error_str
		result = []
		for i in xrange(0, count.value):
			result.append(UpdateChannel(channels[i].name, channels[i].description, channels[i].latestVersion))
		core.BNFreeUpdateChannelList(channels, count.value)
		return result

	@property
	def active(self):
		return core.BNGetActiveUpdateChannel()

	@active.setter
	def active(self, value):
		return core.BNSetActiveUpdateChannel(value)

	def __iter__(self):
		_init_plugins()
		count = ctypes.c_ulonglong()
		errors = ctypes.c_char_p()
		channels = core.BNGetUpdateChannels(count, errors)
		if errors:
			error_str = errors.value
			core.BNFreeString(ctypes.cast(errors, ctypes.POINTER(ctypes.c_byte)))
			raise IOError, error_str
		try:
			for i in xrange(0, count.value):
				yield UpdateChannel(channels[i].name, channels[i].description, channels[i].latestVersion)
		finally:
			core.BNFreeUpdateChannelList(channels, count.value)

	def __setattr__(self, name, value):
		try:
			type.__setattr__(self,name,value)
		except AttributeError:
			raise AttributeError, "attribute '%s' is read only" % name

	def __getitem__(cls, name):
		_init_plugins()
		count = ctypes.c_ulonglong()
		errors = ctypes.c_char_p()
		channels = core.BNGetUpdateChannels(count, errors)
		if errors:
			error_str = errors.value
			core.BNFreeString(ctypes.cast(errors, ctypes.POINTER(ctypes.c_byte)))
			raise IOError, error_str
		result = None
		for i in xrange(0, count.value):
			if channels[i].name == str(name):
				result = UpdateChannel(channels[i].name, channels[i].description, channels[i].latestVersion)
				break
		core.BNFreeUpdateChannelList(channels, count.value)
		if result is None:
			raise KeyError, "'%s' is not a valid channel" % str(name)
		return result

class UpdateProgressCallback(object):
	def __init__(self, func):
		self.cb = ctypes.CFUNCTYPE(ctypes.c_bool, ctypes.c_void_p, ctypes.c_ulonglong, ctypes.c_ulonglong)(self.callback)
		self.func = func

	def callback(self, ctxt, progress, total):
		try:
			if self.func is not None:
				return self.func(progress, total)
			return True
		except:
			log_error(traceback.format_exc())

class UpdateChannel(object):
	__metaclass__ = _UpdateChannelMetaClass

	def __init__(self, name, desc, ver):
		self.name = name
		self.description = desc
		self.latest_version_num = ver

	@property
	def versions(self):
		"""List of versions (read-only)"""
		count = ctypes.c_ulonglong()
		errors = ctypes.c_char_p()
		versions = core.BNGetUpdateChannelVersions(self.name, count, errors)
		if errors:
			error_str = errors.value
			core.BNFreeString(ctypes.cast(errors, ctypes.POINTER(ctypes.c_byte)))
			raise IOError, error_str
		result = []
		for i in xrange(0, count.value):
			result.append(UpdateVersion(self, versions[i].version, versions[i].notes, versions[i].time))
		core.BNFreeUpdateChannelVersionList(versions, count.value)
		return result

	@property
	def latest_version(self):
		"""Latest version (read-only)"""
		count = ctypes.c_ulonglong()
		errors = ctypes.c_char_p()
		versions = core.BNGetUpdateChannelVersions(self.name, count, errors)
		if errors:
			error_str = errors.value
			core.BNFreeString(ctypes.cast(errors, ctypes.POINTER(ctypes.c_byte)))
			raise IOError, error_str
		result = None
		for i in xrange(0, count.value):
			if versions[i].version == self.latest_version_num:
				result = UpdateVersion(self, versions[i].version, versions[i].notes, versions[i].time)
				break
		core.BNFreeUpdateChannelVersionList(versions, count.value)
		return result

	@property
	def updates_available(self):
		"""Whether updates are available (read-only)"""
		errors = ctypes.c_char_p()
		result = core.BNAreUpdatesAvailable(self.name, errors)
		if errors:
			error_str = errors.value
			core.BNFreeString(ctypes.cast(errors, ctypes.POINTER(ctypes.c_byte)))
			raise IOError, error_str
		return result

	def __setattr__(self, name, value):
		try:
			object.__setattr__(self,name,value)
		except AttributeError:
			raise AttributeError, "attribute '%s' is read only" % name

	def __repr__(self):
		return "<channel: %s>" % self.name

	def __str__(self):
		return self.name

	def update_to_latest(self, progress = None):
		cb = UpdateProgressCallback(progress)
		errors = ctypes.c_char_p()
		result = core.BNUpdateToLatestVersion(self.name, errors, cb.cb, None)
		if errors:
			error_str = errors.value
			core.BNFreeString(ctypes.cast(errors, ctypes.POINTER(ctypes.c_byte)))
			raise IOError, error_str
		return core.BNUpdateResult_names[result]

class UpdateVersion(object):
	def __init__(self, channel, ver, notes, t):
		self.channel = channel
		self.version = ver
		self.notes = notes
		self.time = t

	def __repr__(self):
		return "<version: %s>" % self.version

	def __str__(self):
		return self.version

	def update(self, progress = None):
		cb = UpdateProgressCallback(progress)
		errors = ctypes.c_char_p()
		result = core.BNUpdateToVersion(self.channel.name, self.version, errors, cb.cb, None)
		if errors:
			error_str = errors.value
			core.BNFreeString(ctypes.cast(errors, ctypes.POINTER(ctypes.c_byte)))
			raise IOError, error_str
		return core.BNUpdateResult_names[result]

class PluginCommandContext(object):
	def __init__(self, view):
		self.view = view
		self.address = 0
		self.length = 0
		self.function = None

class _PluginCommandMetaClass(type):
	@property
	def list(self):
		_init_plugins()
		count = ctypes.c_ulonglong()
		commands = core.BNGetAllPluginCommands(count)
		result = []
		for i in xrange(0, count.value):
			result.append(PluginCommand(commands[i]))
		core.BNFreePluginCommandList(commands)
		return result

	def __iter__(self):
		_init_plugins()
		count = ctypes.c_ulonglong()
		commands = core.BNGetAllPluginCommands(count)
		try:
			for i in xrange(0, count.value):
				yield PluginCommand(commands[i])
		finally:
			core.BNFreePluginCommandList(commands)

	def __setattr__(self, name, value):
		try:
			type.__setattr__(self,name,value)
		except AttributeError:
			raise AttributeError, "attribute '%s' is read only" % name

class PluginCommand:
	_registered_commands = []
	__metaclass__ = _PluginCommandMetaClass

	def __init__(self, cmd):
		self.command = core.BNPluginCommand()
		ctypes.memmove(ctypes.byref(self.command), ctypes.byref(cmd), ctypes.sizeof(core.BNPluginCommand))
		self.name = str(cmd.name)
		self.description = str(cmd.description)
		self.type = core.BNPluginCommandType_names[cmd.type]

	@classmethod
	def _default_action(cls, view, action):
		try:
			file_metadata = FileMetadata(handle = core.BNGetFileForView(view))
			view_obj = BinaryView(file_metadata = file_metadata, handle = core.BNNewViewReference(view))
			action(view_obj)
		except:
			log_error(traceback.format_exc())

	@classmethod
	def _address_action(cls, view, addr, action):
		try:
			file_metadata = FileMetadata(handle = core.BNGetFileForView(view))
			view_obj = BinaryView(file_metadata = file_metadata, handle = core.BNNewViewReference(view))
			action(view_obj, addr)
		except:
			log_error(traceback.format_exc())

	@classmethod
	def _range_action(cls, view, addr, length, action):
		try:
			file_metadata = FileMetadata(handle = core.BNGetFileForView(view))
			view_obj = BinaryView(file_metadata = file_metadata, handle = core.BNNewViewReference(view))
			action(view_obj, addr, length)
		except:
			log_error(traceback.format_exc())

	@classmethod
	def _function_action(cls, view, func, action):
		try:
			file_metadata = FileMetadata(handle = core.BNGetFileForView(view))
			view_obj = BinaryView(file_metadata = file_metadata, handle = core.BNNewViewReference(view))
			func_obj = Function(view_obj, core.BNNewFunctionReference(func))
			action(view_obj, func_obj)
		except:
			log_error(traceback.format_exc())

	@classmethod
	def _default_is_valid(cls, view, is_valid):
		try:
			if is_valid is None:
				return True
			file_metadata = FileMetadata(handle = core.BNGetFileForView(view))
			view_obj = BinaryView(file_metadata = file_metadata, handle = core.BNNewViewReference(view))
			return is_valid(view_obj)
		except:
			log_error(traceback.format_exc())
			return False

	@classmethod
	def _address_is_valid(cls, view, addr, is_valid):
		try:
			if is_valid is None:
				return True
			file_metadata = FileMetadata(handle = core.BNGetFileForView(view))
			view_obj = BinaryView(file_metadata = file_metadata, handle = core.BNNewViewReference(view))
			return is_valid(view_obj, addr)
		except:
			log_error(traceback.format_exc())
			return False

	@classmethod
	def _range_is_valid(cls, view, addr, length, is_valid):
		try:
			if is_valid is None:
				return True
			file_metadata = FileMetadata(handle = core.BNGetFileForView(view))
			view_obj = BinaryView(file_metadata = file_metadata, handle = core.BNNewViewReference(view))
			return is_valid(view_obj, addr, length)
		except:
			log_error(traceback.format_exc())
			return False

	@classmethod
	def _function_is_valid(cls, view, func, is_valid):
		try:
			if is_valid is None:
				return True
			file_metadata = FileMetadata(handle = core.BNGetFileForView(view))
			view_obj = BinaryView(file_metadata = file_metadata, handle = core.BNNewViewReference(view))
			func_obj = Function(view_obj, core.BNNewFunctionReference(func))
			return is_valid(view_obj, func_obj)
		except:
			log_error(traceback.format_exc())
			return False

	@classmethod
	def register(cls, name, description, action, is_valid = None):
		_init_plugins()
		action_obj = ctypes.CFUNCTYPE(None, ctypes.c_void_p, ctypes.POINTER(core.BNBinaryView))(lambda ctxt, view: cls._default_action(view, action))
		is_valid_obj = ctypes.CFUNCTYPE(ctypes.c_bool, ctypes.c_void_p, ctypes.POINTER(core.BNBinaryView))(lambda ctxt, view: cls._default_is_valid(view, is_valid))
		cls._registered_commands.append((action_obj, is_valid_obj))
		core.BNRegisterPluginCommand(name, description, action_obj, is_valid_obj, None)

	@classmethod
	def register_for_address(cls, name, description, action, is_valid = None):
		_init_plugins()
		action_obj = ctypes.CFUNCTYPE(None, ctypes.c_void_p, ctypes.POINTER(core.BNBinaryView), ctypes.c_ulonglong)(lambda ctxt, view, addr: cls._address_action(view, addr, action))
		is_valid_obj = ctypes.CFUNCTYPE(ctypes.c_bool, ctypes.c_void_p, ctypes.POINTER(core.BNBinaryView), ctypes.c_ulonglong)(lambda ctxt, view, addr: cls._address_is_valid(view, addr, is_valid))
		cls._registered_commands.append((action_obj, is_valid_obj))
		core.BNRegisterPluginCommandForAddress(name, description, action_obj, is_valid_obj, None)

	@classmethod
	def register_for_range(cls, name, description, action, is_valid = None):
		_init_plugins()
		action_obj = ctypes.CFUNCTYPE(None, ctypes.c_void_p, ctypes.POINTER(core.BNBinaryView), ctypes.c_ulonglong, ctypes.c_ulonglong)(lambda ctxt, view, addr, length: cls._range_action(view, addr, length, action))
		is_valid_obj = ctypes.CFUNCTYPE(ctypes.c_bool, ctypes.c_void_p, ctypes.POINTER(core.BNBinaryView), ctypes.c_ulonglong, ctypes.c_ulonglong)(lambda ctxt, view, addr, length: cls._range_is_valid(view, addr, length, is_valid))
		cls._registered_commands.append((action_obj, is_valid_obj))
		core.BNRegisterPluginCommandForRange(name, description, action_obj, is_valid_obj, None)

	@classmethod
	def register_for_function(cls, name, description, action, is_valid = None):
		_init_plugins()
		action_obj = ctypes.CFUNCTYPE(None, ctypes.c_void_p, ctypes.POINTER(core.BNBinaryView), ctypes.POINTER(core.BNFunction))(lambda ctxt, view, func: cls._function_action(view, func, action))
		is_valid_obj = ctypes.CFUNCTYPE(ctypes.c_bool, ctypes.c_void_p, ctypes.POINTER(core.BNBinaryView), ctypes.POINTER(core.BNFunction))(lambda ctxt, view, func: cls._function_is_valid(view, func, is_valid))
		cls._registered_commands.append((action_obj, is_valid_obj))
		core.BNRegisterPluginCommandForFunction(name, description, action_obj, is_valid_obj, None)

	@classmethod
	def get_valid_list(cls, context):
		commands = cls.list
		result = []
		for cmd in commands:
			if cmd.is_valid(context):
				result.append(cmd)
		return result

	def is_valid(self, context):
		if context.view is None:
			return False
		if self.command.type == core.DefaultPluginCommand:
			if not self.command.defaultIsValid:
				return True
			return self.command.defaultIsValid(self.command.context, context.view.handle)
		elif self.command.type == core.AddressPluginCommand:
			if not self.command.addressIsValid:
				return True
			return self.command.addressIsValid(self.command.context, context.view.handle, context.address)
		elif self.command.type == core.RangePluginCommand:
			if context.length == 0:
				return False
			if not self.command.rangeIsValid:
				return True
			return self.command.rangeIsValid(self.command.context, context.view.handle, context.address, context.length)
		elif self.command.type == core.FunctionPluginCommand:
			if context.function is None:
				return False
			if not self.command.functionIsValid:
				return True
			return self.command.functionIsValid(self.command.context, context.view.handle, context.function.handle)
		return False

	def execute(self, context):
		if not self.is_valid(context):
			return
		if self.command.type == core.DefaultPluginCommand:
			self.command.defaultCommand(self.command.context, context.view.handle)
		elif self.command.type == core.AddressPluginCommand:
			self.command.addressCommand(self.command.context, context.view.handle, context.address)
		elif self.command.type == core.RangePluginCommand:
			self.command.rangeCommand(self.command.context, context.view.handle, context.address, context.length)
		elif self.command.type == core.FunctionPluginCommand:
			self.command.functionCommand(self.command.context, context.view.handle, context.function.handle)

	def __repr__(self):
		return "<PluginCommand: %s>" % self.name

class CallingConvention(object):
	name = None
	caller_saved_regs = []
	int_arg_regs = []
	float_arg_regs = []
	arg_regs_share_index = False
	stack_reserved_for_arg_regs = False
	int_return_reg = None
	high_int_return_reg = None
	float_return_reg = None

	_registered_calling_conventions = []

	def __init__(self, arch, handle = None):
		if handle is None:
			self.arch = arch
			self._pending_reg_lists = {}
			self._cb = core.BNCustomCallingConvention()
			self._cb.context = 0
			self._cb.getCallerSavedRegisters = self._cb.getCallerSavedRegisters.__class__(self._get_caller_saved_regs)
			self._cb.getIntegerArgumentRegisters = self._cb.getIntegerArgumentRegisters.__class__(self._get_int_arg_regs)
			self._cb.getFloatArgumentRegisters = self._cb.getFloatArgumentRegisters.__class__(self._get_float_arg_regs)
			self._cb.freeRegisterList = self._cb.freeRegisterList.__class__(self._free_register_list)
			self._cb.areArgumentRegistersSharedIndex = self._cb.areArgumentRegistersSharedIndex.__class__(self._arg_regs_share_index)
			self._cb.isStackReservedForArgumentRegisters = self._cb.isStackReservedForArgumentRegisters.__class__(self._stack_reserved_for_arg_regs)
			self._cb.getIntegerReturnValueRegister = self._cb.getIntegerReturnValueRegister.__class__(self._get_int_return_reg)
			self._cb.getHighIntegerReturnValueRegister = self._cb.getHighIntegerReturnValueRegister.__class__(self._get_high_int_return_reg)
			self._cb.getFloatReturnValueRegister = self._cb.getFloatReturnValueRegister.__class__(self._get_float_return_reg)
			self.handle = core.BNCreateCallingConvention(arch.handle, self.__class__.name, self._cb)
			self.__class__._registered_calling_conventions.append(self)
		else:
			self.handle = handle
			self.arch = Architecture(core.BNGetCallingConventionArchitecture(self.handle))
			self.__dict__["name"] = core.BNGetCallingConventionName(self.handle)
			self.__dict__["arg_regs_share_index"] = core.BNAreArgumentRegistersSharedIndex(self.handle)
			self.__dict__["stack_reserved_for_arg_regs"] = core.BNIsStackReservedForArgumentRegisters(self.handle)

			count = ctypes.c_ulonglong()
			regs = core.BNGetCallerSavedRegisters(self.handle, count)
			result = []
			arch = self.arch
			for i in xrange(0, count.value):
				result.append(arch.get_reg_name(regs[i]))
			core.BNFreeRegisterList(regs, count.value)
			self.__dict__["caller_saved_regs"] = result

			count = ctypes.c_ulonglong()
			regs = core.BNGetIntegerArgumentRegisters(self.handle, count)
			result = []
			arch = self.arch
			for i in xrange(0, count.value):
				result.append(arch.get_reg_name(regs[i]))
			core.BNFreeRegisterList(regs, count.value)
			self.__dict__["int_arg_regs"] = result

			count = ctypes.c_ulonglong()
			regs = core.BNGetFloatArgumentRegisters(self.handle, count)
			result = []
			arch = self.arch
			for i in xrange(0, count.value):
				result.append(arch.get_reg_name(regs[i]))
			core.BNFreeRegisterList(regs, count.value)
			self.__dict__["float_arg_regs"] = result

			reg = core.BNGetIntegerReturnValueRegister(self.handle)
			if reg == 0xffffffff:
				self.__dict__["int_return_reg"] = None
			else:
				self.__dict__["int_return_reg"] = self.arch.get_reg_name(reg)

			reg = core.BNGetHighIntegerReturnValueRegister(self.handle)
			if reg == 0xffffffff:
				self.__dict__["high_int_return_reg"] = None
			else:
				self.__dict__["high_int_return_reg"] = self.arch.get_reg_name(reg)

			reg = core.BNGetFloatReturnValueRegister(self.handle)
			if reg == 0xffffffff:
				self.__dict__["float_return_reg"] = None
			else:
				self.__dict__["float_return_reg"] = self.arch.get_reg_name(reg)

	def __del__(self):
		core.BNFreeCallingConvention(self.handle)

	def _get_caller_saved_regs(self, ctxt, count):
		try:
			regs = self.__class__.caller_saved_regs
			count[0] = len(regs)
			reg_buf = (ctypes.c_uint * len(regs))()
			for i in xrange(0, len(regs)):
				reg_buf[i] = self.arch.regs[regs[i]].index
			result = ctypes.cast(reg_buf, ctypes.c_void_p)
			self._pending_reg_lists[result.value] = (result, reg_buf)
			return result.value
		except:
			log_error(traceback.format_exc())
			count[0] = 0
			return None

	def _get_int_arg_regs(self, ctxt, count):
		try:
			regs = self.__class__.int_arg_regs
			count[0] = len(regs)
			reg_buf = (ctypes.c_uint * len(regs))()
			for i in xrange(0, len(regs)):
				reg_buf[i] = self.arch.regs[regs[i]].index
			result = ctypes.cast(reg_buf, ctypes.c_void_p)
			self._pending_reg_lists[result.value] = (result, reg_buf)
			return result.value
		except:
			log_error(traceback.format_exc())
			count[0] = 0
			return None

	def _get_float_arg_regs(self, ctxt, count):
		try:
			regs = self.__class__.float_arg_regs
			count[0] = len(regs)
			reg_buf = (ctypes.c_uint * len(regs))()
			for i in xrange(0, len(regs)):
				reg_buf[i] = self.arch.regs[regs[i]].index
			result = ctypes.cast(reg_buf, ctypes.c_void_p)
			self._pending_reg_lists[result.value] = (result, reg_buf)
			return result.value
		except:
			log_error(traceback.format_exc())
			count[0] = 0
			return None

	def _free_register_list(self, ctxt, regs):
		try:
			buf = ctypes.cast(regs, ctypes.c_void_p)
			if buf.value not in self._pending_reg_lists:
				raise ValueError, "freeing register list that wasn't allocated"
			del self._pending_reg_lists[buf.value]
		except:
			log_error(traceback.format_exc())

	def _arg_regs_share_index(self, ctxt):
		try:
			return self.__class__.arg_regs_share_index
		except:
			log_error(traceback.format_exc())
			return False

	def _stack_reserved_for_arg_regs(self, ctxt):
		try:
			return self.__class__.stack_reserved_for_arg_regs
		except:
			log_error(traceback.format_exc())
			return False

	def _get_int_return_reg(self, ctxt):
		try:
			return self.arch.regs[self.__class__.int_return_reg].index
		except:
			log_error(traceback.format_exc())
			return False

	def _get_high_int_return_reg(self, ctxt):
		try:
			if self.__class__.high_int_return_reg is None:
				return 0xffffffff
			return self.arch.regs[self.__class__.high_int_return_reg].index
		except:
			log_error(traceback.format_exc())
			return False

	def _get_float_return_reg(self, ctxt):
		try:
			if self.__class__.float_return_reg is None:
				return 0xffffffff
			return self.arch.regs[self.__class__.float_int_return_reg].index
		except:
			log_error(traceback.format_exc())
			return False

	def __repr__(self):
		return "<calling convention: %s %s>" % (self.arch.name, self.name)

	def __str__(self):
		return self.name

class _PlatformMetaClass(type):
	@property
	def list(self):
		_init_plugins()
		count = ctypes.c_ulonglong()
		platforms = core.BNGetPlatformList(count)
		result = []
		for i in xrange(0, count.value):
			result.append(Platform(None, core.BNNewPlatformReference(platforms[i])))
		core.BNFreePlatformList(platforms, count.value)
		return result

	@property
	def os_list(self):
		_init_plugins()
		count = ctypes.c_ulonglong()
		platforms = core.BNGetPlatformOSList(count)
		result = []
		for i in xrange(0, count.value):
			result.append(str(platforms[i]))
		core.BNFreePlatformOSList(platforms, count.value)
		return result

	def __iter__(self):
		_init_plugins()
		count = ctypes.c_ulonglong()
		platforms = core.BNGetPlatformList(count)
		try:
			for i in xrange(0, count.value):
				yield Platform(None, core.BNNewPlatformReference(platforms[i]))
		finally:
			core.BNFreePlatformList(platforms, count.value)

	def __setattr__(self, name, value):
		try:
			type.__setattr__(self,name,value)
		except AttributeError:
			raise AttributeError, "attribute '%s' is read only" % name

	def __getitem__(cls, value):
		_init_plugins()
		platform = core.BNGetPlatformByName(str(value))
		if platform is None:
			raise KeyError, "'%s' is not a valid platform" % str(value)
		return Platform(None, platform)

	def get_list(cls, os = None, arch = None):
		_init_plugins()
		count = ctypes.c_ulonglong()
		if os is None:
			platforms = core.BNGetPlatformList(count)
		elif arch is None:
			platforms = core.BNGetPlatformListByOS(os)
		else:
			platforms = core.BNGetPlatformListByArchitecture(os, arch.handle)
		result = []
		for i in xrange(0, count.value):
			result.append(Platform(None, core.BNNewPlatformReference(platforms[i])))
		core.BNFreePlatformList(platforms, count.value)
		return result

class Platform(object):
	"""
	``class Platform`` contains all information releated to the execution environment of the binary, mainly the
	calling conventions used.
	"""
	__metaclass__ = _PlatformMetaClass
	name = None

	def __init__(self, arch, handle = None):
		if handle is None:
			self.arch = arch
			self.handle = core.BNCreatePlatform(arch.handle, self.__class__.name)
		else:
			self.handle = handle
			self.__dict__["name"] = core.BNGetPlatformName(self.handle)
			self.arch = Architecture(core.BNGetPlatformArchitecture(self.handle))

	def __del__(self):
		core.BNFreePlatform(self.handle)

	@property
	def default_calling_convention(self):
		"""
		Default calling convention.

		:getter: returns a CallingConvention object for the default calling convention.
		:setter: sets the default calling convention
		:type: CallingConvention
		"""
		result = core.BNGetPlatformDefaultCallingConvention(self.handle)
		if result is None:
			return None
		return CallingConvention(None, result)

	@default_calling_convention.setter
	def default_calling_convention(self, value):
		core.BNRegisterPlatformDefaultCallingConvention(self.handle, value.handle)

	@property
	def cdecl_calling_convention(self):
		"""
		Cdecl calling convention.

		:getter: returns a CallingConvention object for the cdecl calling convention.
		:setter sets the cdecl calling convention
		:type: CallingConvention
		"""
		result = core.BNGetPlatformCdeclCallingConvention(self.handle)
		if result is None:
			return None
		return CallingConvention(None, result)

	@cdecl_calling_convention.setter
	def cdecl_calling_convention(self, value):
		core.BNRegisterPlatformCdeclCallingConvention(self.handle, value.handle)

	@property
	def stdcall_calling_convention(self):
		"""
		Stdcall calling convention.

		:getter: returns a CallingConvention object for the stdcall calling convention.
		:setter sets the stdcall calling convention
		:type: CallingConvention
		"""
		result = core.BNGetPlatformStdcallCallingConvention(self.handle)
		if result is None:
			return None
		return CallingConvention(None, result)

	@stdcall_calling_convention.setter
	def stdcall_calling_convention(self, value):
		core.BNRegisterPlatformStdcallCallingConvention(self.handle, value.handle)

	@property
	def fastcall_calling_convention(self):
		"""
		Fastcall calling convention.

		:getter: returns a CallingConvention object for the fastcall calling convention.
		:setter sets the fastcall calling convention
		:type: CallingConvention
		"""
		result = core.BNGetPlatformFastcallCallingConvention(self.handle)
		if result is None:
			return None
		return CallingConvention(None, result)

	@fastcall_calling_convention.setter
	def fastcall_calling_convention(self, value):
		core.BNRegisterPlatformFastcallCallingConvention(self.handle, value.handle)

	@property
	def system_call_convention(self):
		"""
		System call convention.

		:getter: returns a CallingConvention object for the system call convention.
		:setter sets the system call convention
		:type: CallingConvention
		"""
		result = core.BNGetPlatformSystemCallConvention(self.handle)
		if result is None:
			return None
		return CallingConvention(None, result)

	@system_call_convention.setter
	def system_call_convention(self, value):
		core.BNSetPlatformSystemCallConvention(self.handle, value.handle)

	@property
	def calling_conventions(self):
		"""
		List of platform CallingConvention objects (read-only)

		:getter: returns the list of supported CallingConvention objects
		:type: list(CallingConvention)
		"""
		count = ctypes.c_ulonglong()
		cc = core.BNGetPlatformCallingConventions(self.handle, count)
		result = []
		for i in xrange(0, count.value):
			result.append(CallingConvention(None, core.BNNewCallingConventionReference(cc[i])))
		core.BNFreeCallingConventionList(cc, count.value)
		return result

	def __setattr__(self, name, value):
		try:
			object.__setattr__(self,name,value)
		except AttributeError:
			raise AttributeError, "attribute '%s' is read only" % name

	def __repr__(self):
		return "<platform: %s>" % self.name

	def __str__(self):
		return self.name

	def register(self, os):
		"""
		``register`` registers the platform for given OS name.

		:param str os: OS name to register
		:rtype: None
		"""
		core.BNRegisterPlatform(os, self.handle)

	def register_calling_convention(self, cc):
		"""
		``register_calling_convention`` register a new calling convention.

		:param CallingConvention cc: a CallingConvention object to register
		:rtype: None
		"""
		core.BNRegisterPlatformCallingConvention(self.handle, cc.handle)

	def get_related_platform(self, arch):
		result = core.BNGetRelatedPlatform(self.handle, arch.handle)
		if not result:
			return None
		return Platform(None, handle = result)

	def add_related_platform(self, arch, platform):
		core.BNAddRelatedPlatform(self.handle, arch.handle, platform.handle)

	def get_associated_platform_by_address(self, addr):
		new_addr = ctypes.c_ulonglong()
		new_addr.value = addr
		result = core.BNGetAssociatedPlatformByAddress(self.handle, new_addr)
		return Platform(None, handle = result), new_addr.value

class ScriptingOutputListener(object):
	def _register(self, handle):
		self._cb = core.BNScriptingOutputListener()
		self._cb.context = 0
		self._cb.output = self._cb.output.__class__(self._output)
		self._cb.error = self._cb.error.__class__(self._error)
		self._cb.inputReadyStateChanged = self._cb.inputReadyStateChanged.__class__(self._input_ready_state_changed)
		core.BNRegisterScriptingInstanceOutputListener(handle, self._cb)

	def _unregister(self, handle):
		core.BNUnregisterScriptingInstanceOutputListener(handle, self._cb)

	def _output(self, ctxt, text):
		try:
			self.notify_output(text)
		except:
			log_error(traceback.format_exc())

	def _error(self, ctxt, text):
		try:
			self.notify_error(text)
		except:
			log_error(traceback.format_exc())

	def _input_ready_state_changed(self, ctxt, state):
		try:
			self.notify_input_ready_state_changed(state)
		except:
			log_error(traceback.format_exc())

	def notify_output(self, text):
		pass

	def notify_error(self, text):
		pass

	def notify_input_ready_state_changed(self, state):
		pass

class ScriptingInstance(object):
	def __init__(self, provider, handle = None):
		if handle is None:
			self._cb = core.BNScriptingInstanceCallbacks()
			self._cb.context = 0
			self._cb.destroyInstance = self._cb.destroyInstance.__class__(self._destroy_instance)
			self._cb.executeScriptInput = self._cb.executeScriptInput.__class__(self._execute_script_input)
			self._cb.setCurrentBinaryView = self._cb.setCurrentBinaryView.__class__(self._set_current_binary_view)
			self._cb.setCurrentFunction = self._cb.setCurrentFunction.__class__(self._set_current_function)
			self._cb.setCurrentBasicBlock = self._cb.setCurrentBasicBlock.__class__(self._set_current_basic_block)
			self._cb.setCurrentAddress = self._cb.setCurrentAddress.__class__(self._set_current_address)
			self._cb.setCurrentSelection = self._cb.setCurrentSelection.__class__(self._set_current_selection)
			self.handle = core.BNInitScriptingInstance(provider.handle, self._cb)
		else:
			self.handle = core.handle_of_type(handle, core.BNScriptingInstance)
		self.listeners = []

	def __del__(self):
		core.BNFreeScriptingInstance(self.handle)

	def _destroy_instance(self, ctxt):
		try:
			self.perform_destroy_instance()
		except:
			log_error(traceback.format_exc())

	def _execute_script_input(self, ctxt, text):
		try:
			return self.perform_execute_script_input(text)
		except:
			log_error(traceback.format_exc())
			return core.InvalidScriptInput

	def _set_current_binary_view(self, ctxt, view):
		try:
			if view:
				view = BinaryView(handle = core.BNNewViewReference(view))
			else:
				view = None
			self.perform_set_current_binary_view(view)
		except:
			log_error(traceback.format_exc())

	def _set_current_function(self, ctxt, func):
		try:
			if func:
				func = Function(BinaryView(handle = core.BNGetFunctionData(func)), core.BNNewFunctionReference(func))
			else:
				func = None
			self.perform_set_current_function(func)
		except:
			log_error(traceback.format_exc())

	def _set_current_basic_block(self, ctxt, block):
		try:
			if block:
				func = core.BNGetBasicBlockFunction(block)
				if func is None:
					block = None
				else:
					block = BasicBlock(BinaryView(handle = core.BNGetFunctionData(func)), core.BNNewBasicBlockReference(block))
					core.BNFreeFunction(func)
			else:
				block = None
			self.perform_set_current_basic_block(block)
		except:
			log_error(traceback.format_exc())

	def _set_current_address(self, ctxt, addr):
		try:
			self.perform_set_current_address(addr)
		except:
			log_error(traceback.format_exc())

	def _set_current_selection(self, ctxt, begin, end):
		try:
			self.perform_set_current_selection(begin, end)
		except:
			log_error(traceback.format_exc())

	@abc.abstractmethod
	def perform_destroy_instance(self):
		raise NotImplementedError

	@abc.abstractmethod
	def perform_execute_script_input(self, text):
		return core.InvalidScriptInput

	@abc.abstractmethod
	def perform_set_current_binary_view(self, view):
		raise NotImplementedError

	@abc.abstractmethod
	def perform_set_current_function(self, func):
		raise NotImplementedError

	@abc.abstractmethod
	def perform_set_current_basic_block(self, block):
		raise NotImplementedError

	@abc.abstractmethod
	def perform_set_current_address(self, addr):
		raise NotImplementedError

	@abc.abstractmethod
	def perform_set_current_selection(self, begin, end):
		raise NotImplementedError

	@property
	def input_ready_state(self):
		return core.BNGetScriptingInstanceInputReadyState(self.handle)

	@input_ready_state.setter
	def input_ready_state(self, value):
		core.BNNotifyInputReadyStateForScriptingInstance(self.handle, value)

	def output(self, text):
		core.BNNotifyOutputForScriptingInstance(self.handle, text)

	def error(self, text):
		core.BNNotifyErrorForScriptingInstance(self.handle, text)

	def execute_script_input(self, text):
		return core.BNExecuteScriptInput(self.handle, text)

	def set_current_binary_view(self, view):
		if view is not None:
			view = view.handle
		core.BNSetScriptingInstanceCurrentBinaryView(self.handle, view)

	def set_current_function(self, func):
		if func is not None:
			func = func.handle
		core.BNSetScriptingInstanceCurrentFunction(self.handle, func)

	def set_current_basic_block(self, block):
		if block is not None:
			block = block.handle
		core.BNSetScriptingInstanceCurrentBasicBlock(self.handle, block)

	def set_current_address(self, addr):
		core.BNSetScriptingInstanceCurrentAddress(self.handle, addr)

	def set_current_selection(self, begin, end):
		core.BNSetScriptingInstanceCurrentSelection(self.handle, begin, end)

	def register_output_listener(self, listener):
		listener._register(self.handle)
		self.listeners.append(listener)

	def unregister_output_listener(self, listener):
		if listener in self.listeners:
			listener._unregister(self.handle)
			self.listeners.remove(listener)

class _ScriptingProviderMetaclass(type):
	@property
	def list(self):
		"""List all ScriptingProvider types (read-only)"""
		_init_plugins()
		count = ctypes.c_ulonglong()
		types = core.BNGetScriptingProviderList(count)
		result = []
		for i in xrange(0, count.value):
			result.append(ScriptingProvider(types[i]))
		core.BNFreeScriptingProviderList(types)
		return result

	def __iter__(self):
		_init_plugins()
		count = ctypes.c_ulonglong()
		types = core.BNGetScriptingProviderList(count)
		try:
			for i in xrange(0, count.value):
				yield ScriptingProvider(types[i])
		finally:
			core.BNFreeScriptingProviderList(types)

	def __getitem__(self, value):
		_init_plugins()
		provider = core.BNGetScriptingProviderByName(str(value))
		if provider is None:
			raise KeyError, "'%s' is not a valid scripting provider" % str(value)
		return ScriptingProvider(provider)

	def __setattr__(self, name, value):
		try:
			type.__setattr__(self,name,value)
		except AttributeError:
			raise AttributeError, "attribute '%s' is read only" % name

class ScriptingProvider(object):
	__metaclass__ = _ScriptingProviderMetaclass

	name = None
	instance_class = None
	_registered_providers = []

	def __init__(self, handle = None):
		if handle is not None:
			self.handle = core.handle_of_type(handle, core.BNScriptingProvider)
			self.__dict__["name"] = core.BNGetScriptingProviderName(handle)

	def register(self):
		self._cb = core.BNScriptingProviderCallbacks()
		self._cb.context = 0
		self._cb.createInstance = self._cb.createInstance.__class__(self._create_instance)
		self.handle = core.BNRegisterScriptingProvider(self.__class__.name, self._cb)
		self.__class__._registered_providers.append(self)

	def _create_instance(self, ctxt):
		try:
			result = self.__class__.instance_class(self)
			if result is None:
				return None
			return ctypes.cast(core.BNNewScriptingInstanceReference(result.handle), ctypes.c_void_p).value
		except:
			log_error(traceback.format_exc())
			return None

	def create_instance(self):
		result = core.BNCreateScriptingProviderInstance(self.handle)
		if result is None:
			return None
		return ScriptingInstance(self, handle = result)

class _PythonScriptingInstanceOutput(object):
	def __init__(self, orig, is_error):
		self.orig = orig
		self.is_error = is_error
		self.buffer = ""

	def write(self, data):
		global _output_to_log

		interpreter = None
		if "value" in dir(PythonScriptingInstance._interpreter):
			interpreter = PythonScriptingInstance._interpreter.value

		if interpreter is None:
			if _output_to_log:
				self.buffer += data
				while True:
					i = self.buffer.find('\n')
					if i == -1:
						break
					line = self.buffer[:i]
					self.buffer = self.buffer[i + 1:]

					if self.is_error:
						log_error(line)
					else:
						log_info(line)
			else:
				self.orig.write(data)
		else:
			PythonScriptingInstance._interpreter.value = None
			try:
				if self.is_error:
					interpreter.instance.error(data)
				else:
					interpreter.instance.output(data)
			finally:
				PythonScriptingInstance._interpreter.value = interpreter

class _PythonScriptingInstanceInput(object):
	def __init__(self, orig):
		self.orig = orig

	def read(self, size):
		interpreter = None
		if "value" in dir(PythonScriptingInstance._interpreter):
			interpreter = PythonScriptingInstance._interpreter.value

		if interpreter is None:
			return self.orig.read(size)
		else:
			PythonScriptingInstance._interpreter.value = None
			try:
				result = interpreter.read(size)
			finally:
				PythonScriptingInstance._interpreter.value = interpreter
			return result

	def readline(self):
		interpreter = None
		if "value" in dir(PythonScriptingInstance._interpreter):
			interpreter = PythonScriptingInstance._interpreter.value

		if interpreter is None:
			return self.orig.readline()
		else:
			result = ""
			while True:
				data = interpreter.read(1)
				result += data
				if (len(data) == 0) or (data == "\n"):
					break
			return result

class PythonScriptingInstance(ScriptingInstance):
	_interpreter = threading.local()

	class InterpreterThread(threading.Thread):
		def __init__(self, instance):
			super(PythonScriptingInstance.InterpreterThread, self).__init__()
			self.instance = instance
			self.locals = {"__name__": "__console__", "__doc__": None, "binaryninja": sys.modules[__name__]}
			self.interpreter = code.InteractiveInterpreter(self.locals)
			self.event = threading.Event()
			self.daemon = True

			# Latest selections from UI
			self.current_view = None
			self.current_func = None
			self.current_block = None
			self.current_addr = 0
			self.current_selection_begin = 0
			self.current_selection_end = 0

			# Selections that were current as of last issued command
			self.active_view = None
			self.active_func = None
			self.active_block = None
			self.active_addr = 0
			self.active_selection_begin = 0
			self.active_selection_end = 0

			self.locals["get_selected_data"] = self.get_selected_data
			self.locals["write_at_cursor"] = self.write_at_cursor

			self.exit = False
			self.code = None
			self.input = ""

			self.interpreter.runsource("from binaryninja import *\n")

		def execute(self, code):
			self.code = code
			self.event.set()

		def add_input(self, data):
			self.input += data
			self.event.set()

		def end(self):
			self.exit = True
			self.event.set()

		def read(self, size):
			while not self.exit:
				if len(self.input) > size:
					result = self.input[:size]
					self.input = self.input[size:]
					return result
				elif len(self.input) > 0:
					result = self.input
					self.input = ""
					return result
				self.instance.input_ready_state = core.ReadyForScriptProgramInput
				self.event.wait()
				self.event.clear()
			return ""

		def run(self):
			while not self.exit:
				self.event.wait()
				self.event.clear()
				if self.exit:
					break
				if self.code is not None:
					self.instance.input_ready_state = core.NotReadyForInput
					code = self.code
					self.code = None

					PythonScriptingInstance._interpreter.value = self
					try:
						self.active_view = self.current_view
						self.active_func = self.current_func
						self.active_block = self.current_block
						self.active_addr = self.current_addr
						self.active_selection_begin = self.current_selection_begin
						self.active_selection_end = self.current_selection_end

						self.locals["current_view"] = self.active_view
						self.locals["bv"] = self.active_view
						self.locals["current_function"] = self.active_func
						self.locals["current_basic_block"] = self.active_block
						self.locals["current_address"] = self.active_addr
						self.locals["here"] = self.active_addr
						self.locals["current_selection"] = (self.active_selection_begin, self.active_selection_end)

						self.interpreter.runsource(code)

						if self.locals["here"] != self.active_addr:
							if not self.active_view.file.navigate(self.active_view.file.view, self.locals["here"]):
								sys.stderr.write("Address 0x%x is not valid for the current view\n" % self.locals["here"])
						elif self.locals["current_address"] != self.active_addr:
							if not self.active_view.file.navigate(self.active_view.file.view, self.locals["current_address"]):
								sys.stderr.write("Address 0x%x is not valid for the current view\n" % self.locals["current_address"])
					except:
						traceback.print_exc()
					finally:
						PythonScriptingInstance._interpreter.value = None
						self.instance.input_ready_state = core.ReadyForScriptExecution

		def get_selected_data(self):
			if self.active_view is None:
				return None
			length = self.active_selection_end - self.active_selection_begin
			return self.active_view.read(self.active_selection_begin, length)

		def write_at_cursor(self, data):
			if self.active_view is None:
				return 0
			selected_length = self.active_selection_end - self.active_selection_begin
			data = str(data)
			if (len(data) == selected_length) or (selected_length == 0):
				return self.active_view.write(self.active_selection_begin, data)
			else:
				self.active_view.remove(self.active_selection_begin, selected_length)
				return self.active_view.insert(self.active_selection_begin, data)

	def __init__(self, provider):
		super(PythonScriptingInstance, self).__init__(provider)
		self.interpreter = PythonScriptingInstance.InterpreterThread(self)
		self.interpreter.start()
		self.queued_input = ""
		self.input_ready_state = core.ReadyForScriptExecution

	@abc.abstractmethod
	def perform_destroy_instance(self):
		self.interpreter.end()

	@abc.abstractmethod
	def perform_execute_script_input(self, text):
		if self.input_ready_state == core.NotReadyForInput:
			return core.InvalidScriptInput

		if self.input_ready_state == core.ReadyForScriptProgramInput:
			if len(text) == 0:
				return core.SuccessfulScriptExecution
			self.input_ready_state = core.NotReadyForInput
			self.interpreter.add_input(text)
			return core.SuccessfulScriptExecution

		try:
			result = code.compile_command(text)
		except:
			result = False

		if result is None:
			# Command is not complete, ask for more input
			return core.IncompleteScriptInput

		self.input_ready_state = core.NotReadyForInput
		self.interpreter.execute(text)
		return core.SuccessfulScriptExecution

	@abc.abstractmethod
	def perform_set_current_binary_view(self, view):
		self.interpreter.current_view = view

	@abc.abstractmethod
	def perform_set_current_function(self, func):
		self.interpreter.current_func = func

	@abc.abstractmethod
	def perform_set_current_basic_block(self, block):
		self.interpreter.current_block = block

	@abc.abstractmethod
	def perform_set_current_address(self, addr):
		self.interpreter.current_addr = addr

	@abc.abstractmethod
	def perform_set_current_selection(self, begin, end):
		self.interpreter.current_selection_begin = begin
		self.interpreter.current_selection_end = end

class PythonScriptingProvider(ScriptingProvider):
	name = "Python"
	instance_class = PythonScriptingInstance

class MainThreadAction(object):
	def __init__(self, handle):
		self.handle = handle

	def __del__(self):
		core.BNFreeMainThreadAction(self.handle)

	def execute(self):
		core.BNExecuteMainThreadAction(self.handle)

	@property
	def done(self):
		return core.BNIsMainThreadActionDone(self.handle)

	def wait(self):
		core.BNWaitForMainThreadAction(self.handle)

class MainThreadActionHandler(object):
	_main_thread = None

	def __init__(self):
		self._cb = core.BNMainThreadCallbacks()
		self._cb.context = 0
		self._cb.addAction = self._cb.addAction.__class__(self._add_action)

	def register(self):
		self.__class__._main_thread = self
		core.BNRegisterMainThread(self._cb)

	def _add_action(self, ctxt, action):
		try:
			self.add_action(MainThreadAction(action))
		except:
			log_error(traceback.format_exc())

	def add_action(self, action):
		pass

class _BackgroundTaskMetaclass(type):
	@property
	def list(self):
		"""List all running background tasks (read-only)"""
		count = ctypes.c_ulonglong()
		tasks = core.BNGetRunningBackgroundTasks(count)
		result = []
		for i in xrange(0, count.value):
			result.append(BackgroundTask(core.BNNewBackgroundTaskReference(tasks[i])))
		core.BNFreeBackgroundTaskList(tasks)
		return result

	def __iter__(self):
		_init_plugins()
		count = ctypes.c_ulonglong()
		tasks = core.BNGetRunningBackgroundTasks(count)
		try:
			for i in xrange(0, count.value):
				yield BackgroundTask(core.BNNewBackgroundTaskReference(tasks[i]))
		finally:
			core.BNFreeBackgroundTaskList(tasks)

class BackgroundTask(object):
	__metaclass__ = _BackgroundTaskMetaclass

	def __init__(self, initial_progress_text = "", can_cancel = False, handle = None):
		if handle is None:
			self.handle = core.BNBeginBackgroundTask(initial_progress_text, can_cancel)
		else:
			self.handle = handle

	def __del__(self):
		core.BNFreeBackgroundTask(self.handle)

	@property
	def progress(self):
		"""Text description of the progress of the background task (displayed in status bar of the UI)"""
		return core.BNGetBackgroundTaskProgressText(self.handle)

	@progress.setter
	def progress(self, value):
		core.BNSetBackgroundTaskProgressText(self.handle, str(value))

	@property
	def can_cancel(self):
		"""Whether the task can be cancelled (read-only)"""
		return core.BNCanCancelBackgroundTask(self.handle)

	@property
	def finished(self):
		"""Whether the task has finished"""
		return core.BNIsBackgroundTaskFinished(self.handle)

	@finished.setter
	def finished(self, value):
		if value:
			self.finish()

	def finish(self):
		core.BNFinishBackgroundTask(self.handle)

	@property
	def cancelled(self):
		"""Whether the task has been cancelled"""
		return core.BNIsBackgroundTaskCancelled(self.handle)

	@cancelled.setter
	def cancelled(self, value):
		if value:
			self.cancel()

	def cancel(self):
		core.BNCancelBackgroundTask(self.handle)

class BackgroundTaskThread(BackgroundTask):
	def __init__(self, initial_progress_text = "", can_cancel = False):
		class _Thread(threading.Thread):
			def __init__(self, task):
				threading.Thread.__init__(self)
				self.task = task

			def run(self):
				self.task.run()
				self.task.finish()
				self.task = None

		BackgroundTask.__init__(self, initial_progress_text, can_cancel)
		self.thread = _Thread(self)

	def run(self):
		pass

	def start(self):
		self.thread.start()

	def join(self):
		self.thread.join()

class LabelField(object):
	def __init__(self, text):
		self.text = text

	def _fill_core_struct(self, value):
		value.type = core.LabelFormField
		value.prompt = self.text

	def _fill_core_result(self, value):
		pass

	def _get_result(self, value):
		pass

class SeparatorField(object):
	def _fill_core_struct(self, value):
		value.type = core.SeparatorFormField

	def _fill_core_result(self, value):
		pass

	def _get_result(self, value):
		pass

class TextLineField(object):
	def __init__(self, prompt):
		self.prompt = prompt
		self.result = None

	def _fill_core_struct(self, value):
		value.type = core.TextLineFormField
		value.prompt = self.prompt

	def _fill_core_result(self, value):
		value.stringResult = core.BNAllocString(str(self.result))

	def _get_result(self, value):
		self.result = value.stringResult

class MultilineTextField(object):
	def __init__(self, prompt):
		self.prompt = prompt
		self.result = None

	def _fill_core_struct(self, value):
		value.type = core.MultilineTextFormField
		value.prompt = self.prompt

	def _fill_core_result(self, value):
		value.stringResult = core.BNAllocString(str(self.result))

	def _get_result(self, value):
		self.result = value.stringResult

class IntegerField(object):
	def __init__(self, prompt):
		self.prompt = prompt
		self.result = None

	def _fill_core_struct(self, value):
		value.type = core.IntegerFormField
		value.prompt = self.prompt

	def _fill_core_result(self, value):
		value.intResult = self.result

	def _get_result(self, value):
		self.result = value.intResult

class AddressField(object):
	def __init__(self, prompt, view = None, current_address = 0):
		self.prompt = prompt
		self.view = view
		self.current_address = current_address
		self.result = None

	def _fill_core_struct(self, value):
		value.type = core.AddressFormField
		value.prompt = self.prompt
		value.view = None
		if self.view is not None:
			value.view = self.view.handle
		value.currentAddress = self.current_address

	def _fill_core_result(self, value):
		value.addressResult = self.result

	def _get_result(self, value):
		self.result = value.addressResult

class ChoiceField(object):
	def __init__(self, prompt, choices):
		self.prompt = prompt
		self.choices = choices
		self.result = None

	def _fill_core_struct(self, value):
		value.type = core.ChoiceFormField
		value.prompt = self.prompt
		choice_buf = (ctypes.c_char_p * len(self.choices))()
		for i in xrange(0, len(self.choices)):
			choice_buf[i] = str(self.choices[i])
		value.choices = choice_buf
		value.count = len(self.choices)

	def _fill_core_result(self, value):
		value.indexResult = self.result

	def _get_result(self, value):
		self.result = value.indexResult

class OpenFileNameField(object):
	def __init__(self, prompt, ext = ""):
		self.prompt = prompt
		self.ext = ext
		self.result = None

	def _fill_core_struct(self, value):
		value.type = core.OpenFileNameFormField
		value.prompt = self.prompt
		value.ext = self.ext

	def _fill_core_result(self, value):
		value.stringResult = core.BNAllocString(str(self.result))

	def _get_result(self, value):
		self.result = value.stringResult

class SaveFileNameField(object):
	def __init__(self, prompt, ext = "", default_name = ""):
		self.prompt = prompt
		self.ext = ext
		self.default_name = default_name
		self.result = None

	def _fill_core_struct(self, value):
		value.type = core.SaveFileNameFormField
		value.prompt = self.prompt
		value.ext = self.ext
		value.defaultName = self.default_name

	def _fill_core_result(self, value):
		value.stringResult = core.BNAllocString(str(self.result))

	def _get_result(self, value):
		self.result = value.stringResult

class DirectoryNameField(object):
	def __init__(self, prompt, default_name = ""):
		self.prompt = prompt
		self.default_name = default_name
		self.result = None

	def _fill_core_struct(self, value):
		value.type = core.DirectoryNameField
		value.prompt = self.prompt
		value.defaultName = self.default_name

	def _fill_core_result(self, value):
		value.stringResult = core.BNAllocString(str(self.result))

	def _get_result(self, value):
		self.result = value.stringResult

class InteractionHandler(object):
	_interaction_handler = None

	def __init__(self):
		self._cb = core.BNInteractionHandlerCallbacks()
		self._cb.context = 0
		self._cb.showPlainTextReport = self._cb.showPlainTextReport.__class__(self._show_plain_text_report)
		self._cb.showMarkdownReport = self._cb.showMarkdownReport.__class__(self._show_markdown_report)
		self._cb.showHTMLReport = self._cb.showHTMLReport.__class__(self._show_html_report)
		self._cb.getTextLineInput = self._cb.getTextLineInput.__class__(self._get_text_line_input)
		self._cb.getIntegerInput = self._cb.getIntegerInput.__class__(self._get_int_input)
		self._cb.getAddressInput = self._cb.getAddressInput.__class__(self._get_address_input)
		self._cb.getChoiceInput = self._cb.getChoiceInput.__class__(self._get_choice_input)
		self._cb.getOpenFileNameInput = self._cb.getOpenFileNameInput.__class__(self._get_open_filename_input)
		self._cb.getSaveFileNameInput = self._cb.getSaveFileNameInput.__class__(self._get_save_filename_input)
		self._cb.getDirectoryNameInput = self._cb.getDirectoryNameInput.__class__(self._get_directory_name_input)
		self._cb.getFormInput = self._cb.getFormInput.__class__(self._get_form_input)
		self._cb.showMessageBox = self._cb.showMessageBox.__class__(self._show_message_box)

	def register(self):
		self.__class__._interaction_handler = self
		core.BNRegisterInteractionHandler(self._cb)

	def _show_plain_text_report(self, ctxt, view, title, contents):
		try:
			if view:
				view = BinaryView(handle = core.BNNewViewReference(view))
			else:
				view = None
			self.show_plain_text_report(view, title, contents)
		except:
			log_error(traceback.format_exc())

	def _show_markdown_report(self, ctxt, view, title, contents, plaintext):
		try:
			if view:
				view = BinaryView(handle = core.BNNewViewReference(view))
			else:
				view = None
			self.show_markdown_report(view, title, contents, plaintext)
		except:
			log_error(traceback.format_exc())

	def _show_html_report(self, ctxt, view, title, contents, plaintext):
		try:
			if view:
				view = BinaryView(handle = core.BNNewViewReference(view))
			else:
				view = None
			self.show_html_report(view, title, contents, plaintext)
		except:
			log_error(traceback.format_exc())

	def _get_text_line_input(self, ctxt, result, prompt, title):
		try:
			value = self.get_text_line_input(prompt, title)
			if value is None:
				return False
			result[0] = core.BNAllocString(str(value))
			return True
		except:
			log_error(traceback.format_exc())

	def _get_int_input(self, ctxt, result, prompt, title):
		try:
			value = self.get_int_input(prompt, title)
			if value is None:
				return False
			result[0] = value
			return True
		except:
			log_error(traceback.format_exc())

	def _get_address_input(self, ctxt, result, prompt, title, view, current_address):
		try:
			if view:
				view = BinaryView(handle = core.BNNewViewReference(view))
			else:
				view = None
			value = self.get_address_input(prompt, title, view, current_address)
			if value is None:
				return False
			result[0] = value
			return True
		except:
			log_error(traceback.format_exc())

	def _get_choice_input(self, ctxt, result, prompt, title, choice_buf, count):
		try:
			choices = []
			for i in xrange(0, count):
				choices.append(choice_buf[i])
			value = self.get_choice_input(prompt, title, choices)
			if value is None:
				return False
			result[0] = value
			return True
		except:
			log_error(traceback.format_exc())

	def _get_open_filename_input(self, ctxt, result, prompt, ext):
		try:
			value = self.get_open_filename_input(prompt, ext)
			if value is None:
				return False
			result[0] = core.BNAllocString(str(value))
			return True
		except:
			log_error(traceback.format_exc())

	def _get_save_filename_input(self, ctxt, result, prompt, ext, default_name):
		try:
			value = self.get_save_filename_input(prompt, ext, default_name)
			if value is None:
				return False
			result[0] = core.BNAllocString(str(value))
			return True
		except:
			log_error(traceback.format_exc())

	def _get_directory_name_input(self, ctxt, result, prompt, default_name):
		try:
			value = self.get_directory_name_input(prompt, default_name)
			if value is None:
				return False
			result[0] = core.BNAllocString(str(value))
			return True
		except:
			log_error(traceback.format_exc())

	def _get_form_input(self, ctxt, fields, count, title):
		try:
			field_objs = []
			for i in xrange(0, count):
				if fields[i].type == core.LabelFormField:
					field_objs.append(LabelField(fields[i].prompt))
				elif fields[i].type == core.SeparatorFormField:
					field_objs.append(SeparatorField())
				elif fields[i].type == core.TextLineFormField:
					field_objs.append(TextLineField(fields[i].prompt))
				elif fields[i].type == core.MultilineTextFormField:
					field_objs.append(MultilineTextField(fields[i].prompt))
				elif fields[i].type == core.IntegerFormField:
					field_objs.append(IntegerField(fields[i].prompt))
				elif fields[i].type == core.AddressFormField:
					view = None
					if fields[i].view:
						view = BinaryView(handle = core.BNNewViewReference(fields[i].view))
					field_objs.append(AddressField(fields[i].prompt, view, fields[i].currentAddress))
				elif fields[i].type == core.ChoiceFormField:
					choices = []
					for i in xrange(0, fields[i].count):
						choices.append(fields[i].choices[i])
					field_objs.append(ChoiceField(fields[i].prompt, choices))
				elif fields[i].type == core.OpenFileNameFormField:
					field_objs.append(OpenFileNameField(fields[i].prompt, fields[i].ext))
				elif fields[i].type == core.SaveFileNameFormField:
					field_objs.append(SaveFileNameField(fields[i].prompt, fields[i].ext, fields[i].defaultName))
				elif fields[i].type == core.DirectoryNameField:
					field_objs.append(DirectoryNameField(fields[i].prompt, fields[i].defaultName))
				else:
					field_objs.append(LabelField(fields[i].prompt))
			if not self.get_form_input(field_objs, title):
				return False
			for i in xrange(0, count):
				field_objs[i]._fill_core_result(fields[i])
			return True
		except:
			log_error(traceback.format_exc())

	def _show_message_box(self, ctxt, title, text, buttons, icon):
		try:
			return self.show_message_box(title, text, buttons, icon)
		except:
			log_error(traceback.format_exc())

	def show_plain_text_report(self, view, title, contents):
		pass

	def show_markdown_report(self, view, title, contents, plaintext):
		self.show_html_report(view, title, markdown_to_html(contents), plaintext)

	def show_html_report(self, view, title, contents, plaintext):
		if len(plaintext) != 0:
			self.show_plain_text_report(view, title, plaintext)

	def get_text_line_input(self, prompt, title):
		return None

	def get_int_input(self, prompt, title):
		while True:
			text = self.get_text_line_input(prompt, title)
			if len(text) == 0:
				return False
			try:
				return int(text)
			except:
				continue

	def get_address_input(self, prompt, title, view, current_address):
		return get_int_input(prompt, title)

	def get_choice_input(self, prompt, title, choices):
		return None

	def get_open_filename_input(self, prompt, ext):
		return get_text_line_input(prompt, "Open File")

	def get_save_filename_input(self, prompt, ext, default_name):
		return get_text_line_input(title, "Save File")

	def get_directory_name_input(self, prompt, default_name):
		return get_text_line_input(title, "Select Directory")

	def get_form_input(self, fields, title):
		return False

	def show_message_box(self, title, text, buttons, icon):
		return core.CancelButton

class _DestructionCallbackHandler:
	def __init__(self):
		self._cb = core.BNObjectDestructionCallbacks()
		self._cb.context = 0
		self._cb.destructBinaryView = self._cb.destructBinaryView.__class__(self.destruct_binary_view)
		self._cb.destructFileMetadata = self._cb.destructFileMetadata.__class__(self.destruct_file_metadata)
		self._cb.destructFunction = self._cb.destructFunction.__class__(self.destruct_function)
		core.BNRegisterObjectDestructionCallbacks(self._cb)

	def destruct_binary_view(self, ctxt, view):
		BinaryView._unregister(view)

	def destruct_file_metadata(self, ctxt, f):
		FileMetadata._unregister(f)

	def destruct_function(self, ctxt, func):
		Function._unregister(func)

_destruct_callbacks = _DestructionCallbackHandler()

def LLIL_TEMP(n):
	return n | 0x80000000

def LLIL_REG_IS_TEMP(n):
	return (n & 0x80000000) != 0

def LLIL_GET_TEMP_REG_INDEX(n):
	return n & 0x7fffffff

def shutdown():
	core.BNShutdown()

def log(level, text):
	"""
	``log`` writes messages to the log console for the given log level.

		============ ======== =======================================================================
		LogLevelName LogLevel  Description
		============ ======== =======================================================================
		DebugLog        0     Logs debuging information messages to the console.
		InfoLog         1     Logs general information messages to the console.
		WarningLog      2     Logs message to console with **Warning** icon.
		ErrorLog        3     Logs message to console with **Error** icon, focusing the error console.
		AlertLog        4     Logs message to pop up window.
		============ ======== =======================================================================

	:param LogLevel level: Log level to use
	:param str text: message to print
	:rtype: None
	"""
	core.BNLog(level, "%s", str(text))

def log_debug(text):
	"""
	``log_debug`` Logs debuging information messages to the console.

	:param str text: message to print
	:rtype: None
	:Example:

		>>> log_to_stdout(core.DebugLog)
		>>> log_debug("Hotdogs!")
		Hotdogs!
	"""
	core.BNLogDebug("%s", str(text))

def log_info(text):
	"""
	``log_info`` Logs general information messages to the console.

	:param str text: message to print
	:rtype: None
	:Example:

		>>> log_info("Saucisson!")
		Saucisson!
		>>>
	"""
	core.BNLogInfo("%s", str(text))

def log_warn(text):
	"""
	``log_warn`` Logs message to console, if run through the GUI it logs with **Warning** icon.

	:param str text: message to print
	:rtype: None
	:Example:

		>>> log_to_stdout(core.DebugLog)
		>>> log_info("Chilidogs!")
		Chilidogs!
		>>>
	"""
	core.BNLogWarn("%s", str(text))

def log_error(text):
	"""
	``log_error`` Logs message to console, if run through the GUI it logs with **Error** icon, focusing the error console.

	:param str text: message to print
	:rtype: None
	:Example:

		>>> log_to_stdout(core.DebugLog)
		>>> log_error("Spanferkel!")
		Spanferkel!
		>>>
	"""
	core.BNLogError("%s", str(text))

def log_alert(text):
	"""
	``log_alert`` Logs message console and to a pop up window if run through the GUI.

	:param str text: message to print
	:rtype: None
	:Example:

		>>> log_to_stdout(core.DebugLog)
		>>> log_alert("Kielbasa!")
		Kielbasa!
		>>>
	"""
	core.BNLogAlert("%s", str(text))

def log_to_stdout(min_level):
	"""
	``log_to_stdout`` redirects minimum log level to standard out.

	:param int min_level: minimum level to log to
	:rtype: None
	:Example:

		>>> log_debug("Hotdogs!")
		>>> log_to_stdout(core.DebugLog)
		>>> log_debug("Hotdogs!")
		Hotdogs!
		>>>
	"""
	core.BNLogToStdout(min_level)

def log_to_stderr(min_level):
	"""
	``log_to_stderr`` redirects minimum log level to standard error.

	:param int min_level: minimum level to log to
	:rtype: None
	"""
	core.BNLogToStderr(min_level)

def log_to_file(min_level, path, append = False):
	"""
	``log_to_file`` redirects minimum log level to a file named ``path``, optionally appending rather than overwritting.

	:param int min_level: minimum level to log to
	:param str path: path to log to
	:param bool append: optional flag for specifying appending. True = append, False = overwrite.
	:rtype: None
	"""
	core.BNLogToFile(min_level, str(path), append)

def close_logs():
	"""
	``close_logs`` close all log files.

	:rtype: None
	"""
	core.BNCloseLogs()

def escape_string(text):
	return DataBuffer(text).escape()

def unescape_string(text):
	return DataBuffer(text).unescape()

def preprocess_source(source, filename = None, include_dirs = []):
	"""
	``preprocess_source`` run the C preprocessor on the given source or source filename.

	:param str source: source to preprocess
	:param str filename: optional filename to preprocess
	:param list(str) include_dirs: list of string directorires to use as include directories.
	:return: returns a tuple of (preprocessed_source, error_string)
	:rtype: tuple(str,str)
	:Example:

		>>> source = "#define TEN 10\\nint x[TEN];\\n"
		>>> preprocess_source(source)
		('#line 1 "input"\\n\\n#line 2 "input"\\n int x [ 10 ] ;\\n', '')
		>>>
	"""
	if filename is None:
		filename = "input"
	dir_buf = (ctypes.c_char_p * len(include_dirs))()
	for i in xrange(0, len(include_dirs)):
		dir_buf[i] = str(include_dirs[i])
	output = ctypes.c_char_p()
	errors = ctypes.c_char_p()
	result = core.BNPreprocessSource(source, filename, output, errors, dir_buf, len(include_dirs))
	output_str = output.value
	error_str = errors.value
	core.BNFreeString(ctypes.cast(output, ctypes.POINTER(ctypes.c_byte)))
	core.BNFreeString(ctypes.cast(errors, ctypes.POINTER(ctypes.c_byte)))
	if result:
		return (output_str, error_str)
	return (None, error_str)

def are_auto_updates_enabled():
	"""
	``are_auto_updates_enabled`` queries if auto updates are enabled.

	:return: boolean True if auto updates are enabled. False if they are disabled.
	:rtype: bool
	"""
	return core.BNAreAutoUpdatesEnabled()

def set_auto_updates_enabled(enabled):
	"""
	``set_auto_updates_enabled`` sets auto update enabled status.

	:param bool enabled: True to enable update, Flase to disable updates.
	:rtype: None
	"""
	core.BNSetAutoUpdatesEnabled(enabled)

def get_time_since_last_update_check():
	"""
	``get_time_since_last_update_check`` returns the time stamp for the last time updates were checked.

	:return: time stacmp for last update check
	:rtype: int
	"""
	return core.BNGetTimeSinceLastUpdateCheck()

def updates_checked():
	core.BNUpdatesChecked()

def get_qualified_name(names):
	"""
	``get_qualified_name`` gets a qualified name for the provied name list.

	:param list(str) names: name list to qualify
	:return: a qualified name
	:rtype: str
	:Example:

		>>> type, name = demangle_ms(Architecture["x86_64"], "?testf@Foobar@@SA?AW4foo@1@W421@@Z")
		>>> get_qualified_name(name)
		'Foobar::testf'
		>>>
	"""
	return "::".join(names)

def demangle_ms(arch, mangled_name):
	"""
	``demangle_ms`` demangles a mangled Microsoft Visual Studio C++ name to a Type object.

	:param Architecture arch: Architecture for the symbol. Required for pointer and integer sizes.
	:param str mangled_name: a mangled Microsoft Visual Studio C++ name
	:return: returns a Type object for the mangled name
	:rtype: Type
	:Example:

		>>> demangle_ms(Architecture["x86_64"], "?testf@Foobar@@SA?AW4foo@1@W421@@Z")
		(<type: public: static enum Foobar::foo __cdecl (enum Foobar::foo)>, ['Foobar', 'testf'])
		>>>
	"""
	handle = ctypes.POINTER(core.BNType)()
	outName = ctypes.POINTER(ctypes.c_char_p)()
	outSize = ctypes.c_ulonglong()
	names = []
	if core.BNDemangleMS(arch.handle, mangled_name, ctypes.byref(handle), ctypes.byref(outName), ctypes.byref(outSize)):
		for i in xrange(outSize.value):
			names.append(outName[i])
		#core.BNFreeDemangledName(outName.value, outSize.value)
		return (Type(handle), names)
	return (None, mangledName)


def demangle_gnu3(arch, mangled_name):
	handle = ctypes.POINTER(core.BNType)()
	outName = ctypes.POINTER(ctypes.c_char_p)()
	outSize = ctypes.c_ulonglong()
	names = []
	if core.BNDemangleGNU3(arch.handle, mangled_name, ctypes.byref(handle), ctypes.byref(outName), ctypes.byref(outSize)):
		for i in xrange(outSize.value):
			names.append(outName[i])
		#core.BNFreeDemangledName(outName.value, outSize.value)
		if not handle:
			return (None, names)
		return (Type(handle), names)
	return (None, mangled_name)


_output_to_log = False
def redirect_output_to_log():
	global _output_to_log
	_output_to_log = True

class _ThreadActionContext(object):
	_actions = []

	def __init__(self, func):
		self.func = func
		self.interpreter = None
		if "value" in dir(PythonScriptingInstance._interpreter):
			self.interpreter = PythonScriptingInstance._interpreter.value
		self.__class__._actions.append(self)
		self.callback = ctypes.CFUNCTYPE(None, ctypes.c_void_p)(lambda ctxt: self.execute())

	def execute(self):
		old_interpreter = None
		if "value" in dir(PythonScriptingInstance._interpreter):
			old_interpreter = PythonScriptingInstance._interpreter.value
		PythonScriptingInstance._interpreter.value = self.interpreter
		try:
			self.func()
		finally:
			PythonScriptingInstance._interpreter.value = old_interpreter
			self.__class__._actions.remove(self)

def execute_on_main_thread(func):
	action = _ThreadActionContext(func)
	obj = core.BNExecuteOnMainThread(0, action.callback)
	if obj:
		return MainThreadAction(obj)
	return None

def execute_on_main_thread_and_wait(func):
	action = _ThreadActionContext(func)
	core.BNExecuteOnMainThreadAndWait(0, action.callback)

def worker_enqueue(func):
	action = _ThreadActionContext(func)
	core.BNWorkerEnqueue(0, action.callback)

def worker_priority_enqueue(func):
	action = _ThreadActionContext(func)
	core.BNWorkerPriorityEnqueue(0, action.callback)

def worker_interactive_enqueue(func):
	action = _ThreadActionContext(func)
	core.BNWorkerInteractiveEnqueue(0, action.callback)

def get_worker_thread_count():
	return core.BNGetWorkerThreadCount()

def set_worker_thread_count(count):
	core.BNSetWorkerThreadCount(count)

def markdown_to_html(contents):
	return core.BNMarkdownToHTML(contents)

def show_plain_text_report(title, contents):
	core.BNShowPlainTextReport(None, title, contents)

def show_markdown_report(title, contents, plaintext = ""):
	core.BNShowMarkdownReport(None, title, contents, plaintext)

def show_html_report(title, contents, plaintext = ""):
	core.BNShowHTMLReport(None, title, contents, plaintext)

def get_text_line_input(prompt, title):
	value = ctypes.c_char_p()
	if not core.BNGetTextLineInput(value, prompt, title):
		return None
	result = value.value
	core.BNFreeString(ctypes.cast(value, ctypes.POINTER(ctypes.c_byte)))
	return result

def get_int_input(prompt, title):
	value = ctypes.c_longlong()
	if not core.BNGetIntegerInput(value, prompt, title):
		return None
	return value.value

def get_address_input(prompt, title):
	value = ctypes.c_ulonglong()
	if not core.BNGetAddressInput(value, prompt, title, None, 0):
		return None
	return value.value

def get_choice_input(prompt, title, choices):
	choice_buf = (ctypes.c_char_p * len(choices))()
	for i in xrange(0, len(choices)):
		choice_buf[i] = str(choices[i])
	value = ctypes.c_ulonglong()
	if not core.BNGetChoiceInput(value, prompt, title, choice_buf, len(choices)):
		return None
	return value.value

def get_open_filename_input(prompt, ext = ""):
	value = ctypes.c_char_p()
	if not core.BNGetOpenFileNameInput(value, prompt, ext):
		return None
	result = value.value
	core.BNFreeString(ctypes.cast(value, ctypes.POINTER(ctypes.c_byte)))
	return result

def get_save_filename_input(prompt, ext = "", default_name = ""):
	value = ctypes.c_char_p()
	if not core.BNGetSaveFileNameInput(value, prompt, ext, default_name):
		return None
	result = value.value
	core.BNFreeString(ctypes.cast(value, ctypes.POINTER(ctypes.c_byte)))
	return result

def get_directory_name_input(prompt, default_name = ""):
	value = ctypes.c_char_p()
	if not core.BNGetDirectoryNameInput(value, prompt, default_name):
		return None
	result = value.value
	core.BNFreeString(ctypes.cast(value, ctypes.POINTER(ctypes.c_byte)))
	return result

def get_form_input(fields, title):
	value = (core.BNFormInputField * len(fields))()
	for i in xrange(0, len(fields)):
		if isinstance(fields[i], str):
			LabelField(fields[i])._fill_core_struct(value[i])
		elif fields[i] is None:
			SeparatorField()._fill_core_struct(value[i])
		else:
			fields[i]._fill_core_struct(value[i])
	if not core.BNGetFormInput(value, len(fields), title):
		return False
	for i in xrange(0, len(fields)):
		if not (isinstance(fields[i], str) or (fields[i] is None)):
			fields[i]._get_result(value[i])
	core.BNFreeFormInputResults(value, len(fields))
	return True

def show_message_box(title, text, buttons = core.OKButtonSet, icon = core.InformationIcon):
	return core.BNShowMessageBox(title, text, buttons, icon)

bundled_plugin_path = core.BNGetBundledPluginDirectory()
user_plugin_path = core.BNGetUserPluginDirectory()

core_version = core.BNGetVersionString()
core_build_id = core.BNGetBuildId()

# Ensure all enumeration constants from the core are exposed by this module
for name in core.all_enum_values:
	globals()[name] = core.all_enum_values[name]

PythonScriptingProvider().register()

# Wrap stdin/stdout/stderr for Python scripting provider implementation
sys.stdin = _PythonScriptingInstanceInput(sys.stdin)
sys.stdout = _PythonScriptingInstanceOutput(sys.stdout, False)
sys.stderr = _PythonScriptingInstanceOutput(sys.stderr, True)<|MERGE_RESOLUTION|>--- conflicted
+++ resolved
@@ -1157,8 +1157,6 @@
 
 	@classmethod
 	def set_default_session_data(cls, name, value):
-<<<<<<< HEAD
-=======
 		"""
 		```set_default_session_data``` saves a variable to the BinaryView.
 		:param name: name of the variable to be saved
@@ -1169,7 +1167,6 @@
 			>>> bv.session_data.variable_name
 			'value'
 		"""
->>>>>>> 3b719e99
 		_BinaryViewAssociatedDataStore.set_default(name, value)
 
 	def __del__(self):
@@ -1392,8 +1389,6 @@
 		return result
 
 	@property
-<<<<<<< HEAD
-=======
 	def segments(self):
 		"""List of segments (read-only)"""
 		count = ctypes.c_ulonglong(0)
@@ -1430,7 +1425,6 @@
 		return result
 
 	@property
->>>>>>> 3b719e99
 	def session_data(self):
 		"""Dictionary object where plugins can store arbitrary data associated with the view"""
 		handle = ctypes.cast(self.handle, ctypes.c_void_p)
@@ -4348,20 +4342,16 @@
 		return Type(core.BNCreateBoolType())
 
 	@classmethod
-<<<<<<< HEAD
-	def int(self, width, sign = True):
+	def int(self, width, sign = True, altname = ""):
 		"""
 		``int`` class method for creating an int Type.
 
 		:param int width: width of the integer in bytes
 		:param bool sign: optional variable representing signedness
-		"""
-		return Type(core.BNCreateIntegerType(width, sign))
-=======
-	def int(self, width, sign = True, altname = ""):
+		:param str altname: optional name of integer type
+		"""
 		return Type(core.BNCreateIntegerType(width, sign,
 			   ctypes.create_string_buffer(altname)))
->>>>>>> 3b719e99
 
 	@classmethod
 	def float(self, width):
@@ -4397,12 +4387,12 @@
 	def function(self, ret, params, calling_convention = None, variable_arguments = False):
 		"""
 		``function`` class method for creating an function Type.
-		
+
 		:param Type ret: width of the integer in bytes
 		:param list(Type) params: list of parameter Types
 		:param CallingConvention calling_convention: optional argument for function calling convention
 		:param bool variable_arguments: optional argument for functions that have a variable number of arguments
-		
+
 		"""
 		param_buf = (core.BNNameAndType * len(params))()
 		for i in xrange(0, len(params)):
